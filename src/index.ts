--- conflicted
+++ resolved
@@ -5,9 +5,6 @@
 export * as utils from "./utils";
 export * as contracts from "./contracts";
 export * as coingecko from "./coingecko";
-<<<<<<< HEAD
+export * as gasPriceOracle from "./gasPriceOracle";
 export * as priceClient from "./priceClient";
-=======
-export * as gasPriceOracle from "./gasPriceOracle";
->>>>>>> 14517de5
 export * as merkleDistributor from "./merkleDistributor";