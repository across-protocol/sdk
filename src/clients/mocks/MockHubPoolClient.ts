import winston from "winston";
import { BigNumber, Contract, Event } from "ethers";
import { randomAddress, assign } from "../../utils";
import { L1Token, PendingRootBundle } from "../../interfaces";
import { AcrossConfigStoreClient as ConfigStoreClient } from "../AcrossConfigStoreClient";
import { HubPoolClient, HubPoolUpdate } from "../HubPoolClient";
import { EventManager, EventOverrides, getEventManager } from "./MockEvents";

const emptyRootBundle: PendingRootBundle = {
  poolRebalanceRoot: "",
  relayerRefundRoot: "",
  slowRelayRoot: "",
  proposer: "",
  unclaimedPoolRebalanceLeafCount: 0,
  challengePeriodEndTimestamp: 0,
  bundleEvaluationBlockNumbers: [],
  proposalBlockNumber: undefined,
};

export class MockHubPoolClient extends HubPoolClient {
  public rootBundleProposal = emptyRootBundle;

<<<<<<< HEAD
=======
  private events: Event[] = [];
>>>>>>> d5467405
  private l1TokensMock: L1Token[] = []; // L1Tokens and their associated info.
  private tokenInfoToReturn: L1Token = { address: "", decimals: 0, symbol: "" };

  private spokePoolTokens: { [l1Token: string]: { [chainId: number]: string } } = {};

  private eventManager: EventManager;

  constructor(
    logger: winston.Logger,
    hubPool: Contract,
    configStoreClient: ConfigStoreClient,
    deploymentBlock = 0,
    chainId = 1
  ) {
    super(logger, hubPool, configStoreClient, deploymentBlock, chainId);
    this.eventManager = getEventManager(chainId, this.eventSignatures, deploymentBlock);
  }

  setCrossChainContracts(chainId: number, contract: string, blockNumber = 0): void {
    assign(
      this.crossChainContracts,
      [chainId],
      [
        {
          spokePool: contract,
          blockNumber: blockNumber,
          transactionIndex: 0,
          logIndex: 0,
        },
      ]
    );
  }

  setLatestBlockNumber(blockNumber: number) {
    this.latestBlockSearched = blockNumber;
  }

  addL1Token(l1Token: L1Token) {
    this.l1TokensMock.push(l1Token);
  }

  getL1Tokens() {
    return this.l1TokensMock;
  }

  getTokenInfoForDeposit() {
    return this.tokenInfoToReturn;
  }

  setTokenMapping(l1Token: string, chainId: number, l2Token: string) {
    this.spokePoolTokens[l1Token] ??= {};
    this.spokePoolTokens[l1Token][chainId] = l2Token;
  }

  getL1TokenForL2TokenAtBlock(l2Token: string, chainId: number, blockNumber: number): string {
    const l1Token = Object.keys(this.spokePoolTokens).find(
      (l1Token) => this.spokePoolTokens[l1Token]?.[chainId] === l2Token
    );
    return l1Token ?? super.getL1TokenForL2TokenAtBlock(l2Token, chainId, blockNumber);
  }

  getL2TokenForL1TokenAtBlock(l1Token: string, chainId: number, blockNumber: number): string {
    const l2Token = this.spokePoolTokens[l1Token]?.[chainId];
    return l2Token ?? super.getL2TokenForL1TokenAtBlock(l1Token, chainId, blockNumber);
  }

  getTokenInfoForL1Token(l1Token: string): L1Token | undefined {
    return this.l1TokensMock.find((token) => token.address === l1Token);
  }

  setTokenInfoToReturn(tokenInfo: L1Token) {
    this.tokenInfoToReturn = tokenInfo;
  }

  _update(eventNames: string[]): Promise<HubPoolUpdate> {
    // Generate new "on chain" responses.
    const latestBlockSearched = this.eventManager.blockNumber;
    const currentTime = Math.floor(Date.now() / 1000);

    // Ensure an array for every requested event exists, in the requested order.
    // All requested event types must be populated in the array (even if empty).
    const _events: Event[][] = eventNames.map(() => []);
    this.eventManager.getEvents().flat().forEach((event) => {
      const idx = eventNames.indexOf(event.event as string);
      if (idx !== -1) {
        _events[idx].push(event);
      }
    });

    // Transform 2d-events array into a record.
    const events = Object.fromEntries(eventNames.map((eventName, idx) => [eventName, _events[idx]]));

    return Promise.resolve({
      success: true,
      currentTime,
      latestBlockSearched,
      pendingRootBundleProposal: this.rootBundleProposal,
      events,
      searchEndBlock: this.eventSearchConfig.toBlock || latestBlockSearched,
    });
  }

  public readonly eventSignatures: Record<string, string> = {
    SetEnableDepositRoute: "uint256,uint256,address,bool",
    SetPoolRebalanceRoute: "uint256,address,address",
    ProposeRootBundle: "uint32,uint8,uint256[],bytes32,bytes32,bytes32,address",
    RootBundleExecuted: "uint256,uint256,uint256,address[],uint256[],int256[],int256[],address",
  };

  setPoolRebalanceRoute(
    destinationChainId: number,
    l1Token: string,
    destinationToken: string,
<<<<<<< HEAD
    overrides: EventOverrides = {},
=======
    blockNumber?: number
>>>>>>> d5467405
  ): Event {
    const event = "SetPoolRebalanceRoute";

    const topics = [destinationChainId, l1Token, destinationToken];
    const args = {
      destinationChainId,
      l1Token,
      destinationToken,
    };

    return this.eventManager.generateEvent({
      event,
      address: this.hubPool.address,
      topics: topics.map((topic) => topic.toString()),
      args,
<<<<<<< HEAD
      blockNumber: overrides.blockNumber,
=======
      blockNumber,
>>>>>>> d5467405
    });
  }

  proposeRootBundle(
    challengePeriodEndTimestamp: number,
    poolRebalanceLeafCount: number,
    bundleEvaluationBlockNumbers: BigNumber[],
    poolRebalanceRoot?: string,
    relayerRefundRoot?: string,
    slowRelayRoot?: string,
    proposer?: string,
    overrides: EventOverrides = {},
  ): Event {
    const event = "ProposeRootBundle";

    poolRebalanceRoot ??= "XX";
    relayerRefundRoot ??= "XX";
    slowRelayRoot ??= "XX";
    proposer ??= randomAddress();

    const topics = [poolRebalanceRoot, relayerRefundRoot, proposer];
    const args = {
      challengePeriodEndTimestamp,
      poolRebalanceLeafCount,
      bundleEvaluationBlockNumbers,
      poolRebalanceRoot,
      relayerRefundRoot,
      slowRelayRoot,
      proposer,
    };

    return this.eventManager.generateEvent({
      event,
      address: this.hubPool.address,
      topics: topics.map((topic) => topic.toString()),
      args,
      blockNumber: overrides.blockNumber,
    });
  }

  executeRootBundle(
    groupIndex: BigNumber,
    leafId: number,
    chainId: BigNumber,
    l1Tokens: string[],
    bundleLpFees: BigNumber[],
    netSendAmounts: BigNumber[],
    runningBalances: BigNumber[],
    caller?: string,
    overrides: EventOverrides = {},
  ): Event {
    const event = "RootBundleExecuted";

    caller ??= randomAddress();

    const topics = [leafId, chainId, caller];
    const args = {
      groupIndex,
      leafId,
      chainId,
      l1Tokens,
      bundleLpFees,
      netSendAmounts,
      runningBalances,
      caller,
    };

    return this.eventManager.generateEvent({
      event,
      address: this.hubPool.address,
      topics: topics.map((topic) => topic.toString()),
      args,
      blockNumber: overrides.blockNumber,
    });
  }
}<|MERGE_RESOLUTION|>--- conflicted
+++ resolved
@@ -20,10 +20,6 @@
 export class MockHubPoolClient extends HubPoolClient {
   public rootBundleProposal = emptyRootBundle;
 
-<<<<<<< HEAD
-=======
-  private events: Event[] = [];
->>>>>>> d5467405
   private l1TokensMock: L1Token[] = []; // L1Tokens and their associated info.
   private tokenInfoToReturn: L1Token = { address: "", decimals: 0, symbol: "" };
 
@@ -137,11 +133,7 @@
     destinationChainId: number,
     l1Token: string,
     destinationToken: string,
-<<<<<<< HEAD
     overrides: EventOverrides = {},
-=======
-    blockNumber?: number
->>>>>>> d5467405
   ): Event {
     const event = "SetPoolRebalanceRoute";
 
@@ -157,11 +149,7 @@
       address: this.hubPool.address,
       topics: topics.map((topic) => topic.toString()),
       args,
-<<<<<<< HEAD
       blockNumber: overrides.blockNumber,
-=======
-      blockNumber,
->>>>>>> d5467405
     });
   }
 
