import assert from "assert";
import { BigNumber, Contract, Event, providers } from "ethers";
import { random } from "lodash";
import winston from "winston";
import { ZERO_ADDRESS } from "../../constants";
import {
  DepositWithBlock,
  FillType,
<<<<<<< HEAD
  FundsDepositedEvent,
=======
>>>>>>> 369316a4
  V3FundsDepositedEvent,
  RealizedLpFee,
  RelayerRefundExecutionWithBlock,
  SlowFillRequestWithBlock,
  V2FillWithBlock,
  V2SpeedUp,
  V3DepositWithBlock,
  V3Fill,
  V3FillWithBlock,
  V3SlowFillLeaf,
  V3SpeedUp,
} from "../../interfaces";
import {
  bnZero,
  toBN,
  toBNWei,
  forEachAsync,
  getCurrentTime,
  isV2Fill,
  isV3Deposit,
  isV3Fill,
  randomAddress,
} from "../../utils";
import { SpokePoolClient, SpokePoolUpdate } from "../SpokePoolClient";
import { EventManager, EventOverrides, getEventManager } from "./MockEvents";

type Block = providers.Block;

// This class replaces internal SpokePoolClient functionality, enabling the
// user to bypass on-chain queries and inject ethers Event objects directly.
export class MockSpokePoolClient extends SpokePoolClient {
  public eventManager: EventManager;
  private realizedLpFeePct: BigNumber = bnZero;
  private realizedLpFeePctOverride = false;
  private destinationTokenForChainOverride: Record<number, string> = {};
  // Allow tester to set the numberOfDeposits() returned by SpokePool at a block height.
  public depositIdAtBlock: number[] = [];
  public numberOfDeposits = 0;
  public blocks: Record<number, Block> = {};

  constructor(logger: winston.Logger, spokePool: Contract, chainId: number, deploymentBlock: number) {
    super(logger, spokePool, null, chainId, deploymentBlock);
    this.latestBlockSearched = deploymentBlock;
    this.eventManager = getEventManager(chainId, this.eventSignatures, deploymentBlock);
  }

  setDefaultRealizedLpFeePct(fee: BigNumber): void {
    this.realizedLpFeePct = fee;
    this.realizedLpFeePctOverride = true;
  }

  clearDefaultRealizedLpFeePct(): void {
    this.realizedLpFeePctOverride = false;
  }

<<<<<<< HEAD
  async computeRealizedLpFeePct(depositEvent: FundsDepositedEvent | V3FundsDepositedEvent) {
=======
  async computeRealizedLpFeePct(depositEvent: V3FundsDepositedEvent) {
>>>>>>> 369316a4
    const { realizedLpFeePct, realizedLpFeePctOverride } = this;
    const { blockNumber: quoteBlock } = depositEvent;
    return realizedLpFeePctOverride
      ? { realizedLpFeePct, quoteBlock }
      : await super.computeRealizedLpFeePct(depositEvent);
  }

  async batchComputeRealizedLpFeePct(depositEvents: V3FundsDepositedEvent[]): Promise<RealizedLpFee[]> {
    const { realizedLpFeePct, realizedLpFeePctOverride } = this;
    return realizedLpFeePctOverride
      ? depositEvents.map(({ blockNumber: quoteBlock }) => {
          return { realizedLpFeePct, quoteBlock };
        })
      : await super.batchComputeRealizedLpFeePct(depositEvents);
  }

  setDestinationTokenForChain(chainId: number, token: string): void {
    this.destinationTokenForChainOverride[chainId] = token;
  }

  getDestinationTokenForDeposit(deposit: DepositWithBlock): string {
    return this.destinationTokenForChainOverride[deposit.originChainId] ?? super.getDestinationTokenForDeposit(deposit);
  }

  setLatestBlockNumber(blockNumber: number): void {
    this.latestBlockSearched = blockNumber;
  }

  setDepositIds(_depositIds: number[]): void {
    this.depositIdAtBlock = [];
    if (_depositIds.length === 0) {
      return;
    }
    let lastDepositId = _depositIds[0];
    for (let i = 0; i < _depositIds.length; i++) {
      if (_depositIds[i] < lastDepositId) {
        throw new Error("deposit ID must be equal to or greater than previous");
      }
      this.depositIdAtBlock[i] = _depositIds[i];
      lastDepositId = _depositIds[i];
    }
  }
  _getDepositIdAtBlock(blockTag: number): Promise<number> {
    return Promise.resolve(this.depositIdAtBlock[blockTag]);
  }

  async _update(eventsToQuery: string[]): Promise<SpokePoolUpdate> {
    // Generate new "on chain" responses.
    const latestBlockSearched = this.eventManager.blockNumber;
    const currentTime = getCurrentTime();

    const blocks: { [blockNumber: number]: Block } = {};

    // Ensure an array for every requested event exists, in the requested order.
    // All requested event types must be populated in the array (even if empty).
    const events: Event[][] = eventsToQuery.map(() => []);
    await forEachAsync(this.eventManager.getEvents().flat(), async (event) => {
      const idx = eventsToQuery.indexOf(event.event as string);
      if (idx !== -1) {
        events[idx].push(event);
        blocks[event.blockNumber] = await event.getBlock();
      }
    });
    this.blocks = blocks;

    // Update latestDepositIdQueried.
    const idx = eventsToQuery.indexOf("V3FundsDeposited");
    const latestDepositId = (events[idx] ?? []).reduce(
      (depositId, event) => Math.max(depositId, event.args?.["depositId"] ?? 0),
      this.latestDepositIdQueried
    );

    return {
      success: true,
      firstDepositId: 0,
      latestDepositId,
      currentTime,
      oldestTime: 0,
      events,
      searchEndBlock: this.eventSearchConfig.toBlock || latestBlockSearched,
    };
  }

  // Event signatures. Not strictly required, but they make generated events more recognisable.
  public readonly eventSignatures: Record<string, string> = {
    EnabledDepositRoute: "address,uint256,bool",
    FilledRelay: "uint256,uint256,uint256,int64,uint32,uint32,address,address,address,bytes",
    FundsDeposited: "uint256,uint256,uint256,int64,uint32,uint32,address,address,address,bytes",
  };

  depositV3(deposit: V3DepositWithBlock): Event {
    assert(isV3Deposit(deposit));
    const event = "V3FundsDeposited";

    const { blockNumber, transactionIndex } = deposit;
    let { depositId, depositor, destinationChainId, inputToken, inputAmount, outputToken, outputAmount } = deposit;
    depositId ??= this.numberOfDeposits;
    assert(depositId >= this.numberOfDeposits, `${depositId} < ${this.numberOfDeposits}`);
    this.numberOfDeposits = depositId + 1;

    destinationChainId ??= random(1, 42161, false);
    depositor ??= randomAddress();
    inputToken ??= randomAddress();
    outputToken ??= inputToken;
    inputAmount ??= toBNWei(random(1, 1000, false));
    outputAmount ??= inputAmount.mul(toBN("0.95"));

    const message = deposit["message"] ?? `${event} event at block ${blockNumber}, index ${transactionIndex}.`;
    const topics = [destinationChainId, depositId, depositor];
    const quoteTimestamp = deposit.quoteTimestamp ?? getCurrentTime();
    const args = {
      depositId,
      originChainId: deposit.originChainId ?? this.chainId,
      destinationChainId,
      depositor,
      recipient: deposit.recipient ?? depositor,
      inputToken,
      inputAmount,
      outputToken,
      outputAmount,
      quoteTimestamp,
      fillDeadline: deposit.fillDeadline ?? quoteTimestamp + 3600,
      exclusiveRelayer: deposit.exclusiveRelayer ?? ZERO_ADDRESS,
      exclusivityDeadline: deposit.exclusivityDeadline ?? quoteTimestamp + 600,
      message,
    };

    return this.eventManager.generateEvent({
      event,
      address: this.spokePool.address,
      topics: topics.map((topic) => topic.toString()),
      args,
      blockNumber,
      transactionIndex,
    });
  }

  fillRelay(fill: V2FillWithBlock): Event {
    assert(isV2Fill(fill));
    const event = "FilledRelay";

    const { blockNumber, transactionIndex } = fill;
    let { depositor, originChainId, depositId } = fill;
    originChainId ??= random(1, 42161, false);
    depositId ??= random(1, 100_000, false);
    depositor ??= randomAddress();

    const topics = [originChainId, depositId, depositor];
    const recipient = fill.recipient ?? randomAddress();
    const amount = fill.amount ?? toBNWei(random(1, 1000, false));
    const relayerFeePct = fill.relayerFeePct ?? toBNWei(0.0001);
    const message = fill["message"] ?? `${event} event at block ${blockNumber}, index ${transactionIndex}.`;

    const args = {
      amount,
      totalFilledAmount: fill.totalFilledAmount ?? amount,
      fillAmount: fill.fillAmount ?? amount,
      repaymentChainId: fill.repaymentChainId ?? this.chainId,
      originChainId,
      destinationChainId: fill.destinationChainId,
      realizedLpFeePct: fill.realizedLpFeePct ?? toBNWei(random(0.00001, 0.0001).toPrecision(6)),
      relayerFeePct,
      depositId,
      destinationToken: fill.destinationToken ?? ZERO_ADDRESS, // resolved via HubPoolClient.
      relayer: fill.relayer ?? randomAddress(),
      depositor,
      recipient,
      message,
      updatableRelayData: {
        updatableRecipient: fill.updatableRelayData?.updatedRecipient ?? recipient,
        updatableMessage: fill.updatableRelayData?.updatedMessage ?? message,
        updatedRelayerFeePct: fill.updatableRelayData?.relayerFeePct ?? relayerFeePct,
        isSlowRelay: fill.updatableRelayData?.isSlowRelay ?? false,
        payoutAdjustmentPct: fill.updatableRelayData?.payoutAdjustmentPct ?? bnZero,
      },
    };

    return this.eventManager.generateEvent({
      event,
      address: this.spokePool.address,
      topics: topics.map((topic) => topic.toString()),
      args,
      blockNumber,
      transactionIndex,
    });
  }

  fillV3Relay(fill: V3FillWithBlock): Event {
    assert(isV3Fill(fill));
    const event = "FilledV3Relay";

    const { blockNumber, transactionIndex } = fill;
    let { originChainId, depositId, inputToken, inputAmount, outputAmount, fillDeadline, relayer } = fill;
    originChainId ??= random(1, 42161, false);
    depositId ??= random(1, 100_000, false);
    inputToken ??= randomAddress();
    inputAmount ??= toBNWei(random(1, 1000, false));
    outputAmount ??= inputAmount;
    fillDeadline ??= getCurrentTime() + 60;
    relayer ??= randomAddress();

    const topics = [originChainId, depositId, relayer];
    const recipient = fill.recipient ?? randomAddress();
    const message = fill["message"] ?? `${event} event at block ${blockNumber}, index ${transactionIndex}.`;

    const args = {
      inputToken,
      outputToken: fill.outputToken ?? ZERO_ADDRESS, // resolved via HubPoolClient.
      inputAmount: fill.inputAmount,
      outputAmount: fill.outputAmount,
      repaymentChainId: fill.repaymentChainId ?? this.chainId,
      originChainId,
      depositId,
      fillDeadline,
      exclusivityDeadline: fill.exclusivityDeadline ?? fillDeadline,
      exclusiveRelayer: fill.exclusiveRelayer ?? ZERO_ADDRESS,
      relayer,
      depositor: fill.depositor ?? randomAddress(),
      recipient,
      message,
      relayExecutionInfo: {
        updatedRecipient: fill.relayExecutionInfo?.updatedRecipient ?? recipient,
        updatedMessage: fill.relayExecutionInfo?.updatedMessage ?? message,
        updatedOutputAmount: fill.relayExecutionInfo?.updatedOutputAmount ?? outputAmount,
        fillType: fill.relayExecutionInfo?.fillType ?? FillType.FastFill,
      },
    };

    return this.eventManager.generateEvent({
      event,
      address: this.spokePool.address,
      topics: topics.map((topic) => topic.toString()),
      args,
      blockNumber,
      transactionIndex,
    });
  }

  speedUpDeposit(speedUp: V2SpeedUp): Event {
    const event = "RequestedSpeedUpDeposit";
    const topics = [speedUp.depositId, speedUp.depositor];
    const args = { ...speedUp };

    return this.eventManager.generateEvent({
      event,
      address: this.spokePool.address,
      topics: topics.map((topic) => topic.toString()),
      args,
    });
  }

  speedUpV3Deposit(speedUp: V3SpeedUp): Event {
    const event = "RequestedSpeedUpV3Deposit";
    const topics = [speedUp.depositId, speedUp.depositor];
    const args = { ...speedUp };

    return this.eventManager.generateEvent({
      event,
      address: this.spokePool.address,
      topics: topics.map((topic) => topic.toString()),
      args,
    });
  }

  requestV3SlowFill(request: SlowFillRequestWithBlock): Event {
    const event = "RequestedV3SlowFill";

    const { originChainId, depositId } = request;
    const topics = [originChainId, depositId];
    const args = { ...request };

    return this.eventManager.generateEvent({
      event,
      address: this.spokePool.address,
      topics: topics.map((topic) => topic.toString()),
      args,
      blockNumber: request.blockNumber,
      transactionIndex: request.transactionIndex,
    });
  }

  // This is a simple wrapper around fillV3Relay().
  // rootBundleId and proof are discarded here - we have no interest in verifying that.
  executeV3SlowRelayLeaf(leaf: V3SlowFillLeaf): Event {
    const fill: V3Fill = {
      ...leaf.relayData,
      destinationChainId: this.chainId,
      relayer: ZERO_ADDRESS,
      repaymentChainId: 0,
      relayExecutionInfo: {
        updatedRecipient: leaf.relayData.recipient,
        updatedOutputAmount: leaf.updatedOutputAmount,
        updatedMessage: leaf.relayData.message,
        fillType: FillType.SlowFill,
      },
    };

    return this.fillV3Relay(fill as V3FillWithBlock);
  }

  executeRelayerRefundLeaf(refund: RelayerRefundExecutionWithBlock): Event {
    const event = "ExecutedRelayerRefundRoot";

    const chainId = refund.chainId ?? this.chainId;
    assert(chainId === this.chainId);

    const { rootBundleId, leafId } = refund;
    const topics = [chainId, rootBundleId, leafId];
    const args = {
      chainId,
      rootBundleId,
      leafId,
      amountToReturn: refund.amountToReturn,
      l2TokenAddress: refund.l2TokenAddress,
      refundAddresses: refund.refundAddresses,
      refundAmounts: refund.refundAmounts,
    };

    return this.eventManager.generateEvent({
      event,
      address: this.spokePool.address,
      topics: topics.map((topic) => topic.toString()),
      args,
      blockNumber: refund.blockNumber,
    });
  }

  setEnableRoute(
    originToken: string,
    destinationChainId: number,
    enabled: boolean,
    overrides: EventOverrides = {}
  ): Event {
    const event = "EnabledDepositRoute";

    const topics = [originToken, destinationChainId];
    const args = { originToken, destinationChainId, enabled };

    return this.eventManager.generateEvent({
      event,
      address: this.spokePool.address,
      topics: topics.map((topic) => topic.toString()),
      args,
      blockNumber: overrides.blockNumber,
    });
  }
}<|MERGE_RESOLUTION|>--- conflicted
+++ resolved
@@ -6,10 +6,6 @@
 import {
   DepositWithBlock,
   FillType,
-<<<<<<< HEAD
-  FundsDepositedEvent,
-=======
->>>>>>> 369316a4
   V3FundsDepositedEvent,
   RealizedLpFee,
   RelayerRefundExecutionWithBlock,
@@ -65,11 +61,7 @@
     this.realizedLpFeePctOverride = false;
   }
 
-<<<<<<< HEAD
-  async computeRealizedLpFeePct(depositEvent: FundsDepositedEvent | V3FundsDepositedEvent) {
-=======
   async computeRealizedLpFeePct(depositEvent: V3FundsDepositedEvent) {
->>>>>>> 369316a4
     const { realizedLpFeePct, realizedLpFeePctOverride } = this;
     const { blockNumber: quoteBlock } = depositEvent;
     return realizedLpFeePctOverride
