--- conflicted
+++ resolved
@@ -122,10 +122,7 @@
     const { blockNumber, transactionIndex } = deposit;
     let { depositId, depositor, destinationChainId, inputToken, inputAmount, outputToken, outputAmount } = deposit;
     depositId ??= this.numberOfDeposits;
-<<<<<<< HEAD
-=======
     assert(depositId.gte(this.numberOfDeposits), `${depositId.toString()} < ${this.numberOfDeposits}`);
->>>>>>> 26460929
     this.numberOfDeposits = depositId.add(bnOne);
 
     destinationChainId ??= random(1, 42161, false);
