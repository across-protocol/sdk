import assert from "assert";
import { Contract } from "ethers";
import { random } from "lodash";
import winston from "winston";
import { ZERO_ADDRESS } from "../../constants";
import {
  Log,
  Deposit,
  DepositWithBlock,
  FillType,
  RelayerRefundExecution,
  SlowFillRequest,
  SortableEvent,
  Fill,
  SlowFillLeaf,
  SpeedUp,
  TokensBridged,
} from "../../interfaces";
import {
  toBN,
  toBNWei,
  getCurrentTime,
  getMessageHash,
  randomAddress,
  BigNumber,
  bnZero,
  bnMax,
  bnOne,
  toAddress,
  toBytes32,
} from "../../utils";
import { SpokePoolClient, SpokePoolUpdate } from "../SpokePoolClient";
import { HubPoolClient } from "../HubPoolClient";
import { EventManager, EventOverrides, getEventManager } from "./MockEvents";
import { AcrossConfigStoreClient } from "../AcrossConfigStoreClient";

// This class replaces internal SpokePoolClient functionality, enabling
// the user to bypass on-chain queries and inject Log objects directly.
export class MockSpokePoolClient extends SpokePoolClient {
  public eventManager: EventManager;
  private destinationTokenForChainOverride: Record<number, string> = {};
  // Allow tester to set the numberOfDeposits() returned by SpokePool at a block height.
  public depositIdAtBlock: BigNumber[] = [];
  public numberOfDeposits = bnZero;

  constructor(
    logger: winston.Logger,
    spokePool: Contract,
    chainId: number,
    deploymentBlock: number,
    opts: { hubPoolClient: HubPoolClient | null } = { hubPoolClient: null }
  ) {
    super(logger, spokePool, opts.hubPoolClient, chainId, deploymentBlock);
    this.latestBlockSearched = deploymentBlock;
    this.eventManager = getEventManager(chainId, this.eventSignatures, deploymentBlock);
  }

  setConfigStoreClient(configStore?: AcrossConfigStoreClient): void {
    this.configStoreClient = configStore;
  }

  setDestinationTokenForChain(chainId: number, token: string): void {
    this.destinationTokenForChainOverride[chainId] = token;
  }

  getDestinationTokenForDeposit(deposit: DepositWithBlock): string {
    return this.destinationTokenForChainOverride[deposit.originChainId] ?? super.getDestinationTokenForDeposit(deposit);
  }

  setLatestBlockNumber(blockNumber: number): void {
    this.latestBlockSearched = blockNumber;
  }

  setDepositIds(_depositIds: BigNumber[]): void {
    this.depositIdAtBlock = [];
    if (_depositIds.length === 0) {
      return;
    }
    let lastDepositId = _depositIds[0];
    for (let i = 0; i < _depositIds.length; i++) {
      if (_depositIds[i].lt(lastDepositId)) {
        throw new Error("deposit ID must be equal to or greater than previous");
      }
      this.depositIdAtBlock[i] = _depositIds[i];
      lastDepositId = _depositIds[i];
    }
  }
  _getDepositIdAtBlock(blockTag: number): Promise<BigNumber> {
    return Promise.resolve(this.depositIdAtBlock[blockTag]);
  }

  _update(eventsToQuery: string[]): Promise<SpokePoolUpdate> {
    // Generate new "on chain" responses.
    const latestBlockSearched = this.eventManager.blockNumber;
    const currentTime = getCurrentTime();

    // Ensure an array for every requested event exists, in the requested order.
    // All requested event types must be populated in the array (even if empty).
    const events: Log[][] = eventsToQuery.map(() => []);
    this.eventManager
      .getEvents()
      .flat()
      .forEach((event) => {
        const idx = eventsToQuery.indexOf(event.event);
        if (idx !== -1) {
          events[idx].push(event);
        }
      });

    // Update latestDepositIdQueried.
    const idx = eventsToQuery.indexOf("V3FundsDeposited");
    const latestDepositId = (events[idx] ?? []).reduce(
      (depositId, event) => bnMax(depositId, event.args["depositId"] ?? bnZero),
      this.latestDepositIdQueried
    );

    return Promise.resolve({
      success: true,
      firstDepositId: bnZero,
      latestDepositId,
      currentTime,
      oldestTime: 0,
      events,
      searchEndBlock: this.eventSearchConfig.toBlock || latestBlockSearched,
    });
  }

  // Event signatures. Not strictly required, but they make generated events more recognisable.
  public readonly eventSignatures: Record<string, string> = {
    EnabledDepositRoute: "address,uint256,bool",
  };

  deposit(deposit: Omit<Deposit, "messageHash"> & Partial<SortableEvent>): Log {
    return this._deposit("FundsDeposited", deposit);
  }

  depositV3(deposit: Omit<Deposit, "messageHash"> & Partial<SortableEvent>): Log {
    return this._deposit("V3FundsDeposited", deposit);
  }

  protected _deposit(event: string, deposit: Omit<Deposit, "messageHash"> & Partial<SortableEvent>): Log {
    const { blockNumber, transactionIndex } = deposit;
    let { depositId, destinationChainId, inputAmount, outputAmount } = deposit;
    depositId ??= this.numberOfDeposits;
    this.numberOfDeposits = depositId.add(bnOne);

    destinationChainId ??= random(1, 42161, false);
    const addressModifier = event === "FundsDeposited" ? toBytes32 : toAddress;
    const depositor = addressModifier(deposit.depositor ?? randomAddress());
    const recipient = addressModifier(deposit.recipient ?? depositor);
    const inputToken = addressModifier(deposit.inputToken ?? randomAddress());
    const outputToken = addressModifier(deposit.outputToken ?? inputToken);
    const exclusiveRelayer = addressModifier(deposit.exclusiveRelayer ?? ZERO_ADDRESS);

    inputAmount ??= toBNWei(random(1, 1000, false));
    outputAmount ??= inputAmount.mul(toBN("0.95"));

    const message = deposit["message"] ?? "0x";
    const topics = [destinationChainId, depositId, depositor];
    const quoteTimestamp = deposit.quoteTimestamp ?? getCurrentTime();
    const args = {
      depositId,
      originChainId: deposit.originChainId ?? this.chainId,
      destinationChainId,
      depositor,
      recipient,
      inputToken,
      inputAmount,
      outputToken,
      outputAmount,
      quoteTimestamp,
      fillDeadline: deposit.fillDeadline ?? quoteTimestamp + 3600,
      exclusiveRelayer,
      exclusivityDeadline: deposit.exclusivityDeadline ?? quoteTimestamp + 600,
      message,
    };

    return this.eventManager.generateEvent({
      event,
      address: this.spokePool.address,
      topics: topics.map((topic) => topic.toString()),
      args,
      blockNumber,
      transactionIndex,
    });
  }

  fillV3Relay(fill: Omit<Fill, "messageHash"> & { message: string } & Partial<SortableEvent>): Log {
    return this._fillRelay("FilledV3Relay", fill);
  }
<<<<<<< HEAD

  fillRelay(fill: Omit<Fill, "messageHash"> & { message: string } & Partial<SortableEvent>): Log {
    return this._fillRelay("FilledRelay", fill);
  }

=======

  fillRelay(fill: Omit<Fill, "messageHash"> & { message: string } & Partial<SortableEvent>): Log {
    return this._fillRelay("FilledRelay", fill);
  }

>>>>>>> 66370c64
  protected _fillRelay(
    event: string,
    fill: Omit<Fill, "messageHash"> & { message: string } & Partial<SortableEvent>
  ): Log {
    const { blockNumber, transactionIndex } = fill;
    let { originChainId, depositId, inputAmount, outputAmount, fillDeadline } = fill;
    originChainId ??= random(1, 42161, false);
    depositId ??= BigNumber.from(random(1, 100_000, false));
    inputAmount ??= toBNWei(random(1, 1000, false));
    outputAmount ??= inputAmount;
    fillDeadline ??= getCurrentTime() + 60;

    const addressModifier = event === "FilledRelay" ? toBytes32 : toAddress;
    const depositor = addressModifier(fill.depositor ?? randomAddress());
    const recipient = addressModifier(fill.recipient ?? depositor);
    const inputToken = addressModifier(fill.inputToken ?? randomAddress());
    const outputToken = addressModifier(fill.outputToken ?? ZERO_ADDRESS);
    const exclusiveRelayer = addressModifier(fill.exclusiveRelayer ?? ZERO_ADDRESS);
    const relayer = addressModifier(fill.relayer ?? randomAddress());

    const topics = [originChainId, depositId, relayer]; // @todo verify
    const message = fill["message"] ?? "0x";
    const updatedMessage = fill.relayExecutionInfo?.updatedMessage ?? message;

    const relayExecutionInfo = {
      updatedRecipient: fill.relayExecutionInfo?.updatedRecipient ?? recipient,
      updatedOutputAmount: fill.relayExecutionInfo?.updatedOutputAmount ?? outputAmount,
      fillType: fill.relayExecutionInfo?.fillType ?? FillType.FastFill,
    };

    const _args = {
      inputToken,
      outputToken,
      inputAmount: fill.inputAmount,
      outputAmount: fill.outputAmount,
      repaymentChainId: fill.repaymentChainId ?? this.chainId,
      originChainId,
      depositId,
      fillDeadline,
      exclusivityDeadline: fill.exclusivityDeadline ?? fillDeadline,
      exclusiveRelayer,
      relayer,
      depositor,
      recipient,
<<<<<<< HEAD
      relayExecutionInfo,
=======
      message,
      relayExecutionInfo: {
        updatedRecipient: fill.relayExecutionInfo?.updatedRecipient ?? recipient,
        updatedMessage,
        updatedMessageHash: getMessageHash(updatedMessage),
        updatedOutputAmount: fill.relayExecutionInfo?.updatedOutputAmount ?? outputAmount,
        fillType: fill.relayExecutionInfo?.fillType ?? FillType.FastFill,
      },
>>>>>>> 66370c64
    };

    const args =
      event === "FilledRelay"
        ? {
            ..._args,
            messageHash: getMessageHash(message),
            relayExecutionInfo: {
              ...relayExecutionInfo,
              updatedMessageHash: fill.relayExecutionInfo.updatedMessageHash ?? getMessageHash(fill.message),
            },
          }
        : {
            // FilledV3Relay
            ..._args,
            message,
            relayExecutionInfo: {
              ...relayExecutionInfo,
              updatedMessage: fill.relayExecutionInfo?.updatedMessage ?? message,
            },
          };

    return this.eventManager.generateEvent({
      event,
      address: this.spokePool.address,
      topics: topics.map((topic) => topic.toString()),
      args,
      blockNumber,
      transactionIndex,
    });
  }

  speedUpV3Deposit(speedUp: SpeedUp): Log {
    return this._speedUpDeposit("RequestedSpeedUpV3Deposit", speedUp);
  }

  speedUpDeposit(speedUp: SpeedUp): Log {
    return this._speedUpDeposit("RequestedSpeedUpDeposit", speedUp);
  }

  protected _speedUpDeposit(event: string, speedUp: SpeedUp): Log {
    const addressModifier = event === "RequestedSpeedUpDeposit" ? toBytes32 : toAddress;
    const depositor = addressModifier(speedUp.depositor);
    const topics = [speedUp.depositId, depositor];
    const args = { ...speedUp };

    return this.eventManager.generateEvent({
      event,
      address: this.spokePool.address,
      topics: topics.map((topic) => topic.toString()),
      args: {
        ...args,
        depositor,
        updatedRecipient: addressModifier(speedUp.updatedRecipient),
      },
    });
  }

  setTokensBridged(tokensBridged: TokensBridged): Log {
    const event = "TokensBridged";
    const topics = [tokensBridged.chainId, tokensBridged.leafId, tokensBridged.l2TokenAddress];
    const args = { ...tokensBridged };

    return this.eventManager.generateEvent({
      event,
      address: this.spokePool.address,
      topics: topics.map((topic) => topic.toString()),
      args,
    });
  }

  requestV3SlowFill(request: Omit<SlowFillRequest, "messageHash"> & Partial<SortableEvent>): Log {
    return this._requestSlowFill("RequestedV3SlowFill", request);
  }

  requestSlowFill(request: Omit<SlowFillRequest, "messageHash"> & Partial<SortableEvent>): Log {
    return this._requestSlowFill("RequestedSlowFill", request);
  }

  protected _requestSlowFill(
    event: string,
    request: Omit<SlowFillRequest, "messageHash"> & Partial<SortableEvent>
  ): Log {
    const { originChainId, depositId } = request;
    const topics = [originChainId, depositId];
    const args = { ...request };

    const addressModifier = event === "RequestedSlowFill" ? toBytes32 : toAddress;
    const depositor = addressModifier(args.depositor ?? randomAddress());

    return this.eventManager.generateEvent({
      event,
      address: this.spokePool.address,
      topics: topics.map((topic) => topic.toString()),
      args: {
        ...args,
        depositor,
        recipient: addressModifier(args.recipient ?? depositor),
        inputToken: addressModifier(args.inputToken ?? randomAddress()),
        outputToken: addressModifier(args.outputToken ?? ZERO_ADDRESS),
        exclusiveRelayer: addressModifier(args.exclusiveRelayer ?? ZERO_ADDRESS),
      },
      blockNumber: request.blockNumber,
      transactionIndex: request.transactionIndex,
    });
  }

  // This is a simple wrapper around fillV3Relay().
  // rootBundleId and proof are discarded here - we have no interest in verifying that.
  executeV3SlowRelayLeaf(leaf: Omit<SlowFillLeaf, "messageHash">): Log {
    const fill = {
      ...leaf.relayData,
      destinationChainId: this.chainId,
      relayer: ZERO_ADDRESS,
      repaymentChainId: 0,
      relayExecutionInfo: {
        updatedRecipient: leaf.relayData.recipient,
        updatedOutputAmount: leaf.updatedOutputAmount,
        updatedMessage: leaf.relayData.message,
        updatedMessageHash: getMessageHash(leaf.relayData.message),
        fillType: FillType.SlowFill,
      },
    };

    return this.fillV3Relay(fill);
  }

  executeRelayerRefundLeaf(refund: RelayerRefundExecution & Partial<SortableEvent>): Log {
    const event = "ExecutedRelayerRefundRoot";

    const chainId = refund.chainId ?? this.chainId;
    assert(chainId === this.chainId);

    const { rootBundleId, leafId } = refund;
    const topics = [chainId, rootBundleId, leafId];
    const args = {
      chainId,
      rootBundleId,
      leafId,
      amountToReturn: refund.amountToReturn,
      l2TokenAddress: refund.l2TokenAddress,
      refundAddresses: refund.refundAddresses,
      refundAmounts: refund.refundAmounts,
    };

    return this.eventManager.generateEvent({
      event,
      address: this.spokePool.address,
      topics: topics.map((topic) => topic.toString()),
      args,
      blockNumber: refund.blockNumber,
    });
  }

  setEnableRoute(
    originToken: string,
    destinationChainId: number,
    enabled: boolean,
    overrides: EventOverrides = {}
  ): Log {
    const event = "EnabledDepositRoute";

    const topics = [originToken, destinationChainId];
    const args = { originToken, destinationChainId, enabled };

    return this.eventManager.generateEvent({
      event,
      address: this.spokePool.address,
      topics: topics.map((topic) => topic.toString()),
      args,
      blockNumber: overrides.blockNumber,
    });
  }
}<|MERGE_RESOLUTION|>--- conflicted
+++ resolved
@@ -188,19 +188,11 @@
   fillV3Relay(fill: Omit<Fill, "messageHash"> & { message: string } & Partial<SortableEvent>): Log {
     return this._fillRelay("FilledV3Relay", fill);
   }
-<<<<<<< HEAD
 
   fillRelay(fill: Omit<Fill, "messageHash"> & { message: string } & Partial<SortableEvent>): Log {
     return this._fillRelay("FilledRelay", fill);
   }
 
-=======
-
-  fillRelay(fill: Omit<Fill, "messageHash"> & { message: string } & Partial<SortableEvent>): Log {
-    return this._fillRelay("FilledRelay", fill);
-  }
-
->>>>>>> 66370c64
   protected _fillRelay(
     event: string,
     fill: Omit<Fill, "messageHash"> & { message: string } & Partial<SortableEvent>
@@ -245,9 +237,6 @@
       relayer,
       depositor,
       recipient,
-<<<<<<< HEAD
-      relayExecutionInfo,
-=======
       message,
       relayExecutionInfo: {
         updatedRecipient: fill.relayExecutionInfo?.updatedRecipient ?? recipient,
@@ -256,7 +245,6 @@
         updatedOutputAmount: fill.relayExecutionInfo?.updatedOutputAmount ?? outputAmount,
         fillType: fill.relayExecutionInfo?.fillType ?? FillType.FastFill,
       },
->>>>>>> 66370c64
     };
 
     const args =
