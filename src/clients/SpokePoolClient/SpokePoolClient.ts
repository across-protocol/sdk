import winston from "winston";
import { utils as ethersUtils } from "ethers";
import {
  AnyObject,
  BigNumber,
  bnZero,
  DefaultLogLevels,
  DepositSearchResult,
  EventSearchConfig,
  EvmAddress,
  MAX_BIG_INT,
  MakeOptional,
  assign,
  getRelayEventKey,
  isDefined,
  getMessageHash,
  isSlowFill,
  validateFillForDeposit,
  chainIsProd,
  Address,
<<<<<<< HEAD
  MultipleDepositSearchResult,
=======
  toAddressType,
>>>>>>> c567f393
} from "../../utils";
import { duplicateEvent, sortEventsAscendingInPlace } from "../../utils/EventUtils";
import { CHAIN_IDs, ZERO_ADDRESS } from "../../constants";
import {
  BridgedToHubPoolWithBlock,
  ClaimedRelayerRefundWithBlock,
  Deposit,
  DepositWithBlock,
  EnabledDepositRouteWithBlock,
  Fill,
  FillStatus,
  FillWithBlock,
  RelayData,
  RelayerRefundExecutionWithBlock,
  RootBundleRelayWithBlock,
  SlowFillRequestWithBlock,
  SortableEvent,
  SpeedUpWithBlock,
  TokensBridged,
  RelayExecutionEventInfo,
} from "../../interfaces";
import { BaseAbstractClient, UpdateFailureReason } from "../BaseAbstractClient";
import { AcrossConfigStoreClient } from "../AcrossConfigStoreClient";
import { getRefundInformationFromFill } from "../BundleDataClient";
import { HubPoolClient } from "../HubPoolClient";

export type SpokePoolUpdateSuccess = {
  success: true;
  currentTime: number;
  events: SortableEvent[][];
  searchEndBlock: number;
};
export type SpokePoolUpdateFailure = {
  success: false;
  reason: UpdateFailureReason;
};
export type SpokePoolUpdate = SpokePoolUpdateSuccess | SpokePoolUpdateFailure;

export const knownEventNames = [
  "EnabledDepositRoute",
  "TokensBridged",
  "RelayedRootBundle",
  "ExecutedRelayerRefundRoot",
  "V3FundsDeposited",
  "FundsDeposited",
  "RequestedSpeedUpV3Deposit",
  "RequestedSpeedUpDeposit",
  "RequestedV3SlowFill",
  "RequestedSlowFill",
  "FilledV3Relay",
  "FilledRelay",
  "BridgedToHubPool",
  "ClaimedRelayerRefund",
];

/**
 * SpokePoolClient is a client for the SpokePool contract. It is responsible for querying the SpokePool contract
 * for events and storing them in memory. It also provides some convenience methods for querying the stored events.
 */
export abstract class SpokePoolClient extends BaseAbstractClient {
  protected currentTime = 0;
  protected duplicateDepositHashes: { [depositHash: string]: DepositWithBlock[] } = {};
  protected depositHashesToFills: { [depositHash: string]: FillWithBlock[] } = {};
  protected speedUps: { [depositorAddress: string]: { [depositId: string]: SpeedUpWithBlock[] } } = {};
  protected slowFillRequests: { [relayDataHash: string]: SlowFillRequestWithBlock } = {};
  protected depositRoutes: { [originToken: string]: { [DestinationChainId: number]: boolean } } = {};
  protected tokensBridged: TokensBridged[] = [];
  protected rootBundleRelays: RootBundleRelayWithBlock[] = [];
  protected relayerRefundExecutions: RelayerRefundExecutionWithBlock[] = [];
  protected claimedRelayerRefunds: ClaimedRelayerRefundWithBlock[] = [];
  protected bridgedToHubPool: BridgedToHubPoolWithBlock[] = [];
  protected configStoreClient: AcrossConfigStoreClient | undefined;
  protected invalidFills: Set<string> = new Set();
  public readonly depositHashes: { [depositHash: string]: DepositWithBlock } = {};
  public spokePoolAddress: Address | undefined;
  public fills: { [OriginChainId: number]: FillWithBlock[] } = {};

  /**
   * Creates a new SpokePoolClient.
   * @param logger A logger instance.
   * @param hubPoolClient An optional HubPoolClient instance. This is used to fetch spoke data that is not stored on the SpokePool contract but is stored on the HubPool contract.
   * @param chainId The chain ID of the chain that this client is querying.
   * @param deploymentBlock The block number that the SpokePool contract was deployed at.
   * @param eventSearchConfig An optional EventSearchConfig object that controls how far back in history the client will search for events. If not provided, the client will only search for events from the deployment block.
   */
  protected constructor(
    readonly logger: winston.Logger,
    // Can be excluded. This disables some deposit validation.
    readonly hubPoolClient: HubPoolClient | null,
    readonly chainId: number,
    public deploymentBlock: number,
    eventSearchConfig: MakeOptional<EventSearchConfig, "to"> = { from: 0, maxLookBack: 0 }
  ) {
    super(eventSearchConfig);
    this.firstHeightToSearch = eventSearchConfig.from;
    this.latestHeightSearched = 0;
    this.configStoreClient = hubPoolClient?.configStoreClient;
  }

  /**
   * Retrieves a list of unique deposits from the SpokePool contract destined for the given destination chain ID.
   * @param destinationChainId The destination chain ID.
   * @returns A list of deposits.
   */
  public getDepositsForDestinationChain(destinationChainId: number): DepositWithBlock[] {
    return Object.values(this.depositHashes).filter((deposit) => deposit.destinationChainId === destinationChainId);
  }

  /**
   * Retrieves a list of duplicate deposits matching the given deposit's deposit hash.
   * @notice A duplicate is considered any deposit sent after the original deposit with the same deposit hash.
   * @param deposit The deposit to find duplicates for.
   * @returns A list of duplicate deposits. Does NOT include the original deposit
   * unless the original deposit is a duplicate.
   */
  private _getDuplicateDeposits(deposit: DepositWithBlock): DepositWithBlock[] {
    const depositHash = getRelayEventKey(deposit);
    return this.duplicateDepositHashes[depositHash] ?? [];
  }

  /**
   * Returns a list of all deposits including any duplicate ones. Designed only to be used in use cases where
   * all deposits are required, regardless of duplicates. For example, the Dataworker can use this to refund
   * expired deposits including for duplicates.
   * @param destinationChainId
   * @returns A list of deposits
   */
  public getDepositsForDestinationChainWithDuplicates(destinationChainId: number): DepositWithBlock[] {
    const deposits = this.getDepositsForDestinationChain(destinationChainId);
    const duplicateDeposits = deposits.reduce((acc, deposit) => {
      const duplicates = this._getDuplicateDeposits(deposit);
      return acc.concat(duplicates);
    }, [] as DepositWithBlock[]);
    return sortEventsAscendingInPlace(deposits.concat(duplicateDeposits.flat()));
  }

  /**
   * Retrieves a list of deposits from the SpokePool contract that are associated with this spoke pool.
   * @returns A list of deposits.
   * @note This method returns all deposits, regardless of destination chain ID in sorted order.
   */
  public getDeposits(filter?: { fromBlock: number; toBlock: number }): DepositWithBlock[] {
    let deposits = Object.values(this.depositHashes);
    if (isDefined(filter)) {
      const { fromBlock, toBlock } = filter;
      deposits = deposits.filter(({ blockNumber }) => blockNumber >= fromBlock && toBlock >= blockNumber);
    }

    return sortEventsAscendingInPlace(deposits);
  }

  /**
   * Retrieves a list of the tokens that have been bridged.
   * @returns A list of tokens.
   */
  public getTokensBridged(): TokensBridged[] {
    return this.tokensBridged;
  }

  /**
   * Retrieves a mapping of tokens and their associated destination chain IDs that can be bridged.
   * @returns A mapping of tokens and their associated destination chain IDs in a nested mapping.
   */
  public getDepositRoutes(): { [originToken: string]: { [DestinationChainId: number]: boolean } } {
    return this.depositRoutes;
  }

  /**
   * Retrieves a list of fills from the SpokePool contract.
   * @returns A list of fills.
   */
  public getFills(): FillWithBlock[] {
    return sortEventsAscendingInPlace(Object.values(this.fills).flat());
  }

  /**
   * Retrieves a list of fills from a specific origin chain ID.
   * @param originChainId The origin chain ID.
   * @returns A list of fills.
   */
  public getFillsForOriginChain(originChainId: number): FillWithBlock[] {
    return this.fills[originChainId] || [];
  }

  /**
   * Retrieves a list of fills from a specific relayer address.
   * @param relayer The relayer address.
   * @returns A list of fills.
   */
  public getFillsForRelayer(relayer: Address): FillWithBlock[] {
    return this.getFills().filter((fill) => fill.relayer.eq(relayer));
  }

  /**
   * Retrieves a list of fills from a given block range.
   * @param startingBlock The starting block number.
   * @param endingBlock The ending block number.
   * @returns A list of fills.
   */
  public getFillsWithBlockInRange(startingBlock: number, endingBlock: number): FillWithBlock[] {
    return this.getFills().filter((fill) => fill.blockNumber >= startingBlock && fill.blockNumber <= endingBlock);
  }

  /**
   * Retrieves a list of root bundle relays from the SpokePool contract.
   * @returns A list of root bundle relays.
   */
  public getRootBundleRelays(): RootBundleRelayWithBlock[] {
    return this.rootBundleRelays;
  }

  /**
   * Retrieves the ID of the latest root bundle.
   * @returns The ID of the latest root bundle. This will be 0 if no root bundles have been relayed.
   */
  public getLatestRootBundleId(): number {
    return this.rootBundleRelays.length > 0
      ? this.rootBundleRelays[this.rootBundleRelays.length - 1]?.rootBundleId + 1
      : 0;
  }

  /**
   * Retrieves a list of relayer refund executions from the SpokePool contract.
   * @returns A list of relayer refund executions.
   */
  public getRelayerRefundExecutions(): RelayerRefundExecutionWithBlock[] {
    return this.relayerRefundExecutions;
  }

  /**
   * Retrieves a list of claimed relayer refunds from the SpokePool contract.
   * @returns A list of claimed relayer refunds.
   */
  public getClaimedRelayerRefunds(): ClaimedRelayerRefundWithBlock[] {
    return this.claimedRelayerRefunds;
  }

  /**
   * Retrieves a list of bridged to hub pool events from the SpokePool contract.
   * @returns A list of bridged to hub pool events.
   */
  public getBridgedToHubPoolEvents(): BridgedToHubPoolWithBlock[] {
    return this.bridgedToHubPool;
  }

  /**
   * Appends a speed up signature to a specific deposit.
   * @param deposit The deposit to append the speed up signature to.
   * @returns A new deposit instance with the speed up signature appended to the deposit.
   */
  public appendMaxSpeedUpSignatureToDeposit(deposit: DepositWithBlock): DepositWithBlock {
    const { depositId, depositor } = deposit;

    // Note: we know depositor cannot be more than 20 bytes since this is guaranteed by contracts.
    // Additionally, speed ups can only be done on EVM networks.
    const speedups = this.speedUps[depositor.toEvmAddress()]?.[depositId.toString()];
    if (!isDefined(speedups) || speedups.length === 0) {
      return deposit;
    }

    const maxSpeedUp = speedups.reduce((prev, current) =>
      prev.updatedOutputAmount.lt(current.updatedOutputAmount) ? prev : current
    );

    // We assume that the depositor authorises SpeedUps in isolation of each other, which keeps the relayer
    // logic simple: find the SpeedUp with the lowest updatedOutputAmount, and use all of its fields.
    if (maxSpeedUp.updatedOutputAmount.gte(deposit.outputAmount)) {
      return deposit;
    }

    // Return deposit with updated params from the speedup with the lowest updated output amount.
    const updatedDeposit = {
      ...deposit,
      speedUpSignature: maxSpeedUp.depositorSignature,
      updatedOutputAmount: maxSpeedUp.updatedOutputAmount,
      updatedRecipient: maxSpeedUp.updatedRecipient,
      updatedMessage: maxSpeedUp.updatedMessage,
    };

    return updatedDeposit;
  }

  /**
   * Find a deposit based on its deposit ID.
   * @notice If evaluating a fill, be sure to verify it against the resulting deposit.
   * @param depositId The unique ID of the deposit being queried.
   * @returns The corresponding deposit if found, undefined otherwise.
   */
  public getDeposit(depositId: BigNumber): DepositWithBlock | undefined {
    return Object.values(this.depositHashes).find(({ depositId: _depositId }) => _depositId.eq(depositId));
  }

  /**
   * Retrieves a list of slow fill requests from the SpokePool contract.
   * @returns A list of slow fill requests.
   */
  public getSlowFillRequests(): SlowFillRequestWithBlock[] {
    return sortEventsAscendingInPlace(Object.values(this.slowFillRequests));
  }

  /**
   * Find a SlowFillRequested event based on its deposit RelayData.
   * @param relayData RelayData field for the SlowFill request.
   * @returns The corresponding SlowFillRequest event if found, otherwise undefined.
   */
  public getSlowFillRequest(
    relayData: Omit<RelayData, "message"> & { messageHash: string }
  ): SlowFillRequestWithBlock | undefined {
    const hash = getRelayEventKey({ ...relayData, destinationChainId: this.chainId });
    return this.slowFillRequests[hash];
  }

  /**
   * Retrieves a list of slow fill requests for deposits from a specific origin chain ID.
   * @param originChainId The origin chain ID.
   * @returns A list of slow fill requests.
   */
  public getSlowFillRequestsForOriginChain(originChainId: number): SlowFillRequestWithBlock[] {
    return Object.values(this.slowFillRequests).filter((e) => e.originChainId === originChainId);
  }

  /**
   * Retrieves speed up requests grouped by depositor and depositId.
   * @returns A mapping of depositor addresses to deposit ids with their corresponding speed up requests.
   */
  public getSpeedUps(): { [depositorAddress: string]: { [depositId: string]: SpeedUpWithBlock[] } } {
    return this.speedUps;
  }

  /**
   * Find a corresponding deposit for a given fill.
   * @param fill The fill to find a corresponding deposit for.
   * @returns The corresponding deposit if found, undefined otherwise.
   */
  public getDepositForFill(fill: Fill): DepositWithBlock | undefined {
    const deposit = this.depositHashes[getRelayEventKey(fill)];
    const match = validateFillForDeposit(fill, deposit);
    return match.valid ? deposit : undefined;
  }

  public getFillsForDeposit(deposit: Deposit): FillWithBlock[] {
    return this.depositHashesToFills[this.getDepositHash(deposit)];
  }

  public isDepositFilled(deposit: Deposit): boolean {
    const depositHash = this.getDepositHash(deposit);
    const fills = this.depositHashesToFills[depositHash] ?? [];

    return fills.some((fill) => validateFillForDeposit(fill, deposit).valid);
  }

  // @TODO: Remove this method after refactoring relayer repo.
  /**
   * Find the unfilled amount for a given deposit. This is the full deposit amount minus the total filled amount.
   * @param deposit The deposit to find the unfilled amount for.
   * @param fillCount The number of fills that have been applied to this deposit.
   * @param invalidFills The invalid fills that have been applied to this deposit.
   * @returns The unfilled amount.
   */
  public getValidUnfilledAmountForDeposit(deposit: Deposit): {
    unfilledAmount: BigNumber;
    fillCount: number;
    invalidFills: FillWithBlock[];
  } {
    const { outputAmount, originChainId } = deposit;
    const fillsForDeposit = this.depositHashesToFills[this.getDepositHash(deposit)];
    // If no fills then the full amount is remaining.
    if (fillsForDeposit === undefined || fillsForDeposit.length === 0) {
      return { unfilledAmount: outputAmount, fillCount: 0, invalidFills: [] };
    }

    const { validFills, invalidFills, unrepayableFills } = fillsForDeposit.reduce(
      (
        groupedFills: { validFills: FillWithBlock[]; invalidFills: FillWithBlock[]; unrepayableFills: FillWithBlock[] },
        fill: FillWithBlock
      ) => {
        if (validateFillForDeposit(fill, deposit).valid) {
          const fillRepaymentData = {
            ...fill,
            fromLiteChain: deposit.fromLiteChain,
          };
          const { chainToSendRefundTo: repaymentChainId } = getRefundInformationFromFill(
            fillRepaymentData,
            this.hubPoolClient!,
            this.hubPoolClient!.latestHeightSearched
          );
          // In order to keep this function sync, we can't call verifyFillRepayment so we'll log any fills where
          // the filler-specified repayment chain and repayment address is not a valid repayment upon
          // first glance. In other words, the repayment address is not a valid EVM address or the repayment chain
          // is not a valid EVM chain. In the case where the repayment address is not a valid EVM address, the dataworker
          // might be able to overwrite the repayment address to the msg.sender on the fill txn, but to keep this
          // functioon synchronous, we can't make that decision now. So this function might log some false positives.
          if (this.hubPoolClient && !isSlowFill(fill) && !fill.relayer.isValidOn(repaymentChainId)) {
            groupedFills.unrepayableFills.push(fill);
          }
          // This fill is still valid and means that the deposit cannot be filled on-chain anymore, but it
          // also can be unrepayable which we should want to log.
          groupedFills.validFills.push(fill);
        } else {
          groupedFills.invalidFills.push(fill);
        }
        return groupedFills;
      },
      { validFills: [], invalidFills: [], unrepayableFills: [] }
    );

    const logLevel = chainIsProd(originChainId) ? "warn" : "debug";
    const unrepayableFillsForDeposit = unrepayableFills.filter((x) => x.depositId.eq(deposit.depositId));
    if (unrepayableFillsForDeposit.length > 0) {
      this.logger[logLevel]({
        at: "SpokePoolClient",
        chainId: this.chainId,
        message: "Unrepayable fills found where we need to switch repayment address and or chain",
        deposit,
        unrepayableFills: Object.fromEntries(unrepayableFillsForDeposit.map((x) => [x.relayer.toNative(), x])),
        notificationPath: "across-unrepayable-fills",
      });
    }

    // If all fills are invalid we can consider this unfilled.
    if (validFills.length === 0) {
      return { unfilledAmount: outputAmount, fillCount: 0, invalidFills };
    }

    return {
      unfilledAmount: bnZero,
      fillCount: validFills.length,
      invalidFills,
    };
  }

  /**
   * Formulate a hash for a given deposit or fill
   * @param event The deposit or fill to formulate a hash for.
   * @returns The hash.
   * @note This hash is used to match deposits and fills together.
   * @note This hash takes the form of: `${depositId}-${originChainId}`.
   */
  public getDepositHash(event: { depositId: BigNumber; originChainId: number }): string {
    return `${event.depositId.toString()}-${event.originChainId}`;
  }

  protected canResolveZeroAddressOutputToken(deposit: DepositWithBlock): boolean {
    if (
      !this.hubPoolClient?.l2TokenHasPoolRebalanceRoute(
        deposit.inputToken,
        deposit.originChainId,
        deposit.quoteBlockNumber
      )
    ) {
      return false;
    } else {
      const l1Token = this.hubPoolClient?.getL1TokenForL2TokenAtBlock(
        deposit.inputToken,
        deposit.originChainId,
        deposit.quoteBlockNumber
      );
      return this.hubPoolClient.l2TokenEnabledForL1TokenAtBlock(
        l1Token,
        deposit.destinationChainId,
        deposit.quoteBlockNumber
      );
    }
  }

  /**
   * A wrapper over the `_update` method that handles errors and logs. This method additionally calls into the
   * HubPoolClient to update the state of this client with data from the HubPool contract.
   * @param eventsToQuery An optional list of events to query. If not provided, all events will be queried.
   * @returns A Promise that resolves to a SpokePoolUpdate object.
   * @note This method is the primary method for updating the state of this client externally.
   * @see _update
   */
  public async update(eventsToQuery = this._queryableEventNames()): Promise<void> {
    const duplicateEvents: SortableEvent[] = [];
    if (this.hubPoolClient !== null && !this.hubPoolClient.isUpdated) {
      throw new Error("HubPoolClient not updated");
    }

    const update = await this._update(eventsToQuery);
    if (!update.success) {
      return;
    }
    const { events: queryResults, currentTime, searchEndBlock } = update;

    if (eventsToQuery.includes("TokensBridged")) {
      for (const _event of queryResults[eventsToQuery.indexOf("TokensBridged")]) {
        const event = _event as TokensBridged & {
          l2TokenAddress: string;
        };
        this.tokensBridged.push({
          ...event,
          l2TokenAddress: toAddressType(event.l2TokenAddress, this.chainId),
        });
      }
    }

    // Performs the indexing of a deposit-like spoke pool event.
    const queryDepositEvents = async (eventName: string) => {
      const depositEvents = (queryResults[eventsToQuery.indexOf(eventName)] ?? []).map((_event) => {
        const event = _event as DepositWithBlock & {
          depositor: string;
          recipient: string;
          inputToken: string;
          outputToken: string;
          exclusiveRelayer: string;
        };
        return {
          ...event,
          depositor: toAddressType(event.depositor, this.chainId),
          recipient: toAddressType(event.recipient, event.destinationChainId),
          inputToken: toAddressType(event.inputToken, this.chainId),
          outputToken: toAddressType(event.outputToken, event.destinationChainId),
          exclusiveRelayer: toAddressType(event.exclusiveRelayer, event.destinationChainId),
        } as DepositWithBlock;
      });
      if (depositEvents.length > 0) {
        this.log(
          "debug",
          `Using ${depositEvents.length} newly queried ${eventName} deposit events for chain ${this.chainId}`,
          {
            earliestEvent: depositEvents[0].blockNumber,
          }
        );
      }

      // For each deposit, resolve its quoteTimestamp to a block number on the HubPool.
      // Don't bother filtering for uniqueness; the HubPoolClient handles this efficienctly.
      const quoteBlockNumbers = await this.getBlockNumbers(depositEvents.map((e) => e.quoteTimestamp));
      for (const event of depositEvents) {
        const quoteBlockNumber = quoteBlockNumbers[Number(event.quoteTimestamp)];

        // Derive and append the common properties that are not part of the onchain event.
        const deposit = {
          ...event,
          messageHash: getMessageHash(event.message),
          quoteBlockNumber,
          originChainId: this.chainId,
          // The following properties are placeholders to be updated immediately.
          fromLiteChain: true,
          toLiteChain: true,
        };

        deposit.fromLiteChain = this.isOriginLiteChain(deposit);
        deposit.toLiteChain = this.isDestinationLiteChain(deposit);

        if (deposit.outputToken.isZeroAddress()) {
          deposit.outputToken = this.getDestinationTokenForDeposit(deposit);
        }

        if (this.depositHashes[getRelayEventKey(deposit)] !== undefined) {
          // Sanity check that this event is not a duplicate, even though the relay data hash is a duplicate.
          const allDeposits = this._getDuplicateDeposits(deposit).concat(this.depositHashes[getRelayEventKey(deposit)]);
          if (allDeposits.some((e) => duplicateEvent(deposit, e))) {
            duplicateEvents.push(event);
            continue;
          }
          assign(this.duplicateDepositHashes, [getRelayEventKey(deposit)], [deposit]);
          continue;
        }
        assign(this.depositHashes, [getRelayEventKey(deposit)], deposit);
      }
    };

    for (const event of ["FundsDeposited"]) {
      if (eventsToQuery.includes(event)) {
        await queryDepositEvents(event);
      }
    }

    // Performs indexing of a "speed up deposit"-like event.
    const querySpeedUpDepositEvents = (eventName: string) => {
      const speedUpEvents = (queryResults[eventsToQuery.indexOf(eventName)] ?? [])
        .map((_event) => {
          const event = _event as SpeedUpWithBlock & { depositor: string; updatedRecipient: string };

          const invalid = [event.depositor, event.updatedRecipient].some(
            (addr) => !EvmAddress.validate(ethersUtils.arrayify(addr))
          );
          if (invalid) {
            return;
          }

          return {
            ...event,
            depositor: EvmAddress.from(event.depositor),
            updatedRecipient: EvmAddress.from(event.updatedRecipient),
          } as SpeedUpWithBlock;
        })
        .filter(isDefined);

      for (const event of speedUpEvents) {
        const speedUp = {
          ...event,
          originChainId: this.chainId,
        };
        assign(this.speedUps, [speedUp.depositor.toEvmAddress(), speedUp.depositId.toString()], [speedUp]);

        // Find deposit hash matching this speed up event and update the deposit data associated with the hash,
        // if the hash+data exists.
        const deposit = this.getDeposit(speedUp.depositId);

        // We can assume all deposits in this lookback window are loaded in-memory already so if the depositHash
        // is not mapped to a deposit, then we can throw away the speedup as it can't be applied to anything.
        if (isDefined(deposit)) {
          const eventKey = getRelayEventKey(deposit);
          this.depositHashes[eventKey] = this.appendMaxSpeedUpSignatureToDeposit(deposit);
        }
      }
    };

    // Update deposits with speed up requests from depositor.
    ["RequestedSpeedUpDeposit"].forEach((event) => {
      if (eventsToQuery.includes(event)) {
        querySpeedUpDepositEvents(event);
      }
    });

    // Performs indexing of "requested slow fill"-like events.
    const queryRequestedSlowFillEvents = (eventName: string) => {
      const slowFillRequests = (queryResults[eventsToQuery.indexOf(eventName)] ?? []).map((_event) => {
        const event = _event as SlowFillRequestWithBlock & {
          depositor: string;
          recipient: string;
          inputToken: string;
          outputToken: string;
          exclusiveRelayer: string;
        };
        return {
          ...event,
          depositor: toAddressType(event.depositor, event.originChainId),
          recipient: toAddressType(event.recipient, this.chainId),
          inputToken: toAddressType(event.inputToken, event.originChainId),
          outputToken: toAddressType(event.outputToken, this.chainId),
          exclusiveRelayer: toAddressType(event.exclusiveRelayer, this.chainId),
        } as SlowFillRequestWithBlock;
      });
      for (const event of slowFillRequests) {
        const slowFillRequest = {
          ...event,
          destinationChainId: this.chainId,
        };

        const depositHash = getRelayEventKey({ ...slowFillRequest, destinationChainId: this.chainId });

        // Sanity check that this event is not a duplicate.
        if (this.slowFillRequests[depositHash] !== undefined) {
          duplicateEvents.push(event);
          continue;
        }

        this.slowFillRequests[depositHash] ??= slowFillRequest;
      }
    };

    ["RequestedSlowFill"].forEach((event) => {
      if (eventsToQuery.includes(event)) {
        queryRequestedSlowFillEvents(event);
      }
    });

    // Performs indexing of filled relay-like events.
    const queryFilledRelayEvents = (eventName: string) => {
      const fillEvents = (queryResults[eventsToQuery.indexOf(eventName)] ?? []).map((_event) => {
        const event = _event as FillWithBlock & {
          depositor: string;
          recipient: string;
          inputToken: string;
          outputToken: string;
          exclusiveRelayer: string;
          relayer: string;
          relayExecutionInfo: RelayExecutionEventInfo & { updatedRecipient: string };
        };
        return {
          ...event,
          depositor: toAddressType(event.depositor, event.originChainId),
          recipient: toAddressType(event.recipient, this.chainId),
          inputToken: toAddressType(event.inputToken, event.originChainId),
          outputToken: toAddressType(event.outputToken, this.chainId),
          exclusiveRelayer: toAddressType(event.exclusiveRelayer, this.chainId),
          relayer: toAddressType(event.relayer, this.chainId),
          relayExecutionInfo: {
            ...event.relayExecutionInfo,
            updatedRecipient: toAddressType(event.relayExecutionInfo.updatedRecipient, this.chainId),
          },
        } as FillWithBlock;
      });

      if (fillEvents.length > 0) {
        this.log("debug", `Using ${fillEvents.length} newly queried ${eventName} events for chain ${this.chainId}`, {
          earliestEvent: fillEvents[0].blockNumber,
        });
      }

      // @note The type assertions here suppress errors that might arise due to incomplete types. For now, verify via
      // test that the types are complete. A broader change in strategy for safely unpacking events will be introduced.
      for (const event of fillEvents) {
        const fill = {
          ...event,
          destinationChainId: this.chainId,
        };

        // Sanity check that this event is not a duplicate.
        const duplicateFill = this.fills[fill.originChainId]?.find((f) => duplicateEvent(fill, f));
        if (duplicateFill) {
          duplicateEvents.push(event);
          continue;
        }

        assign(this.fills, [fill.originChainId], [fill]);
        assign(this.depositHashesToFills, [this.getDepositHash(fill)], [fill]);
      }
    };

    // Update observed fills with ingested event data.
    ["FilledRelay"].forEach((event) => {
      if (eventsToQuery.includes(event)) {
        queryFilledRelayEvents(event);
      }
    });

    if (eventsToQuery.includes("EnabledDepositRoute")) {
      const enableDepositsEvents = queryResults[
        eventsToQuery.indexOf("EnabledDepositRoute")
      ] as EnabledDepositRouteWithBlock[];

      for (const event of enableDepositsEvents) {
        assign(this.depositRoutes, [event.originToken, event.destinationChainId], event.enabled);
      }
    }

    if (eventsToQuery.includes("RelayedRootBundle")) {
      const relayedRootBundleEvents = queryResults[
        eventsToQuery.indexOf("RelayedRootBundle")
      ] as RootBundleRelayWithBlock[];
      for (const event of relayedRootBundleEvents) {
        this.rootBundleRelays.push(event);
      }
    }

    if (eventsToQuery.includes("ExecutedRelayerRefundRoot")) {
      const refundEvents = queryResults[eventsToQuery.indexOf("ExecutedRelayerRefundRoot")];
      for (const _event of refundEvents) {
        const event = _event as { l2TokenAddress: string; refundAddresses: string[] } & RelayerRefundExecutionWithBlock;
        this.relayerRefundExecutions.push({
          ...event,
          l2TokenAddress: toAddressType(event.l2TokenAddress, this.chainId),
          refundAddresses: event.refundAddresses.map((addr) => toAddressType(addr, this.chainId)),
        });
      }
    }

    if (eventsToQuery.includes("ClaimedRelayerRefund")) {
      const claimedRelayerRefundEvents = (queryResults[eventsToQuery.indexOf("ClaimedRelayerRefund")] ??
        []) as (ClaimedRelayerRefundWithBlock & { claimAmount?: BigNumber })[];
      for (const event of claimedRelayerRefundEvents) {
        this.claimedRelayerRefunds.push({
          ...event,
          amount: event.amount || event.claimAmount, // Note: This field is named differently in EVM and SVM
        });
      }
    }

    if (eventsToQuery.includes("BridgedToHubPool")) {
      const bridgedToHubPoolEvents = (queryResults[eventsToQuery.indexOf("BridgedToHubPool")] ??
        []) as (BridgedToHubPoolWithBlock & { amount?: BigNumber })[];
      for (const event of bridgedToHubPoolEvents) {
        this.bridgedToHubPool.push(event);
      }
    }

    if (duplicateEvents.length > 0) {
      this.log("debug", "Duplicate events listed", {
        duplicateEvents,
      });
      this.log("error", "Duplicate events detected, check debug logs");
    }

    // Next iteration should start off from where this one ended.
    this.currentTime = currentTime;
    this.latestHeightSearched = searchEndBlock;
    this.firstHeightToSearch = searchEndBlock + 1;
    this.eventSearchConfig.to = undefined; // Caller can re-set on subsequent updates if necessary
    this.isUpdated = true;
    this.log("debug", `SpokePool client for chain ${this.chainId} updated!`, {
      nextFirstHeightToSearch: this.firstHeightToSearch,
    });
  }

  /**
   * Resolve a given timestamp to a block number on the HubPool chain via the HubPoolClient.
   * @param timestamp A single timestamp to be resolved via the HubPoolClient.
   * @returns The block number on the HubPool chain corresponding to the supplied timestamp.
   */
  protected getBlockNumber(timestamp: number): Promise<number> {
    return this.hubPoolClient?.getBlockNumber(timestamp) ?? Promise.resolve(MAX_BIG_INT.toNumber());
  }

  /**
   * For an array of timestamps, resolve each timestamp to a block number on the HubPool chain via the HubPoolClient.
   * @param timestamps Array of timestamps to be resolved to a block number via the HubPoolClient.
   * @returns A mapping of quoteTimestamp -> HubPool block number.
   */
  protected getBlockNumbers(timestamps: number[]): Promise<{ [quoteTimestamp: number]: number }> {
    return (
      this.hubPoolClient?.getBlockNumbers(timestamps) ??
      Promise.resolve(Object.fromEntries(timestamps.map((timestamp) => [timestamp, MAX_BIG_INT.toNumber()])))
    );
  }

  /**
   * Retrieves the destination token for a given deposit.
   * @param deposit The deposit to retrieve the destination token for.
   * @returns The destination token.
   */
  protected getDestinationTokenForDeposit(deposit: DepositWithBlock): Address {
    if (!this.canResolveZeroAddressOutputToken(deposit)) {
      return toAddressType(ZERO_ADDRESS, CHAIN_IDs.MAINNET);
    }
    // L1 token should be resolved if we get here:
    const l1Token = this.hubPoolClient!.getL1TokenForL2TokenAtBlock(
      deposit.inputToken,
      deposit.originChainId,
      deposit.quoteBlockNumber
    )!;
    const counterpartToken = this.hubPoolClient!.getL2TokenForL1TokenAtBlock(
      l1Token,
      deposit.destinationChainId,
      deposit.quoteBlockNumber
    );
    return counterpartToken ?? toAddressType(ZERO_ADDRESS, CHAIN_IDs.MAINNET);
  }

  /**
   * Performs a log for a specific level, message and data.
   * @param level The log level.
   * @param message The log message.
   * @param data Optional data to log.
   */
  protected log(level: DefaultLogLevels, message: string, data?: AnyObject) {
    this.logger[level]({ at: "SpokePoolClient", chainId: this.chainId, message, ...data });
  }

  /**
   * Retrieves the current time from the SpokePool contract.
   * @returns The current time, which will be 0 if there has been no update() yet.
   */
  public getCurrentTime(): number {
    return this.currentTime;
  }

  /**
   * Determines whether a deposit originates from a lite chain.
   * @param deposit The deposit to evaluate.
   * @returns True if the deposit originates from a lite chain, false otherwise. If the hub pool client is not defined,
   *          this method will return false.
   */
  protected isOriginLiteChain(deposit: DepositWithBlock): boolean {
    return this.configStoreClient?.isChainLiteChainAtTimestamp(deposit.originChainId, deposit.quoteTimestamp) ?? false;
  }

  /**
   * Determines whether the deposit destination chain is a lite chain.
   * @param deposit The deposit to evaluate.
   * @returns True if the deposit is destined to a lite chain, false otherwise. If the hub pool client is not defined,
   *          this method will return false.
   */
  protected isDestinationLiteChain(deposit: DepositWithBlock): boolean {
    return (
      this.configStoreClient?.isChainLiteChainAtTimestamp(deposit.destinationChainId, deposit.quoteTimestamp) ?? false
    );
  }

  /**
   * Find all deposits (including duplicates) based on its deposit ID.
   * @param depositId The unique ID of the deposit being queried.
   * @returns Array of all deposits with the given depositId, including duplicates.
   */
  public getDepositsForDepositId(depositId: BigNumber): DepositWithBlock[] {
    const deposit = this.getDeposit(depositId);
    if (!deposit) {
      return [];
    }
    const depositHash = getRelayEventKey(deposit);
    const duplicates = this.duplicateDepositHashes[depositHash] ?? [];
    return [deposit, ...duplicates];
  }

  /**
   * Find all deposits for a given depositId, both in memory and on-chain.
   * This method will first check memory for deposits, and if none are found,
   * it will search on-chain for the deposit.
   * @param depositId The unique ID of the deposit being queried.
   * @returns Array of all deposits with the given depositId, including duplicates and on-chain deposits.
   */
  public abstract findAllDeposits(depositId: BigNumber): Promise<MultipleDepositSearchResult>;

  // ///////////////////////
  // // ABSTRACT METHODS //
  // ///////////////////////

  /**
   * Returns a list of event names that are queryable for the SpokePoolClient.
   * @returns A list of event names that are queryable for the SpokePoolClient.
   */
  public abstract _queryableEventNames(): string[];

  /**
   * Performs an update to refresh the state of this client. This will query the SpokePool contract for new events
   * and store them in memory. This method is the primary method for updating the state of this client.
   * @param eventsToQuery An optional list of events to query. If not provided, all events will be queried.
   * @returns A Promise that resolves to a SpokePoolUpdate object.
   */
  protected abstract _update(eventsToQuery: string[]): Promise<SpokePoolUpdate>;

  /**
   * @notice Return maximum of fill deadline buffer at start and end of block range. This is a contract
   * immutable state variable so we can't query other events to find its updates.
   * @dev V3 deposits have a fill deadline which can be set to a maximum of fillDeadlineBuffer + deposit.block.timestamp.
   * Therefore, we cannot evaluate a block range for expired deposits if the spoke pool client doesn't return us
   * deposits whose block.timestamp is within fillDeadlineBuffer of the end block time. As a conservative check,
   * we verify that the time between the end block timestamp and the first timestamp queried by the
   * spoke pool client is greater than the maximum of the fill deadline buffers at the start and end of the block
   * range. We assume the fill deadline buffer wasn't changed more than once within a bundle.
   * @param startBlock start block
   * @param endBlock end block
   * @returns maximum of fill deadline buffer at start and end block
   */
  public abstract getMaxFillDeadlineInRange(startBlock: number, endBlock: number): Promise<number>;

  /**
   * Retrieves the timestamp for a given block number.
   * @param blockTag The block number to retrieve the timestamp for.
   * @returns The timestamp for the given block number.
   */
  public abstract getTimestampForBlock(blockTag: number): Promise<number>;

  /**
   * Retrieves the time from the SpokePool contract at a particular block.
   * @returns The time at the specified block tag.
   */
  public abstract getTimeAt(blockNumber: number): Promise<number>;

  /**
   * For a given origin chain depositId, resolve the corresponding Deposit.
   * Note: This method can only be used for depositIds within the non-deterministic range (0 < depositId < 2^32 - 1).
   * @param depositId Deposit ID of the deposit to resolve.
   * @returns A DepositSearchResult instance.
   */
  public abstract findDeposit(depositId: BigNumber): Promise<DepositSearchResult>;

  /**
   * Retrieves the fill status for a given relay data.
   * @param relayData The relay data to retrieve the fill status for.
   * @param atHeight The height at which to query the fill status.
   * @returns The fill status for the given relay data.
   */
  public abstract relayFillStatus(relayData: RelayData, atHeight?: number): Promise<FillStatus>;

  /**
   * Retrieves the fill status for an array of given relay data.
   * @param relayData The array relay data to retrieve the fill status for.
   * @param atHeight The height at which to query the fill status.
   * @returns The fill status for each of the given relay data.
   */
  public abstract fillStatusArray(relayData: RelayData[], atHeight?: number): Promise<(FillStatus | undefined)[]>;
}<|MERGE_RESOLUTION|>--- conflicted
+++ resolved
@@ -18,11 +18,8 @@
   validateFillForDeposit,
   chainIsProd,
   Address,
-<<<<<<< HEAD
   MultipleDepositSearchResult,
-=======
   toAddressType,
->>>>>>> c567f393
 } from "../../utils";
 import { duplicateEvent, sortEventsAscendingInPlace } from "../../utils/EventUtils";
 import { CHAIN_IDs, ZERO_ADDRESS } from "../../constants";
