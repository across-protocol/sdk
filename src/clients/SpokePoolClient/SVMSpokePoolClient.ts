--- conflicted
+++ resolved
@@ -221,9 +221,6 @@
     destinationChainId?: number
   ): Promise<FillStatus> {
     destinationChainId ??= this.chainId;
-<<<<<<< HEAD
-    return relayFillStatus(this.programId, relayData, destinationChainId, this.rpc, this.svmEventsClient, atHeight);
-=======
     return relayFillStatus(
       this.programId,
       relayData,
@@ -232,7 +229,6 @@
       this.svmEventsClient,
       atHeight
     );
->>>>>>> 549fee8e
   }
 
   /**
@@ -248,9 +244,6 @@
   ): Promise<(FillStatus | undefined)[]> {
     // @note: deploymentBlock actually refers to the deployment slot. Also, blockTag should be a slot number.
     destinationChainId ??= this.chainId;
-<<<<<<< HEAD
-    return fillStatusArray(this.programId, relayData, destinationChainId, this.rpc, this.svmEventsClient, atHeight);
-=======
     return fillStatusArray(
       this.programId,
       relayData,
@@ -260,6 +253,5 @@
       atHeight,
       this.logger
     );
->>>>>>> 549fee8e
   }
 }