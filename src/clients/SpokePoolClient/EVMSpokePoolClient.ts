import { Contract, EventFilter } from "ethers";
import {
  fillStatusArray,
  findDepositBlock,
  getMaxFillDeadlineInRange as getMaxFillDeadline,
  getTimeAt as _getTimeAt,
  relayFillStatus,
  getTimestampForBlock as _getTimestampForBlock,
} from "../../arch/evm";
import { DepositWithBlock, FillStatus, RelayData } from "../../interfaces";
import {
  BigNumber,
  DepositSearchResult,
  getMessageHash,
  getNetworkName,
  InvalidFill,
  MakeOptional,
  toBN,
  EvmAddress,
  toAddressType,
} from "../../utils";
import {
  EventSearchConfig,
  logToSortableEvent,
  paginatedEventQuery,
  sortEventsAscendingInPlace,
  spreadEventWithBlockNumber,
} from "../../utils/EventUtils";
import { isUpdateFailureReason } from "../BaseAbstractClient";
import { knownEventNames, SpokePoolClient, SpokePoolUpdate } from "./SpokePoolClient";
import winston from "winston";
import { HubPoolClient } from "../HubPoolClient";
import { EVM_SPOKE_POOL_CLIENT_TYPE } from "./types";

/**
 * An EVM-specific SpokePoolClient.
 */
export class EVMSpokePoolClient extends SpokePoolClient {
  readonly type = EVM_SPOKE_POOL_CLIENT_TYPE;
  constructor(
    logger: winston.Logger,
    public readonly spokePool: Contract,
    hubPoolClient: HubPoolClient | null,
    chainId: number,
    deploymentBlock: number,
    eventSearchConfig: MakeOptional<EventSearchConfig, "to"> = { from: 0, maxLookBack: 0 }
  ) {
    super(logger, hubPoolClient, chainId, deploymentBlock, eventSearchConfig);
    this.spokePoolAddress = EvmAddress.from(spokePool.address);
  }

  public override relayFillStatus(relayData: RelayData, atHeight?: number): Promise<FillStatus> {
    return relayFillStatus(this.spokePool, relayData, atHeight, this.chainId);
  }

  public override fillStatusArray(relayData: RelayData[], atHeight?: number): Promise<(FillStatus | undefined)[]> {
    return fillStatusArray(this.spokePool, relayData, atHeight);
  }

  public override getMaxFillDeadlineInRange(startBlock: number, endBlock: number): Promise<number> {
    return getMaxFillDeadline(this.spokePool, startBlock, endBlock);
  }

  private _availableEventsOnSpoke(eventNames: string[] = knownEventNames): { [eventName: string]: EventFilter } {
    return Object.fromEntries(
      this.spokePool.interface.fragments
        .filter(({ name, type }) => type === "event" && eventNames.includes(name))
        .map(({ name }) => [name, this.spokePool.filters[name]()])
    );
  }

  public override _queryableEventNames(): string[] {
    return Object.keys(this._availableEventsOnSpoke(knownEventNames));
  }

  protected override async _update(eventsToQuery: string[]): Promise<SpokePoolUpdate> {
    const searchConfig = await this.updateSearchConfig(this.spokePool.provider);
    if (isUpdateFailureReason(searchConfig)) {
      const reason = searchConfig;
      return { success: false, reason };
    }

    const eventSearchConfigs = eventsToQuery.map((eventName) => {
      if (!this._queryableEventNames().includes(eventName)) {
        throw new Error(`SpokePoolClient: Cannot query unrecognised SpokePool event name: ${eventName}`);
      }

      const _searchConfig = { ...searchConfig }; // shallow copy

      // By default, an event's query range is controlled by the `eventSearchConfig` passed in during instantiation.
      // However, certain events have special overriding requirements to their search ranges:
      // - EnabledDepositRoute: The full history is always required, so override the requested fromBlock.
      if (eventName === "EnabledDepositRoute" && !this.isUpdated) {
        _searchConfig.from = this.deploymentBlock;
      }

      return {
        filter: this._availableEventsOnSpoke()[eventName],
        searchConfig: _searchConfig,
      };
    });

    const { spokePool } = this;
    this.log("debug", `Updating SpokePool client for chain ${this.chainId}`, {
      eventsToQuery,
      searchConfig,
      spokePool: spokePool.address,
    });

    const timerStart = Date.now();
    const multicallFunctions = ["getCurrentTime"];
    const [multicallOutput, ...events] = await Promise.all([
      spokePool.callStatic.multicall(
        multicallFunctions.map((f) => spokePool.interface.encodeFunctionData(f)),
        { blockTag: searchConfig.to }
      ),
      ...eventSearchConfigs.map((config) => paginatedEventQuery(this.spokePool, config.filter, config.searchConfig)),
    ]);
    this.log("debug", `Time to query new events from RPC for ${this.chainId}: ${Date.now() - timerStart} ms`);

    const [currentTime] = multicallFunctions.map(
      (fn, idx) => spokePool.interface.decodeFunctionResult(fn, multicallOutput[idx])[0]
    );

    if (!BigNumber.isBigNumber(currentTime) || currentTime.lt(this.currentTime)) {
      const errMsg = BigNumber.isBigNumber(currentTime)
        ? `currentTime: ${currentTime} < ${toBN(this.currentTime)}`
        : `currentTime is not a BigNumber: ${JSON.stringify(currentTime)}`;
      throw new Error(`EVMSpokePoolClient::update: ${errMsg}`);
    }

    // Sort all events to ensure they are stored in a consistent order.
    events.forEach((events) => sortEventsAscendingInPlace(events.map(logToSortableEvent)));

    // Map events to SortableEvent
    const eventsWithBlockNumber = events.map((eventList) =>
      eventList.map((event) => spreadEventWithBlockNumber(event))
    );

    return {
      success: true,
      currentTime: currentTime.toNumber(), // uint32
      searchEndBlock: searchConfig.to,
      events: eventsWithBlockNumber,
    };
  }

  public override getTimeAt(blockNumber: number): Promise<number> {
    return _getTimeAt(this.spokePool, blockNumber);
  }

  public override async findDeposit(depositId: BigNumber): Promise<DepositSearchResult> {
    let deposit = this.getDeposit(depositId);
    if (deposit) {
      return { found: true, deposit };
    }

    // No deposit found; revert to searching for it.
    const upperBound = this.latestHeightSearched || undefined; // Don't permit block 0 as the high block.
    const from = await findDepositBlock(this.spokePool, depositId, this.deploymentBlock, upperBound);
    const chain = getNetworkName(this.chainId);
    if (!from) {
      const reason =
        `Unable to find ${chain} depositId ${depositId}` +
        ` within blocks [${this.deploymentBlock}, ${upperBound ?? "latest"}].`;
      return { found: false, code: InvalidFill.DepositIdNotFound, reason };
    }

    const to = from;
    const tStart = Date.now();
    // Check both V3FundsDeposited and FundsDeposited events to look for a specified depositId.
    const { maxLookBack } = this.eventSearchConfig;
    const query = (
      await Promise.all([
        paginatedEventQuery(
          this.spokePool,
          this.spokePool.filters.V3FundsDeposited(null, null, null, null, null, depositId),
          { from, to, maxLookBack }
        ),
        paginatedEventQuery(
          this.spokePool,
          this.spokePool.filters.FundsDeposited(null, null, null, null, null, depositId),
          { from, to, maxLookBack }
        ),
      ])
    ).flat();
    const tStop = Date.now();

    const event = query.find(({ args }) => args["depositId"].eq(depositId));
    if (event === undefined) {
      return {
        found: false,
        code: InvalidFill.DepositIdNotFound,
        reason: `${chain} depositId ${depositId} not found at block ${from}.`,
      };
    }

    const spreadEvent = spreadEventWithBlockNumber(event) as Omit<
      DepositWithBlock,
<<<<<<< HEAD
      "originChainId" | "inputToken" | "outputToken" | "depositor" | "recipient" | "exclusiveRelayer"
=======
      "inputToken" | "outputToken" | "depositor" | "recipient" | "exclusiveRelayer"
>>>>>>> 357c7fd6
    > & {
      inputToken: string;
      outputToken: string;
      depositor: string;
      recipient: string;
      exclusiveRelayer: string;
    };
<<<<<<< HEAD
    const originChainId = this.chainId;
    deposit = {
      ...spreadEvent,
      inputToken: toAddressType(spreadEvent.inputToken, originChainId),
      outputToken: toAddressType(spreadEvent.outputToken, spreadEvent.destinationChainId),
      depositor: toAddressType(spreadEvent.depositor, originChainId),
      recipient: toAddressType(spreadEvent.recipient, spreadEvent.destinationChainId),
      exclusiveRelayer: toAddressType(spreadEvent.exclusiveRelayer, spreadEvent.destinationChainId),
      originChainId,
=======
    deposit = {
      ...spreadEvent,
      inputToken: toAddressType(spreadEvent.inputToken, spreadEvent.originChainId),
      outputToken: toAddressType(spreadEvent.outputToken, spreadEvent.destinationChainId),
      depositor: toAddressType(spreadEvent.depositor, this.chainId),
      recipient: toAddressType(spreadEvent.recipient, spreadEvent.destinationChainId),
      exclusiveRelayer: toAddressType(spreadEvent.exclusiveRelayer, spreadEvent.destinationChainId),
      originChainId: this.chainId,
>>>>>>> 357c7fd6
      quoteBlockNumber: await this.getBlockNumber(spreadEvent.quoteTimestamp),
      messageHash: getMessageHash(spreadEvent.message),
      fromLiteChain: true, // To be updated immediately afterwards.
      toLiteChain: true, // To be updated immediately afterwards.
    };

    if (deposit.outputToken.isZeroAddress()) {
      deposit.outputToken = this.getDestinationTokenForDeposit(deposit);
    }
    deposit.fromLiteChain = this.isOriginLiteChain(deposit);
    deposit.toLiteChain = this.isDestinationLiteChain(deposit);

    this.logger.debug({
      at: "SpokePoolClient#findDeposit",
      message: "Located deposit outside of SpokePoolClient's search range",
      deposit,
      elapsedMs: tStop - tStart,
    });

    return { found: true, deposit };
  }

  public override getTimestampForBlock(blockNumber: number): Promise<number> {
    return _getTimestampForBlock(this.spokePool.provider, blockNumber);
  }
}<|MERGE_RESOLUTION|>--- conflicted
+++ resolved
@@ -197,11 +197,7 @@
 
     const spreadEvent = spreadEventWithBlockNumber(event) as Omit<
       DepositWithBlock,
-<<<<<<< HEAD
       "originChainId" | "inputToken" | "outputToken" | "depositor" | "recipient" | "exclusiveRelayer"
-=======
-      "inputToken" | "outputToken" | "depositor" | "recipient" | "exclusiveRelayer"
->>>>>>> 357c7fd6
     > & {
       inputToken: string;
       outputToken: string;
@@ -209,26 +205,16 @@
       recipient: string;
       exclusiveRelayer: string;
     };
-<<<<<<< HEAD
+
     const originChainId = this.chainId;
     deposit = {
       ...spreadEvent,
+      originChainId: this.chainId,
       inputToken: toAddressType(spreadEvent.inputToken, originChainId),
       outputToken: toAddressType(spreadEvent.outputToken, spreadEvent.destinationChainId),
       depositor: toAddressType(spreadEvent.depositor, originChainId),
       recipient: toAddressType(spreadEvent.recipient, spreadEvent.destinationChainId),
       exclusiveRelayer: toAddressType(spreadEvent.exclusiveRelayer, spreadEvent.destinationChainId),
-      originChainId,
-=======
-    deposit = {
-      ...spreadEvent,
-      inputToken: toAddressType(spreadEvent.inputToken, spreadEvent.originChainId),
-      outputToken: toAddressType(spreadEvent.outputToken, spreadEvent.destinationChainId),
-      depositor: toAddressType(spreadEvent.depositor, this.chainId),
-      recipient: toAddressType(spreadEvent.recipient, spreadEvent.destinationChainId),
-      exclusiveRelayer: toAddressType(spreadEvent.exclusiveRelayer, spreadEvent.destinationChainId),
-      originChainId: this.chainId,
->>>>>>> 357c7fd6
       quoteBlockNumber: await this.getBlockNumber(spreadEvent.quoteTimestamp),
       messageHash: getMessageHash(spreadEvent.message),
       fromLiteChain: true, // To be updated immediately afterwards.
