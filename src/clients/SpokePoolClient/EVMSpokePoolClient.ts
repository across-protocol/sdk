--- conflicted
+++ resolved
@@ -161,29 +161,8 @@
       return { found: false, code: InvalidFill.DepositIdNotFound, reason: result.reason };
     }
 
-<<<<<<< HEAD
     const { event, elapsedMs } = result;
 
-    deposit = {
-      ...spreadEventWithBlockNumber(event),
-      inputToken: toAddressType(event.args.inputToken, event.args.originChainId),
-      outputToken: toAddressType(event.args.outputToken, event.args.destinationChainId),
-      depositor: toAddressType(event.args.depositor, this.chainId),
-      recipient: toAddressType(event.args.recipient, event.args.destinationChainId),
-      exclusiveRelayer: toAddressType(event.args.exclusiveRelayer, event.args.destinationChainId),
-      messageHash: getMessageHash(event.args.message),
-      originChainId: this.chainId,
-      quoteBlockNumber: await this.getBlockNumber(Number(event.args["quoteTimestamp"])),
-      fromLiteChain: true, // To be updated immediately afterwards.
-      toLiteChain: true, // To be updated immediately afterwards.
-    } as DepositWithBlock;
-
-    if (deposit.outputToken.isZeroAddress()) {
-      deposit.outputToken = this.getDestinationTokenForDeposit(deposit);
-    }
-    deposit.fromLiteChain = this.isOriginLiteChain(deposit);
-    deposit.toLiteChain = this.isDestinationLiteChain(deposit);
-=======
     const partialDeposit = unpackDepositEvent(spreadEventWithBlockNumber(event), this.chainId);
     const quoteBlockNumber = await this.getBlockNumber(partialDeposit.quoteTimestamp);
     const outputToken = partialDeposit.outputToken.isZeroAddress()
@@ -197,7 +176,6 @@
       fromLiteChain: this.isOriginLiteChain(partialDeposit),
       toLiteChain: this.isDestinationLiteChain(partialDeposit),
     } satisfies DepositWithBlock;
->>>>>>> ccffa6be
 
     this.logger.debug({
       at: "SpokePoolClient#findDeposit",
