import { BigNumber, Contract, Event, EventFilter, ethers } from "ethers";
import { groupBy } from "lodash";
import winston from "winston";
import {
  AnyObject,
  bnZero,
  DefaultLogLevels,
  EventSearchConfig,
  MAX_BIG_INT,
  MakeOptional,
  assign,
  getDepositOutputAmount,
  getFillOutputAmount,
  getRelayDataHash,
  getTotalFilledAmount,
  isDefined,
  isV2Deposit,
  isV2SpeedUp,
  isV3SpeedUp,
  toBN,
} from "../utils";
import {
  paginatedEventQuery,
  sortEventsAscending,
  sortEventsAscendingInPlace,
  spreadEvent,
  spreadEventWithBlockNumber,
} from "../utils/EventUtils";
import { filledSameDeposit, validateFillForDeposit } from "../utils/FlowUtils";

import { ZERO_ADDRESS } from "../constants";
import {
  Deposit,
  DepositWithBlock,
  Fill,
  FillWithBlock,
  FilledRelayEvent,
  FilledV3RelayEvent,
  FundsDepositedEvent,
  RealizedLpFee,
  RelayerRefundExecutionWithBlock,
  RootBundleRelayWithBlock,
  SlowFillRequestWithBlock,
  SpeedUp,
  TokensBridged,
  V2DepositWithBlock,
  V2FillWithBlock,
  V2RelayerRefundExecutionWithBlock,
  V2SpeedUp,
  V3DepositWithBlock,
  V3FillWithBlock,
  V3FundsDepositedEvent,
  V3RelayData,
  V3RelayerRefundExecutionWithBlock,
  V3SpeedUp,
} from "../interfaces";
import { SpokePool } from "../typechain";
import { getNetworkName } from "../utils/NetworkUtils";
import { getBlockRangeForDepositId, getDepositIdAtBlock } from "../utils/SpokeUtils";
import { BaseAbstractClient } from "./BaseAbstractClient";
import { HubPoolClient } from "./HubPoolClient";

type _SpokePoolUpdate = {
  success: boolean;
  currentTime: number;
  oldestTime: number;
  firstDepositId: number;
  latestDepositId: number;
  events: Event[][];
  searchEndBlock: number;
};
export type SpokePoolUpdate = { success: false } | _SpokePoolUpdate;

/**
 * SpokePoolClient is a client for the SpokePool contract. It is responsible for querying the SpokePool contract
 * for events and storing them in memory. It also provides some convenience methods for querying the stored events.
 */
export class SpokePoolClient extends BaseAbstractClient {
  protected currentTime = 0;
  protected oldestTime = 0;
  protected depositHashes: { [depositHash: string]: DepositWithBlock } = {};
  protected depositHashesToFills: { [depositHash: string]: FillWithBlock[] } = {};
  protected speedUps: { [depositorAddress: string]: { [depositId: number]: SpeedUp[] } } = {};
  protected slowFillRequests: { [relayDataHash: string]: SlowFillRequestWithBlock } = {};
  protected depositRoutes: { [originToken: string]: { [DestinationChainId: number]: boolean } } = {};
  protected tokensBridged: TokensBridged[] = [];
  protected rootBundleRelays: RootBundleRelayWithBlock[] = [];
  protected relayerRefundExecutions: RelayerRefundExecutionWithBlock[] = [];
  protected earlyDeposits: FundsDepositedEvent[] = [];
  protected queryableEventNames: string[] = [];
  public earliestDepositIdQueried = Number.MAX_SAFE_INTEGER;
  public latestDepositIdQueried = 0;
  public firstDepositIdForSpokePool = Number.MAX_SAFE_INTEGER;
  public lastDepositIdForSpokePool = Number.MAX_SAFE_INTEGER;
  public fills: { [OriginChainId: number]: FillWithBlock[] } = {};

  /**
   * Creates a new SpokePoolClient.
   * @param logger A logger instance.
   * @param spokePool The SpokePool contract instance that this client will query.
   * @param hubPoolClient An optional HubPoolClient instance. This is used to fetch spoke data that is not stored on the SpokePool contract but is stored on the HubPool contract.
   * @param chainId The chain ID of the chain that this client is querying.
   * @param deploymentBlock The block number that the SpokePool contract was deployed at.
   * @param eventSearchConfig An optional EventSearchConfig object that controls how far back in history the client will search for events. If not provided, the client will only search for events from the deployment block.
   */
  constructor(
    readonly logger: winston.Logger,
    readonly spokePool: Contract,
    // Can be excluded. This disables some deposit validation.
    readonly hubPoolClient: HubPoolClient | null,
    readonly chainId: number,
    public deploymentBlock: number,
    readonly eventSearchConfig: MakeOptional<EventSearchConfig, "toBlock"> = { fromBlock: 0, maxBlockLookBack: 0 }
  ) {
    super();
    this.firstBlockToSearch = eventSearchConfig.fromBlock;
    this.latestBlockSearched = 0;
    this.queryableEventNames = Object.keys(this._queryableEventNames());
  }

  public _queryableEventNames(): { [eventName: string]: EventFilter } {
    return {
      FundsDeposited: this.spokePool.filters.FundsDeposited(),
      RequestedSpeedUpDeposit: this.spokePool.filters.RequestedSpeedUpDeposit(),
      FilledRelay: this.spokePool.filters.FilledRelay(),
      EnabledDepositRoute: this.spokePool.filters.EnabledDepositRoute(),
      TokensBridged: this.spokePool.filters.TokensBridged(),
      RelayedRootBundle: this.spokePool.filters.RelayedRootBundle(),
      ExecutedRelayerRefundRoot: this.spokePool.filters.ExecutedRelayerRefundRoot(),
      // These events will only work after bumping to the new contracts-v2 package.
      // V3FundsDeposited: this.spokePool.filters.V3FundsDeposited(),
      // RequestedSpeedUpV3Deposit: this.spokePool.filters.RequestedSpeedUpV3Deposit(),
      // FilledV3Relay: this.spokePool.filters.FilledV3Relay(),
      // ExecutedV3RelayerRefundRoot: this.spokePool.filters.ExecutedV3RelayerRefundRoot(),
    };
  }

  /**
   * Retrieves a list of deposits from the SpokePool contract destined for the given destination chain ID.
   * @param destinationChainId The destination chain ID.
   * @returns A list of deposits.
   */
  public getDepositsForDestinationChain(destinationChainId: number): DepositWithBlock[] {
    return Object.values(this.depositHashes).filter((deposit) => deposit.destinationChainId === destinationChainId);
  }

  /**
   * Retrieves a list of deposits from the SpokePool contract that are associated with this spoke pool.
   * @returns A list of deposits.
   * @note This method returns all deposits, regardless of destination chain ID in sorted order.
   */
  public getDeposits(filter?: { fromBlock: number; toBlock: number }): DepositWithBlock[] {
    let deposits = Object.values(this.depositHashes);
    if (isDefined(filter)) {
      const { fromBlock, toBlock } = filter;
      deposits = deposits.filter(({ blockNumber }) => blockNumber >= fromBlock && toBlock >= blockNumber);
    }

    return sortEventsAscendingInPlace(deposits);
  }

  /**
   * Retrieves a list of the tokens that have been bridged.
   * @returns A list of tokens.
   */
  public getTokensBridged(): TokensBridged[] {
    return this.tokensBridged;
  }

  /**
   * Retrieves a mapping of tokens and their associated destination chain IDs that can be bridged.
   * @returns A mapping of tokens and their associated destination chain IDs in a nested mapping.
   */
  public getDepositRoutes(): { [originToken: string]: { [DestinationChainId: number]: boolean } } {
    return this.depositRoutes;
  }

  /**
   * Determines whether a deposit route is enabled for the given origin token and destination chain ID.
   * @param originToken The origin token address.
   * @param destinationChainId The destination chain ID.
   * @returns True if the deposit route is enabled, false otherwise.
   */
  public isDepositRouteEnabled(originToken: string, destinationChainId: number): boolean {
    return this.depositRoutes[originToken]?.[destinationChainId] ?? false;
  }

  /**
   * Retrieves a list of all the available origin tokens that can be bridged.
   * @returns A list of origin tokens.
   */
  public getAllOriginTokens(): string[] {
    return Object.keys(this.depositRoutes);
  }

  /**
   * Retrieves a list of fills from the SpokePool contract.
   * @returns A list of fills.
   */
  public getFills(): FillWithBlock[] {
    return sortEventsAscendingInPlace(Object.values(this.fills).flat());
  }

  /**
   * Retrieves a list of fills from a specific origin chain ID.
   * @param originChainId The origin chain ID.
   * @returns A list of fills.
   */
  public getFillsForOriginChain(originChainId: number): FillWithBlock[] {
    return this.fills[originChainId] || [];
  }

  /**
   * Retrieves a list of fills from a specific relayer address.
   * @param relayer The relayer address.
   * @returns A list of fills.
   */
  public getFillsForRelayer(relayer: string): FillWithBlock[] {
    return this.getFills().filter((fill) => fill.relayer === relayer);
  }

  /**
   * Retrieves a list of fills from a given block range.
   * @param startingBlock The starting block number.
   * @param endingBlock The ending block number.
   * @returns A list of fills.
   */
  public getFillsWithBlockInRange(startingBlock: number, endingBlock: number): FillWithBlock[] {
    return this.getFills().filter((fill) => fill.blockNumber >= startingBlock && fill.blockNumber <= endingBlock);
  }

  /**
   * Retrieves a list of root bundle relays from the SpokePool contract.
   * @returns A list of root bundle relays.
   */
  public getRootBundleRelays(): RootBundleRelayWithBlock[] {
    return this.rootBundleRelays;
  }

  /**
   * Retrieves the ID of the latest root bundle.
   * @returns The ID of the latest root bundle. This will be 0 if no root bundles have been relayed.
   */
  public getLatestRootBundleId(): number {
    return this.rootBundleRelays.length > 0
      ? this.rootBundleRelays[this.rootBundleRelays.length - 1]?.rootBundleId + 1
      : 0;
  }

  /**
   * Retrieves a list of relayer refund executions from the SpokePool contract.
   * @returns A list of relayer refund executions.
   */
  public getRelayerRefundExecutions(): RelayerRefundExecutionWithBlock[] {
    return this.relayerRefundExecutions;
  }

  /**
   * Retrieves a mapping of token addresses to relayer addresses to the amount of refunds that have been executed.
   * @returns A mapping of token addresses to relayer addresses to the amount of refunds that have been executed.
   */
  public getExecutedRefunds(relayerRefundRoot: string): {
    [tokenAddress: string]: {
      [relayer: string]: BigNumber;
    };
  } {
    const bundle = this.getRootBundleRelays().find((bundle) => bundle.relayerRefundRoot === relayerRefundRoot);
    if (bundle === undefined) {
      return {};
    }

    const executedRefundLeaves = this.getRelayerRefundExecutions().filter(
      (leaf) => leaf.rootBundleId === bundle.rootBundleId
    );
    const executedRefunds: { [tokenAddress: string]: { [relayer: string]: BigNumber } } = {};
    for (const refundLeaf of executedRefundLeaves) {
      const tokenAddress = refundLeaf.l2TokenAddress;
      if (executedRefunds[tokenAddress] === undefined) {
        executedRefunds[tokenAddress] = {};
      }
      const executedTokenRefunds = executedRefunds[tokenAddress];

      for (let i = 0; i < refundLeaf.refundAddresses.length; i++) {
        const relayer = refundLeaf.refundAddresses[i];
        const refundAmount = refundLeaf.refundAmounts[i];
        if (executedTokenRefunds[relayer] === undefined) {
          executedTokenRefunds[relayer] = ethers.constants.Zero;
        }
        executedTokenRefunds[relayer] = executedTokenRefunds[relayer].add(refundAmount);
      }
    }
    return executedRefunds;
  }

  /**
   * Appends a speed up signature to a specific deposit.
   * @param deposit The deposit to append the speed up signature to.
   * @returns A new deposit instance with the speed up signature appended to the deposit.
   */
  public appendMaxSpeedUpSignatureToDeposit(deposit: DepositWithBlock): DepositWithBlock {
    const { depositId, depositor } = deposit;
    const depositorSpeedUps = this.speedUps[depositor]?.[depositId];
    if (!isDefined(depositorSpeedUps)) {
      return deposit;
    }

    if (isV2Deposit(deposit)) {
<<<<<<< HEAD
      const v2SpeedUps = depositorSpeedUps.filter((speedUp): speedUp is V2SpeedUp => isV2SpeedUp(speedUp));
      const maxSpeedUp = v2SpeedUps?.reduce((prev, current) =>
=======
      const v2SpeedUps = depositorSpeedUps.filter(isV2SpeedUp<V2SpeedUp, V3SpeedUp>);
      const maxSpeedUp = v2SpeedUps.reduce((prev, current) =>
>>>>>>> 9a2f0f46
        prev.newRelayerFeePct.gt(current.newRelayerFeePct) ? prev : current
      );

      // We assume that the depositor authorises SpeedUps in isolation of each other, which keeps the relayer
      // logic simple: find the SpeedUp with the highest relayerFeePct, and use all of its fields
      if (!maxSpeedUp || maxSpeedUp.newRelayerFeePct.lte(deposit.relayerFeePct)) {
        return deposit;
      }

      // Return deposit with updated params from the speedup with the highest updated relayer fee pct.
      const updatedDeposit: V2DepositWithBlock = {
        ...deposit,
        speedUpSignature: maxSpeedUp.depositorSignature,
        newRelayerFeePct: maxSpeedUp.newRelayerFeePct,
        updatedRecipient: maxSpeedUp.updatedRecipient,
        updatedMessage: maxSpeedUp.updatedMessage,
      };

      return updatedDeposit;
    }

<<<<<<< HEAD
    const v3SpeedUps = depositorSpeedUps.filter((speedUp): speedUp is V3SpeedUp => isV3SpeedUp(speedUp));
    const maxSpeedUp = v3SpeedUps?.reduce((prev, current) =>
=======
    const v3SpeedUps = depositorSpeedUps.filter(isV3SpeedUp<V3SpeedUp, V2SpeedUp>);
    const maxSpeedUp = v3SpeedUps.reduce((prev, current) =>
>>>>>>> 9a2f0f46
      prev.updatedOutputAmount.lt(current.updatedOutputAmount) ? prev : current
    );

    // We assume that the depositor authorises SpeedUps in isolation of each other, which keeps the relayer
    // logic simple: find the SpeedUp with the lowest updatedOutputAmount, and use all of its fields.
    if (maxSpeedUp.updatedOutputAmount.gte(deposit.outputAmount)) {
      return deposit;
    }

    // Return deposit with updated params from the speedup with the lowest updated output amount.
    const updatedDeposit: V3DepositWithBlock = {
      ...deposit,
      speedUpSignature: maxSpeedUp.depositorSignature,
      updatedOutputAmount: maxSpeedUp.updatedOutputAmount,
      updatedRecipient: maxSpeedUp.updatedRecipient,
      updatedMessage: maxSpeedUp.updatedMessage,
    };

    return updatedDeposit;
  }

  /**
   * Find a deposit based on its deposit ID.
   * @notice If evaluating a fill, be sure to verify it against the resulting deposit.
   * @param depositId The unique ID of the deposit being queried.
   * @returns The corresponding deposit if found, undefined otherwise.
   */
  public getDeposit(depositId: number): DepositWithBlock | undefined {
    const depositHash = this.getDepositHash({ depositId, originChainId: this.chainId });
    return this.depositHashes[depositHash];
  }

  /**
   * Find a SlowFillRequested event based on its deposit RelayData.
   * @param relayData RelayData field for the SlowFill request.
   * @returns The corresponding SlowFIllRequest event if found, otherwise undefined.
   */
  public getSlowFillRequest(relayData: V3RelayData): SlowFillRequestWithBlock | undefined {
    const hash = getRelayDataHash(relayData, this.chainId);
    return this.slowFillRequests[hash];
  }

  /**
<<<<<<< HEAD
   * Retrieves a list of slow fill requests for deposits from a specific origin chain ID.
   * @param originChainId The origin chain ID.
   * @returns A list of slow fill requests.
   */
  public getSlowFillRequestsForOriginChain(originChainId: number): SlowFillRequestWithBlock[] {
    return Object.values(this.slowFillRequests).filter(
      (e: SlowFillRequestWithBlock) => e.originChainId === originChainId
    );
  }

  /**
=======
>>>>>>> 9a2f0f46
   * Find a corresponding deposit for a given fill.
   * @param fill The fill to find a corresponding deposit for.
   * @returns The corresponding deposit if found, undefined otherwise.
   */
  public getDepositForFill(fill: Fill, fillFieldsToIgnore: string[] = []): DepositWithBlock | undefined {
    const depositWithMatchingDepositId = this.depositHashes[this.getDepositHash(fill)];
    return validateFillForDeposit(fill, depositWithMatchingDepositId, fillFieldsToIgnore)
      ? depositWithMatchingDepositId
      : undefined;
  }

  /**
   * @dev TODO This function is a bit of a hack for now and its dangerous to leave public because it allows the caller to
   * manipulate internal data that was set at update() time. This is a workaround the current structure where UBAClient
   * is dependent on SpokePoolClient, but one of the SpokePoolClient's internal data structures, `deposits` is dependent
   * on the UBA client state being updated in order to have set correct realizedLpFeePcts. This function is currently
   * designed to be called by the UBA client for each deposit that is loaded and have it reset the realizedLpFeePct
   * equal to the depositBalancingFee plus the LP fee.
   */
  public updateDepositRealizedLpFeePct(event: Deposit, realizedLpFeePct: BigNumber): void {
    this.depositHashes[this.getDepositHash(event)] = {
      ...this.depositHashes[this.getDepositHash(event)],
      realizedLpFeePct,
    };
  }

  /**
   * Find the unfilled amount for a given deposit. This is the full deposit amount minus the total filled amount.
   * @param deposit The deposit to find the unfilled amount for.
   * @param fillCount The number of fills that have been applied to this deposit.
   * @param invalidFills The invalid fills that have been applied to this deposit.
   * @returns The unfilled amount.
   */
  public getValidUnfilledAmountForDeposit(deposit: Deposit): {
    unfilledAmount: BigNumber;
    fillCount: number;
    invalidFills: Fill[];
  } {
    const outputAmount = getDepositOutputAmount(deposit);
    const fillsForDeposit = this.depositHashesToFills[this.getDepositHash(deposit)];
    // If no fills then the full amount is remaining.
    if (fillsForDeposit === undefined || fillsForDeposit.length === 0) {
      return { unfilledAmount: toBN(outputAmount), fillCount: 0, invalidFills: [] };
    }

    const { validFills, invalidFills } = fillsForDeposit.reduce(
      (groupedFills: { validFills: Fill[]; invalidFills: Fill[] }, fill: Fill) => {
        if (validateFillForDeposit(fill, deposit)) {
          groupedFills.validFills.push(fill);
        } else {
          groupedFills.invalidFills.push(fill);
        }
        return groupedFills;
      },
      { validFills: [], invalidFills: [] }
    );

    // Log any invalid deposits with same deposit id but different params.
    const invalidFillsForDeposit = invalidFills.filter((x) => x.depositId === deposit.depositId);
    if (invalidFillsForDeposit.length > 0) {
      this.logger.warn({
        at: "SpokePoolClient",
        chainId: this.chainId,
        message: "Invalid fills found matching deposit ID",
        deposit,
        invalidFills: Object.fromEntries(invalidFillsForDeposit.map((x) => [x.relayer, x])),
        notificationPath: "across-invalid-fills",
      });
    }

    // If all fills are invalid we can consider this unfilled.
    if (validFills.length === 0) {
      return { unfilledAmount: toBN(outputAmount), fillCount: 0, invalidFills };
    }

    // Order fills by totalFilledAmount and then return the first fill's full deposit amount minus total filled amount.
    const fillsOrderedByTotalFilledAmount = validFills.sort((fillA, fillB) => {
      const totalFilledA = getTotalFilledAmount(fillA);
      const totalFilledB = getTotalFilledAmount(fillB);

      return totalFilledB.gt(totalFilledA) ? 1 : totalFilledB.lt(totalFilledA) ? -1 : 0;
    });

    const lastFill = fillsOrderedByTotalFilledAmount[0];
    return {
      unfilledAmount: getFillOutputAmount(lastFill).sub(getTotalFilledAmount(lastFill)),
      fillCount: validFills.length,
      invalidFills,
    };
  }

  /**
   * Formulate a hash for a given deposit or fill
   * @param event The deposit or fill to formulate a hash for.
   * @returns The hash.
   * @note This hash is used to match deposits and fills together.
   * @note This hash takes the form of: `${depositId}-${originChainId}`.
   */
  public getDepositHash(event: { depositId: number; originChainId: number }): string {
    return `${event.depositId}-${event.originChainId}`;
  }

  /**
   * Find the block range that contains the deposit ID. This is a binary search that searches for the block range
   * that contains the deposit ID.
   * @param targetDepositId The target deposit ID to search for.
   * @param initLow The initial lower bound of the block range to search.
   * @param initHigh The initial upper bound of the block range to search.
   * @param maxSearches The maximum number of searches to perform. This is used to prevent infinite loops.
   * @returns The block range that contains the deposit ID.
   * @note  // We want to find the block range that satisfies these conditions:
   *        // - the low block has deposit count <= targetDepositId
   *        // - the high block has a deposit count > targetDepositId.
   *        // This way the caller can search for a FundsDeposited event between [low, high] that will always
   *        // contain the event emitted when deposit ID was incremented to targetDepositId + 1. This is the same transaction
   *        // where the deposit with deposit ID = targetDepositId was created.
   */
  public _getBlockRangeForDepositId(
    targetDepositId: number,
    initLow: number,
    initHigh: number,
    maxSearches: number
  ): Promise<{
    low: number;
    high: number;
  }> {
    return getBlockRangeForDepositId(targetDepositId, initLow, initHigh, maxSearches, this);
  }

  /**
   * Finds the deposit id at a specific block number.
   * @param blockTag The block number to search for the deposit ID at.
   * @returns The deposit ID.
   */
  public _getDepositIdAtBlock(blockTag: number): Promise<number> {
    return getDepositIdAtBlock(this.spokePool as SpokePool, blockTag);
  }

  /**
   * Queries the SpokePool contract for a list of historical fills that match the given fill and deposit.
   * @param fill The fill to match.
   * @param deposit The deposit to match.
   * @param toBlock The block number to search up to.
   * @returns A list of fills that match the given fill and deposit.
   */
  public async queryHistoricalMatchingFills(fill: Fill, deposit: Deposit, toBlock: number): Promise<FillWithBlock[]> {
    const searchConfig = {
      fromBlock: this.deploymentBlock,
      toBlock,
      maxBlockLookBack: this.eventSearchConfig.maxBlockLookBack,
    };
    return (await this.queryFillsInBlockRange(fill, searchConfig)).filter((_fill) =>
      validateFillForDeposit(_fill, deposit)
    );
  }

  /**
   * Queries the SpokePool contract for a list of fills that match the given fill.
   * @param fill The fill to match.
   * @param searchConfig The search configuration.
   * @returns A Promise that resolves to a list of fills that match the given fill.
   */
  public async queryFillsInBlockRange(matchingFill: Fill, searchConfig: EventSearchConfig): Promise<FillWithBlock[]> {
    // Filtering on the fill's depositor address, the only indexed deposit field in the FilledRelay event,
    // should speed up this search a bit.
    // TODO: Once depositId is indexed in FilledRelay event, filter on that as well.
    const query = await paginatedEventQuery(
      this.spokePool,
      this.spokePool.filters.FilledRelay(
        undefined, // amount
        undefined, // totalFilledAmount
        undefined, // fillAmount
        undefined, // repaymentChainId
        matchingFill.originChainId, // originChainId
        undefined, // destinationChainId
        undefined, // relayerFeePct
        undefined, // realizedLpFeePct
        matchingFill.depositId, // depositId
        undefined, // destinationToken
        undefined, // relayer
        matchingFill.depositor, // depositor
        undefined, // recipient
        undefined, // message
        undefined // updatableRelayData
      ),
      searchConfig
    );
    const fills = query.map((event) => spreadEventWithBlockNumber(event) as FillWithBlock);
    return sortEventsAscending(fills.filter((_fill) => filledSameDeposit(_fill, matchingFill)));
  }

  /**
   * @notice Return maximum of fill deadline buffer at start and end of block range. This is a contract
   * immutable state variable so we can't query other events to find its updates.
   * @dev V3 deposits have a fill deadline which can be set to a maximum of fillDeadlineBuffer + deposit.block.timestamp.
   * Therefore, we cannot evaluate a block range for expired deposits if the spoke pool client doesn't return us
   * deposits whose block.timestamp is within fillDeadlineBuffer of the end block time. As a conservative check,
   * we verify that the time between the end block timestamp and the first timestamp queried by the
   * spoke pool client is greater than the maximum of the fill deadline buffers at the start and end of the block
   * range. We assume the fill deadline buffer wasn't changed more than once within a bundle.
   * @param startBlock start block
   * @param endBlock end block
   * @returns maximum of fill deadline buffer at start and end block
   */
  public async getMaxFillDeadlineInRange(startBlock: number, endBlock: number): Promise<number> {
    const fillDeadlineBuffers: number[] = await Promise.all([
      this.spokePool.fillDeadlineBuffer({ blockTag: startBlock }),
      this.spokePool.fillDeadlineBuffer({ blockTag: endBlock }),
    ]);
    return Math.max(fillDeadlineBuffers[0], fillDeadlineBuffers[1]);
  }

  /**
   * Performs an update to refresh the state of this client. This will query the SpokePool contract for new events
   * and store them in memory. This method is the primary method for updating the state of this client.
   * @param eventsToQuery An optional list of events to query. If not provided, all events will be queried.
   * @returns A Promise that resolves to a SpokePoolUpdate object.
   */
  protected async _update(eventsToQuery: string[]): Promise<SpokePoolUpdate> {
    // Find the earliest known depositId. This assumes no deposits were placed in the deployment block.
    let firstDepositId: number = this.firstDepositIdForSpokePool;
    if (firstDepositId === Number.MAX_SAFE_INTEGER) {
      firstDepositId = await this.spokePool.numberOfDeposits({ blockTag: this.deploymentBlock });
      if (isNaN(firstDepositId) || firstDepositId < 0) {
        throw new Error(`SpokePoolClient::update: Invalid first deposit id (${firstDepositId})`);
      }
    }

    const searchConfig = {
      fromBlock: this.firstBlockToSearch,
      toBlock: this.eventSearchConfig.toBlock || (await this.spokePool.provider.getBlockNumber()),
      maxBlockLookBack: this.eventSearchConfig.maxBlockLookBack,
    };
    if (searchConfig.fromBlock > searchConfig.toBlock) {
      this.log("warn", "Invalid update() searchConfig.", { searchConfig });
      return { success: false };
    }

    const eventSearchConfigs = eventsToQuery.map((eventName) => {
      if (!this.queryableEventNames.includes(eventName)) {
        throw new Error(`SpokePoolClient: Cannot query unrecognised SpokePool event name: ${eventName}`);
      }

      const _searchConfig = { ...searchConfig }; // shallow copy

      // By default, an event's query range is controlled by the `eventSearchConfig` passed in during instantiation.
      // However, certain events have special overriding requirements to their search ranges:
      // - EnabledDepositRoute: The full history is always required, so override the requested fromBlock.
      if (eventName === "EnabledDepositRoute" && !this.isUpdated) {
        _searchConfig.fromBlock = this.deploymentBlock;
      }

      return {
        filter: this._queryableEventNames()[eventName],
        searchConfig: _searchConfig,
      };
    });

    this.log("debug", `Updating SpokePool client for chain ${this.chainId}`, {
      eventsToQuery,
      searchConfig,
      spokePool: this.spokePool.address,
    });

    const timerStart = Date.now();
    const [numberOfDeposits, currentTime, oldestTime, ...events] = await Promise.all([
      this.spokePool.numberOfDeposits({ blockTag: searchConfig.toBlock }),
      this.spokePool.getCurrentTime({ blockTag: searchConfig.toBlock }),
      this.spokePool.getCurrentTime({ blockTag: Math.max(searchConfig.fromBlock, this.deploymentBlock) }),
      ...eventSearchConfigs.map((config) => paginatedEventQuery(this.spokePool, config.filter, config.searchConfig)),
    ]);
    this.log("debug", `Time to query new events from RPC for ${this.chainId}: ${Date.now() - timerStart} ms`);

    if (!BigNumber.isBigNumber(currentTime) || currentTime.lt(this.currentTime)) {
      const errMsg = BigNumber.isBigNumber(currentTime)
        ? `currentTime: ${currentTime} < ${toBN(this.currentTime)}`
        : `currentTime is not a BigNumber: ${JSON.stringify(currentTime)}`;
      throw new Error(`SpokePoolClient::update: ${errMsg}`);
    }

    // Sort all events to ensure they are stored in a consistent order.
    events.forEach((events: Event[]) => sortEventsAscendingInPlace(events));

    return {
      success: true,
      currentTime: currentTime.toNumber(), // uint32
      oldestTime: oldestTime.toNumber(),
      firstDepositId,
      latestDepositId: Math.max(numberOfDeposits - 1, 0),
      searchEndBlock: searchConfig.toBlock,
      events,
    };
  }

  _isEarlyDeposit(depositEvent: FundsDepositedEvent, currentTime: number): boolean {
    return depositEvent.args.quoteTimestamp > currentTime;
  }

<<<<<<< HEAD
  // Temporary type discriminator for v2 -> v3 transition.
  protected isV3DepositEvent(event: FundsDepositedEvent | V3FundsDepositedEvent): event is V3FundsDepositedEvent {
    const { event: eventName } = event;
    assert(isDefined(eventName) && ["FundsDeposited", "V3FundsDeposited"].includes(eventName));
    return event.event === "V3FundsDeposited";
  }

  // Temporary type discriminator for v2 -> v3 transition.
  protected isV3FillEvent(event: FilledRelayEvent | FilledV3RelayEvent): event is FilledV3RelayEvent {
    const { event: eventName } = event;
    assert(isDefined(eventName) && ["FilledRelay", "FilledV3Relay"].includes(eventName));
    return event.event === "FilledV3Relay";
=======
  protected isV3DepositEvent(event: FundsDepositedEvent | V3FundsDepositedEvent): event is V3FundsDepositedEvent {
    return isDefined((event as V3FundsDepositedEvent).args.inputToken);
  }

  protected isV3FillEvent(event: FilledRelayEvent | FilledV3RelayEvent): event is FilledV3RelayEvent {
    return isDefined((event as FilledV3RelayEvent).args.inputToken);
>>>>>>> 9a2f0f46
  }

  /**
   * A wrapper over the `_update` method that handles errors and logs. This method additionally calls into the
   * HubPoolClient to update the state of this client with data from the HubPool contract.
   * @param eventsToQuery An optional list of events to query. If not provided, all events will be queried.
   * @returns A Promise that resolves to a SpokePoolUpdate object.
   * @note This method is the primary method for updating the state of this client externally.
   * @see _update
   */
  public async update(eventsToQuery = this.queryableEventNames): Promise<void> {
    if (this.hubPoolClient !== null && !this.hubPoolClient.isUpdated) {
      throw new Error("HubPoolClient not updated");
    }

    const update = await this._update(eventsToQuery);
    if (!update.success) {
      // This failure only occurs if the RPC searchConfig is miscomputed, and has only been seen in the hardhat test
      // environment. Normal failures will throw instead. This is therefore an unfortunate workaround until we can
      // understand why we see this in test. @todo: Resolve.
      return;
    }
    const { events: queryResults, currentTime, oldestTime, searchEndBlock } = update;

    if (eventsToQuery.includes("TokensBridged")) {
      for (const event of queryResults[eventsToQuery.indexOf("TokensBridged")]) {
        this.tokensBridged.push(spreadEventWithBlockNumber(event) as TokensBridged);
      }
    }

    // For each depositEvent, compute the realizedLpFeePct. Note this means that we are only finding this value on the
    // new deposits that were found in the searchConfig (new from the previous run). This is important as this operation
    // is heavy as there is a fair bit of block number lookups that need to happen. Note this call REQUIRES that the
    // hubPoolClient is updated on the first before this call as this needed the the L1 token mapping to each L2 token.
    if (eventsToQuery.includes("FundsDeposited") || eventsToQuery.includes("V3FundsDeposited")) {
      // Filter out any early v2 deposits (quoteTimestamp > HubPoolClient.currentTime). Early deposits are no longer a
      // critical risk in v3, so don't worry about filtering those. This will reduce complexity in several places.
      const { earlyDeposits = [], v2DepositEvents = [] } = groupBy(
        [
          ...this.earlyDeposits,
          ...((queryResults[eventsToQuery.indexOf("FundsDeposited")] ?? []) as FundsDepositedEvent[]),
        ],
        (depositEvent) => (this._isEarlyDeposit(depositEvent, currentTime) ? "earlyDeposits" : "v2DepositEvents")
      );
      if (earlyDeposits.length > 0) {
        this.logger.debug({
          at: "SpokePoolClient#update",
          message: `Deferring ${earlyDeposits.length} early v2 deposit events.`,
          currentTime,
          deposits: earlyDeposits.map(({ args, transactionHash }) => ({ depositId: args.depositId, transactionHash })),
        });
      }
      this.earlyDeposits = earlyDeposits;

      const depositEvents = [
        ...v2DepositEvents,
        ...((queryResults[eventsToQuery.indexOf("V3FundsDeposited")] ?? []) as V3FundsDepositedEvent[]),
      ];
      if (depositEvents.length > 0) {
        this.log("debug", `Using ${depositEvents.length} newly queried deposit events for chain ${this.chainId}`, {
          earliestEvent: depositEvents[0].blockNumber,
        });
      }

      const dataForQuoteTime = await this.batchComputeRealizedLpFeePct(depositEvents);
      for (const [index, event] of Array.from(depositEvents.entries())) {
        const rawDeposit = spreadEventWithBlockNumber(event);
        let deposit: DepositWithBlock;

        if (this.isV3DepositEvent(event)) {
          deposit = { ...(rawDeposit as V3DepositWithBlock) };
          if (deposit.outputToken === ZERO_ADDRESS) {
            deposit.outputToken = this.getDestinationTokenForDeposit(deposit);
          }
        } else {
          deposit = { ...(rawDeposit as V2DepositWithBlock) };
          deposit.destinationToken = this.getDestinationTokenForDeposit(deposit);
        }
<<<<<<< HEAD
=======

        // Derive and append the common properties that are not part of the onchain event.
        const { quoteBlock: quoteBlockNumber, realizedLpFeePct } = dataForQuoteTime[index];
        deposit.realizedLpFeePct = realizedLpFeePct;
        deposit.quoteBlockNumber = quoteBlockNumber;
>>>>>>> 9a2f0f46

        // Derive and append the common properties that are not part of the onchain event.
        const { quoteBlock: quoteBlockNumber, realizedLpFeePct } = dataForQuoteTime[index];
        deposit.realizedLpFeePct = realizedLpFeePct;
        deposit.quoteBlockNumber = quoteBlockNumber;

        if (this.depositHashes[this.getDepositHash(deposit)] !== undefined) {
          throw new Error(`SpokePoolClient: Duplicate deposit for relayDataHash: ${this.getDepositHash(deposit)}`);
        }
        assign(this.depositHashes, [this.getDepositHash(deposit)], deposit);

        if (deposit.depositId < this.earliestDepositIdQueried) {
          this.earliestDepositIdQueried = deposit.depositId;
        }
        if (deposit.depositId > this.latestDepositIdQueried) {
          this.latestDepositIdQueried = deposit.depositId;
        }
      }
    }

    // TODO: When validating fills with deposits for the purposes of UBA flows, do we need to consider
    // speed ups as well? For example, do we need to also consider that the speed up is before the fill
    // timestamp to be applied for the fill? My brain hurts.
    // Update deposits with speed up requests from depositor.
    if (eventsToQuery.includes("RequestedSpeedUpDeposit") || eventsToQuery.includes("RequestedSpeedUpV3Deposit")) {
      const speedUpEvents = [
        ...(queryResults[eventsToQuery.indexOf("RequestedSpeedUpDeposit")] ?? []),
        ...(queryResults[eventsToQuery.indexOf("RequestedSpeedUpV3Deposit")] ?? []),
      ];

      for (const event of speedUpEvents) {
        const speedUp: SpeedUp = { ...spreadEvent(event.args), originChainId: this.chainId };
        assign(this.speedUps, [speedUp.depositor, speedUp.depositId], [speedUp]);

        // Find deposit hash matching this speed up event and update the deposit data associated with the hash,
        // if the hash+data exists.
        const depositHash = this.getDepositHash(speedUp);

        // We can assume all deposits in this lookback window are loaded in-memory already so if the depositHash
        // is not mapped to a deposit, then we can throw away the speedup as it can't be applied to anything.
        const depositDataAssociatedWithSpeedUp = this.depositHashes[depositHash];
        if (isDefined(depositDataAssociatedWithSpeedUp)) {
          this.depositHashes[depositHash] = this.appendMaxSpeedUpSignatureToDeposit(depositDataAssociatedWithSpeedUp);
        }
      }
    }

    if (eventsToQuery.includes("RequestedV3SlowFill")) {
      const slowFillRequests = queryResults[eventsToQuery.indexOf("RequestedV3SlowFill")];
      for (const event of slowFillRequests) {
        const slowFillRequest: SlowFillRequestWithBlock = {
          ...(spreadEventWithBlockNumber(event) as SlowFillRequestWithBlock),
          destinationChainId: this.chainId,
        };
        const relayDataHash = getRelayDataHash(slowFillRequest, this.chainId);
<<<<<<< HEAD
        if (this.slowFillRequests[relayDataHash] !== undefined) {
          throw new Error(`SpokePoolClient: Duplicate slow fill request for relayDataHash: ${relayDataHash}`);
        }
=======
>>>>>>> 9a2f0f46
        this.slowFillRequests[relayDataHash] = slowFillRequest;
      }
    }

    if (eventsToQuery.includes("FilledRelay") || eventsToQuery.includes("FilledV3Relay")) {
      const fillEvents = [
        ...((queryResults[eventsToQuery.indexOf("FilledRelay")] ?? []) as FilledRelayEvent[]),
        ...((queryResults[eventsToQuery.indexOf("FilledV3Relay")] ?? []) as FilledV3RelayEvent[]),
      ];

      if (fillEvents.length > 0) {
        this.log("debug", `Using ${fillEvents.length} newly queried fill events for chain ${this.chainId}`, {
          earliestEvent: fillEvents[0].blockNumber,
        });
      }

      // @note The type assertions here suppress errors that might arise due to incomplete types. For now, verify via
      // test that the types are complete. A broader change in strategy for safely unpacking events will be introduced.
      for (const event of fillEvents) {
        const fill = this.isV3FillEvent(event)
          ? { ...(spreadEventWithBlockNumber(event) as V3FillWithBlock), destinationChainId: this.chainId }
          : { ...(spreadEventWithBlockNumber(event) as V2FillWithBlock) };

        assign(this.fills, [fill.originChainId], [fill]);
        assign(this.depositHashesToFills, [this.getDepositHash(fill)], [fill]);
      }
    }

    if (eventsToQuery.includes("EnabledDepositRoute")) {
      const enableDepositsEvents = queryResults[eventsToQuery.indexOf("EnabledDepositRoute")];

      for (const event of enableDepositsEvents) {
        const enableDeposit = spreadEvent(event.args);
        assign(
          this.depositRoutes,
          [enableDeposit.originToken, enableDeposit.destinationChainId],
          enableDeposit.enabled
        );
      }
    }

    if (eventsToQuery.includes("RelayedRootBundle")) {
      const relayedRootBundleEvents = queryResults[eventsToQuery.indexOf("RelayedRootBundle")];
      for (const event of relayedRootBundleEvents) {
        this.rootBundleRelays.push(spreadEventWithBlockNumber(event) as RootBundleRelayWithBlock);
      }
    }

    // Exact sequencing of relayer refund executions doesn't seem to be important. There are very few consumers of
    // these objects, and they are typically used to search for a specific rootBundleId & leafId pair. Therefore,
    // relayerRefundExecutions don't need exact sequencing and parsing of v2/v3 events can occur without sorting.
    if (eventsToQuery.includes("ExecutedRelayerRefundRoot") || eventsToQuery.includes("ExecutedV3RelayerRefundRoot")) {
      const v2RefundEvents = queryResults[eventsToQuery.indexOf("ExecutedRelayerRefundRoot")] ?? [];
      for (const event of v2RefundEvents) {
        const executedRefund = spreadEventWithBlockNumber(event) as V2RelayerRefundExecutionWithBlock;
        executedRefund.l2TokenAddress = SpokePoolClient.getExecutedRefundLeafL2Token(
          executedRefund.chainId,
          executedRefund.l2TokenAddress
        );
        this.relayerRefundExecutions.push(executedRefund);
      }

      const v3RefundEvents = queryResults[eventsToQuery.indexOf("ExecutedV3RelayerRefundRoot")] ?? [];
      for (const event of v3RefundEvents) {
        const executedRefund = spreadEventWithBlockNumber(event) as V3RelayerRefundExecutionWithBlock;
        executedRefund.l2TokenAddress = SpokePoolClient.getExecutedRefundLeafL2Token(
          executedRefund.chainId,
          executedRefund.l2TokenAddress
        );
        this.relayerRefundExecutions.push(executedRefund);
      }
    }

    // Next iteration should start off from where this one ended.
    this.currentTime = currentTime;
    if (this.oldestTime === 0) this.oldestTime = oldestTime; // Set oldest time only after the first update.
    this.firstDepositIdForSpokePool = update.firstDepositId;
    this.latestBlockSearched = searchEndBlock;
    this.lastDepositIdForSpokePool = update.latestDepositId;
    this.firstBlockToSearch = searchEndBlock + 1;
    this.eventSearchConfig.toBlock = undefined; // Caller can re-set on subsequent updates if necessary
    this.isUpdated = true;
    this.log("debug", `SpokePool client for chain ${this.chainId} updated!`, {
      nextFirstBlockToSearch: this.firstBlockToSearch,
    });
  }

  /**
   * Retrieves the l2TokenAddress for a given executed refund leaf.
   * @param chainId The chain ID of the executed refund leaf.
   * @param eventL2Token The l2TokenAddress of the executed refund leaf.
   * @returns The l2TokenAddress of the executed refund leaf.
   */
  public static getExecutedRefundLeafL2Token(chainId: number, eventL2Token: string): string {
    // If execution of WETH refund leaf occurred on an OVM spoke pool, then we'll convert its l2Token from the native
    // token address to the wrapped token address. This is because the OVM_SpokePool modifies the l2TokenAddress prop
    // in _bridgeTokensToHubPool before emitting the ExecutedRelayerRefundLeaf event.
    // Here is the contract code referenced:
    // - https://github.com/across-protocol/contracts-v2/blob/954528a4620863d1c868e54a370fd8556d5ed05c/contracts/Ovm_SpokePool.sol#L142
    if (
      (chainId === 10 || chainId === 8453) &&
      eventL2Token.toLowerCase() === "0xdeaddeaddeaddeaddeaddeaddeaddeaddead0000"
    ) {
      return "0x4200000000000000000000000000000000000006";
    } else if (chainId === 288 && eventL2Token.toLowerCase() === "0x4200000000000000000000000000000000000006") {
      return "0xDeadDeAddeAddEAddeadDEaDDEAdDeaDDeAD0000";
    } else {
      return eventL2Token;
    }
  }

  /**
   * Computes the realized LP fee percentage for a given deposit.
   * @param depositEvent The deposit event to compute the realized LP fee percentage for.
   * @returns The realized LP fee percentage.
   */
  protected async computeRealizedLpFeePct(depositEvent: FundsDepositedEvent): Promise<RealizedLpFee> {
    const [lpFee] = await this.batchComputeRealizedLpFeePct([depositEvent]);
    return lpFee;
  }

  /**
   * Computes the realized LP fee percentage for a batch of deposits.
   * @dev Computing in batch opens up for efficiencies, e.g. in quoteTimestamp -> blockNumber resolution.
   * @param depositEvents The array of deposit events to compute the realized LP fee percentage for.
   * @returns The array of realized LP fee percentages and associated HubPool block numbers.
   */
  protected async batchComputeRealizedLpFeePct(
    depositEvents: (FundsDepositedEvent | V3FundsDepositedEvent)[]
  ): Promise<RealizedLpFee[]> {
    // If no hub pool client, we're using this for testing. Set quote block very high so that if it's ever
    // used to look up a configuration for a block, it will always match with the latest configuration.
    if (this.hubPoolClient === null) {
      const realizedLpFeePct = bnZero;
      const quoteBlock = MAX_BIG_INT.toNumber();
      return depositEvents.map(() => {
        return { realizedLpFeePct, quoteBlock };
      });
    }

    const deposits = depositEvents.map((event) => {
      let inputToken: string, inputAmount: BigNumber;

      if (this.isV3DepositEvent(event)) {
        ({ inputToken, inputAmount } = event.args);
      } else {
        // Coerce v2 deposit objects into V3 format.
        ({ originToken: inputToken, amount: inputAmount } = event.args);
      }
      return {
        inputToken,
        inputAmount,
        originChainId: this.chainId,
        destinationChainId: Number(event.args.destinationChainId),
        quoteTimestamp: event.args.quoteTimestamp,
        blockNumber: event.blockNumber,
      };
    });

    return deposits.length > 0 ? await this.hubPoolClient.batchComputeRealizedLpFeePct(deposits) : [];
  }

  /**
   * Retrieves the destination token for a given deposit.
   * @param deposit The deposit to retrieve the destination token for.
   * @returns The destination token.
   */
  protected getDestinationTokenForDeposit(deposit: DepositWithBlock): string {
    // If there is no rate model client return address(0).
    if (!this.hubPoolClient) {
      return ZERO_ADDRESS;
    }

    return this.hubPoolClient.getL2TokenForDeposit(deposit);
  }

  /**
   * Performs a log for a specific level, message and data.
   * @param level The log level.
   * @param message The log message.
   * @param data Optional data to log.
   */
  protected log(level: DefaultLogLevels, message: string, data?: AnyObject) {
    this.logger[level]({ at: "SpokePoolClient", chainId: this.chainId, message, ...data });
  }

  /**
   * Retrieves the current time from the SpokePool contract.
   * @returns The current time, which will be 0 if there has been no update() yet.
   */
  public getCurrentTime(): number {
    return this.currentTime;
  }

  /**
   * Retrieves the oldest time searched on the SpokePool contract.
   * @returns The oldest time searched, which will be 0 if there has been no update() yet.
   */
  public getOldestTime(): number {
    return this.oldestTime;
  }

  /**
   * Finds a deposit for a given deposit ID, destination chain ID and depositor address. This method will search for
   * the deposit in the SpokePool contract and return it if found. If the deposit is not found, this method will
   * perform a binary search to find the block range that contains the deposit ID and then perform an eth_getLogs
   * call to find the deposit.
   * @param depositId The deposit ID to find.
   * @param destinationChainId The destination chain ID to find.
   * @param depositor The depositor address to find.
   * @returns The deposit if found.
   * @note This method is used to find deposits that are outside of the search range of this client.
   */
  async findDeposit(depositId: number, destinationChainId: number, depositor: string): Promise<V2DepositWithBlock> {
    // Binary search for block. This way we can get the blocks before and after the deposit with
    // deposit ID = fill.depositId and use those blocks to optimize the search for that deposit.
    // Stop searches after a maximum # of searches to limit number of eth_call requests. Make an
    // eth_getLogs call on the remaining block range (i.e. the [low, high] remaining from the binary
    // search) to find the target deposit ID.
    //
    // @dev Limiting between 5-10 searches empirically performs best when there are ~300,000 deposits
    // for a spoke pool and we're looking for a deposit <5 days older than HEAD.
    const searchBounds = await this._getBlockRangeForDepositId(
      depositId,
      this.deploymentBlock,
      this.latestBlockSearched,
      7
    );

    const tStart = Date.now();
    const query = await paginatedEventQuery(
      this.spokePool,
      this.spokePool.filters.FundsDeposited(
        null,
        null,
        destinationChainId,
        null,
        depositId,
        null,
        null,
        null,
        depositor,
        null
      ),
      {
        fromBlock: searchBounds.low,
        toBlock: searchBounds.high,
        maxBlockLookBack: this.eventSearchConfig.maxBlockLookBack,
      }
    );
    const tStop = Date.now();

    const event = (query as FundsDepositedEvent[]).find((deposit) => deposit.args.depositId === depositId);
    if (event === undefined) {
      const srcChain = getNetworkName(this.chainId);
      const dstChain = getNetworkName(destinationChainId);
      throw new Error(
        `Could not find deposit ${depositId} for ${dstChain} fill` +
          ` between ${srcChain} blocks [${searchBounds.low}, ${searchBounds.high}]`
      );
    }
    const partialDeposit = spreadEventWithBlockNumber(event) as V2DepositWithBlock;
    const { realizedLpFeePct, quoteBlock: quoteBlockNumber } = (await this.batchComputeRealizedLpFeePct([event]))[0]; // Append the realizedLpFeePct.

    // Append destination token and realized lp fee to deposit.
    const deposit: V2DepositWithBlock = {
      ...partialDeposit,
      realizedLpFeePct,
      destinationToken: this.getDestinationTokenForDeposit(partialDeposit),
      quoteBlockNumber,
    };

    this.logger.debug({
      at: "SpokePoolClient#findDeposit",
      message: "Located deposit outside of SpokePoolClient's search range",
      deposit,
      elapsedMs: tStop - tStart,
    });

    return deposit;
  }

  async findDepositV3(depositId: number, destinationChainId: number, depositor: string): Promise<V3DepositWithBlock> {
    // Binary search for block. This way we can get the blocks before and after the deposit with
    // deposit ID = fill.depositId and use those blocks to optimize the search for that deposit.
    // Stop searches after a maximum # of searches to limit number of eth_call requests. Make an
    // eth_getLogs call on the remaining block range (i.e. the [low, high] remaining from the binary
    // search) to find the target deposit ID.
    //
    // @dev Limiting between 5-10 searches empirically performs best when there are ~300,000 deposits
    // for a spoke pool and we're looking for a deposit <5 days older than HEAD.
    const searchBounds = await this._getBlockRangeForDepositId(
      depositId,
      this.deploymentBlock,
      this.latestBlockSearched,
      7
    );

    const tStart = Date.now();
    const query = await paginatedEventQuery(
      this.spokePool,
      this.spokePool.filters.V3FundsDeposited(
        null,
        null,
        null,
        null,
        destinationChainId,
        depositId,
        null,
        null,
        null,
        depositor,
        null,
        null,
        null
      ),
      {
        fromBlock: searchBounds.low,
        toBlock: searchBounds.high,
        maxBlockLookBack: this.eventSearchConfig.maxBlockLookBack,
      }
    );
    const tStop = Date.now();

    const event = (query as V3FundsDepositedEvent[]).find((deposit) => deposit.args.depositId === depositId);
    if (event === undefined) {
      const srcChain = getNetworkName(this.chainId);
      const dstChain = getNetworkName(destinationChainId);
      throw new Error(
        `Could not find deposit ${depositId} for ${dstChain} fill` +
          ` between ${srcChain} blocks [${searchBounds.low}, ${searchBounds.high}]`
      );
    }
    const partialDeposit = spreadEventWithBlockNumber(event) as V3DepositWithBlock;
    const { realizedLpFeePct, quoteBlock: quoteBlockNumber } = (await this.batchComputeRealizedLpFeePct([event]))[0]; // Append the realizedLpFeePct.

    // Append destination token and realized lp fee to deposit.
    const deposit: V3DepositWithBlock = {
      ...partialDeposit,
      realizedLpFeePct,
      quoteBlockNumber,
      outputToken:
        partialDeposit.outputToken === ZERO_ADDRESS
          ? this.getDestinationTokenForDeposit(partialDeposit)
          : partialDeposit.outputToken,
    };

    this.logger.debug({
      at: "SpokePoolClient#findDepositV3",
      message: "Located V3 deposit outside of SpokePoolClient's search range",
      deposit,
      elapsedMs: tStop - tStart,
    });

    return deposit;
  }
}<|MERGE_RESOLUTION|>--- conflicted
+++ resolved
@@ -305,13 +305,8 @@
     }
 
     if (isV2Deposit(deposit)) {
-<<<<<<< HEAD
-      const v2SpeedUps = depositorSpeedUps.filter((speedUp): speedUp is V2SpeedUp => isV2SpeedUp(speedUp));
-      const maxSpeedUp = v2SpeedUps?.reduce((prev, current) =>
-=======
       const v2SpeedUps = depositorSpeedUps.filter(isV2SpeedUp<V2SpeedUp, V3SpeedUp>);
       const maxSpeedUp = v2SpeedUps.reduce((prev, current) =>
->>>>>>> 9a2f0f46
         prev.newRelayerFeePct.gt(current.newRelayerFeePct) ? prev : current
       );
 
@@ -333,13 +328,8 @@
       return updatedDeposit;
     }
 
-<<<<<<< HEAD
-    const v3SpeedUps = depositorSpeedUps.filter((speedUp): speedUp is V3SpeedUp => isV3SpeedUp(speedUp));
-    const maxSpeedUp = v3SpeedUps?.reduce((prev, current) =>
-=======
     const v3SpeedUps = depositorSpeedUps.filter(isV3SpeedUp<V3SpeedUp, V2SpeedUp>);
     const maxSpeedUp = v3SpeedUps.reduce((prev, current) =>
->>>>>>> 9a2f0f46
       prev.updatedOutputAmount.lt(current.updatedOutputAmount) ? prev : current
     );
 
@@ -383,7 +373,6 @@
   }
 
   /**
-<<<<<<< HEAD
    * Retrieves a list of slow fill requests for deposits from a specific origin chain ID.
    * @param originChainId The origin chain ID.
    * @returns A list of slow fill requests.
@@ -395,8 +384,6 @@
   }
 
   /**
-=======
->>>>>>> 9a2f0f46
    * Find a corresponding deposit for a given fill.
    * @param fill The fill to find a corresponding deposit for.
    * @returns The corresponding deposit if found, undefined otherwise.
@@ -695,27 +682,12 @@
     return depositEvent.args.quoteTimestamp > currentTime;
   }
 
-<<<<<<< HEAD
-  // Temporary type discriminator for v2 -> v3 transition.
-  protected isV3DepositEvent(event: FundsDepositedEvent | V3FundsDepositedEvent): event is V3FundsDepositedEvent {
-    const { event: eventName } = event;
-    assert(isDefined(eventName) && ["FundsDeposited", "V3FundsDeposited"].includes(eventName));
-    return event.event === "V3FundsDeposited";
-  }
-
-  // Temporary type discriminator for v2 -> v3 transition.
-  protected isV3FillEvent(event: FilledRelayEvent | FilledV3RelayEvent): event is FilledV3RelayEvent {
-    const { event: eventName } = event;
-    assert(isDefined(eventName) && ["FilledRelay", "FilledV3Relay"].includes(eventName));
-    return event.event === "FilledV3Relay";
-=======
   protected isV3DepositEvent(event: FundsDepositedEvent | V3FundsDepositedEvent): event is V3FundsDepositedEvent {
     return isDefined((event as V3FundsDepositedEvent).args.inputToken);
   }
 
   protected isV3FillEvent(event: FilledRelayEvent | FilledV3RelayEvent): event is FilledV3RelayEvent {
     return isDefined((event as FilledV3RelayEvent).args.inputToken);
->>>>>>> 9a2f0f46
   }
 
   /**
@@ -794,14 +766,6 @@
           deposit = { ...(rawDeposit as V2DepositWithBlock) };
           deposit.destinationToken = this.getDestinationTokenForDeposit(deposit);
         }
-<<<<<<< HEAD
-=======
-
-        // Derive and append the common properties that are not part of the onchain event.
-        const { quoteBlock: quoteBlockNumber, realizedLpFeePct } = dataForQuoteTime[index];
-        deposit.realizedLpFeePct = realizedLpFeePct;
-        deposit.quoteBlockNumber = quoteBlockNumber;
->>>>>>> 9a2f0f46
 
         // Derive and append the common properties that are not part of the onchain event.
         const { quoteBlock: quoteBlockNumber, realizedLpFeePct } = dataForQuoteTime[index];
@@ -857,12 +821,9 @@
           destinationChainId: this.chainId,
         };
         const relayDataHash = getRelayDataHash(slowFillRequest, this.chainId);
-<<<<<<< HEAD
         if (this.slowFillRequests[relayDataHash] !== undefined) {
           throw new Error(`SpokePoolClient: Duplicate slow fill request for relayDataHash: ${relayDataHash}`);
         }
-=======
->>>>>>> 9a2f0f46
         this.slowFillRequests[relayDataHash] = slowFillRequest;
       }
     }
