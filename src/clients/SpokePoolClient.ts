--- conflicted
+++ resolved
@@ -1,18 +1,15 @@
 import { providers } from "ethers";
 import { groupBy } from "lodash";
-<<<<<<< HEAD
-import { assign, EventSearchConfig, DefaultLogLevels, MakeOptional, AnyObject, MAX_BIG_INT, mapAsync } from "../utils";
-=======
 import {
   assign,
   EventSearchConfig,
   DefaultLogLevels,
   MakeOptional,
+  mapAsync,
   AnyObject,
   MAX_BIG_INT,
   stringifyJSONWithNumericString,
 } from "../utils";
->>>>>>> f60e9200
 import { toBN } from "../utils/common";
 import { validateFillForDeposit, filledSameDeposit } from "../utils/FlowUtils";
 import {
