import { Contract, EventFilter } from "ethers";
import winston from "winston";
import {
  AnyObject,
  BigNumber,
  bnZero,
  DefaultLogLevels,
  EventSearchConfig,
  MAX_BIG_INT,
  MakeOptional,
  assign,
  getRelayDataHash,
  isDefined,
  toBN,
  bnOne,
  isUnsafeDepositId,
} from "../utils";
import {
  paginatedEventQuery,
  sortEventsAscendingInPlace,
  spreadEvent,
  spreadEventWithBlockNumber,
} from "../utils/EventUtils";
import { validateFillForDeposit } from "../utils/FlowUtils";
import { ZERO_ADDRESS } from "../constants";
import {
  Deposit,
  DepositWithBlock,
  Fill,
  FillStatus,
  FillWithBlock,
  Log,
  RelayData,
  RelayerRefundExecutionWithBlock,
  RootBundleRelayWithBlock,
  SlowFillRequestWithBlock,
  SpeedUpWithBlock,
  TokensBridged,
} from "../interfaces";
import { SpokePool } from "../typechain";
import { getNetworkName } from "../utils/NetworkUtils";
import { getBlockRangeForDepositId, getDepositIdAtBlock, relayFillStatus } from "../utils/SpokeUtils";
import { BaseAbstractClient, isUpdateFailureReason, UpdateFailureReason } from "./BaseAbstractClient";
import { HubPoolClient } from "./HubPoolClient";
import { AcrossConfigStoreClient } from "./AcrossConfigStoreClient";

type SpokePoolUpdateSuccess = {
  success: true;
  currentTime: number;
  oldestTime: number;
  firstDepositId: BigNumber;
  latestDepositId: BigNumber;
  events: Log[][];
  searchEndBlock: number;
};
type SpokePoolUpdateFailure = {
  success: false;
  reason: UpdateFailureReason;
};
export type SpokePoolUpdate = SpokePoolUpdateSuccess | SpokePoolUpdateFailure;

/**
 * SpokePoolClient is a client for the SpokePool contract. It is responsible for querying the SpokePool contract
 * for events and storing them in memory. It also provides some convenience methods for querying the stored events.
 */
export class SpokePoolClient extends BaseAbstractClient {
  protected currentTime = 0;
  protected oldestTime = 0;
  protected depositHashes: { [depositHash: string]: DepositWithBlock } = {};
  protected depositHashesToFills: { [depositHash: string]: FillWithBlock[] } = {};
  protected speedUps: { [depositorAddress: string]: { [depositId: string]: SpeedUpWithBlock[] } } = {};
  protected slowFillRequests: { [relayDataHash: string]: SlowFillRequestWithBlock } = {};
  protected depositRoutes: { [originToken: string]: { [DestinationChainId: number]: boolean } } = {};
  protected tokensBridged: TokensBridged[] = [];
  protected rootBundleRelays: RootBundleRelayWithBlock[] = [];
  protected relayerRefundExecutions: RelayerRefundExecutionWithBlock[] = [];
  protected queryableEventNames: string[] = [];
  protected configStoreClient: AcrossConfigStoreClient | undefined;
  public earliestDepositIdQueried = MAX_BIG_INT;
  public latestDepositIdQueried = bnZero;
  public firstDepositIdForSpokePool = MAX_BIG_INT;
  public lastDepositIdForSpokePool = MAX_BIG_INT;
  public fills: { [OriginChainId: number]: FillWithBlock[] } = {};

  /**
   * Creates a new SpokePoolClient.
   * @param logger A logger instance.
   * @param spokePool The SpokePool contract instance that this client will query.
   * @param hubPoolClient An optional HubPoolClient instance. This is used to fetch spoke data that is not stored on the SpokePool contract but is stored on the HubPool contract.
   * @param chainId The chain ID of the chain that this client is querying.
   * @param deploymentBlock The block number that the SpokePool contract was deployed at.
   * @param eventSearchConfig An optional EventSearchConfig object that controls how far back in history the client will search for events. If not provided, the client will only search for events from the deployment block.
   */
  constructor(
    readonly logger: winston.Logger,
    readonly spokePool: Contract,
    // Can be excluded. This disables some deposit validation.
    readonly hubPoolClient: HubPoolClient | null,
    readonly chainId: number,
    public deploymentBlock: number,
    eventSearchConfig: MakeOptional<EventSearchConfig, "toBlock"> = { fromBlock: 0, maxBlockLookBack: 0 }
  ) {
    super(eventSearchConfig);
    this.firstBlockToSearch = eventSearchConfig.fromBlock;
    this.latestBlockSearched = 0;
    this.queryableEventNames = Object.keys(this._queryableEventNames());
    this.configStoreClient = hubPoolClient?.configStoreClient;
  }

  public _queryableEventNames(): { [eventName: string]: EventFilter } {
    const knownEventNames = [
      "EnabledDepositRoute",
      "TokensBridged",
      "RelayedRootBundle",
      "ExecutedRelayerRefundRoot",
      "V3FundsDeposited",
      "RequestedSpeedUpV3Deposit",
      "RequestedV3SlowFill",
      "FilledV3Relay",
    ];
    return Object.fromEntries(
      this.spokePool.interface.fragments
        .filter(({ name, type }) => type === "event" && knownEventNames.includes(name))
        .map(({ name }) => [name, this.spokePool.filters[name]()])
    );
  }

  /**
   * Retrieves a list of deposits from the SpokePool contract destined for the given destination chain ID.
   * @param destinationChainId The destination chain ID.
   * @returns A list of deposits.
   */
  public getDepositsForDestinationChain(destinationChainId: number): DepositWithBlock[] {
    return Object.values(this.depositHashes).filter((deposit) => deposit.destinationChainId === destinationChainId);
  }

  /**
   * Retrieves a list of deposits from the SpokePool contract that are associated with this spoke pool.
   * @returns A list of deposits.
   * @note This method returns all deposits, regardless of destination chain ID in sorted order.
   */
  public getDeposits(filter?: { fromBlock: number; toBlock: number }): DepositWithBlock[] {
    let deposits = Object.values(this.depositHashes);
    if (isDefined(filter)) {
      const { fromBlock, toBlock } = filter;
      deposits = deposits.filter(({ blockNumber }) => blockNumber >= fromBlock && toBlock >= blockNumber);
    }

    return sortEventsAscendingInPlace(deposits);
  }

  /**
   * Retrieves a list of the tokens that have been bridged.
   * @returns A list of tokens.
   */
  public getTokensBridged(): TokensBridged[] {
    return this.tokensBridged;
  }

  /**
   * Retrieves a mapping of tokens and their associated destination chain IDs that can be bridged.
   * @returns A mapping of tokens and their associated destination chain IDs in a nested mapping.
   */
  public getDepositRoutes(): { [originToken: string]: { [DestinationChainId: number]: boolean } } {
    return this.depositRoutes;
  }

  /**
   * Retrieves a list of fills from the SpokePool contract.
   * @returns A list of fills.
   */
  public getFills(): FillWithBlock[] {
    return sortEventsAscendingInPlace(Object.values(this.fills).flat());
  }

  /**
   * Retrieves a list of fills from a specific origin chain ID.
   * @param originChainId The origin chain ID.
   * @returns A list of fills.
   */
  public getFillsForOriginChain(originChainId: number): FillWithBlock[] {
    return this.fills[originChainId] || [];
  }

  /**
   * Retrieves a list of fills from a specific relayer address.
   * @param relayer The relayer address.
   * @returns A list of fills.
   */
  public getFillsForRelayer(relayer: string): FillWithBlock[] {
    return this.getFills().filter((fill) => fill.relayer === relayer);
  }

  /**
   * Retrieves a list of fills from a given block range.
   * @param startingBlock The starting block number.
   * @param endingBlock The ending block number.
   * @returns A list of fills.
   */
  public getFillsWithBlockInRange(startingBlock: number, endingBlock: number): FillWithBlock[] {
    return this.getFills().filter((fill) => fill.blockNumber >= startingBlock && fill.blockNumber <= endingBlock);
  }

  /**
   * Retrieves a list of root bundle relays from the SpokePool contract.
   * @returns A list of root bundle relays.
   */
  public getRootBundleRelays(): RootBundleRelayWithBlock[] {
    return this.rootBundleRelays;
  }

  /**
   * Retrieves the ID of the latest root bundle.
   * @returns The ID of the latest root bundle. This will be 0 if no root bundles have been relayed.
   */
  public getLatestRootBundleId(): number {
    return this.rootBundleRelays.length > 0
      ? this.rootBundleRelays[this.rootBundleRelays.length - 1]?.rootBundleId + 1
      : 0;
  }

  /**
   * Retrieves a list of relayer refund executions from the SpokePool contract.
   * @returns A list of relayer refund executions.
   */
  public getRelayerRefundExecutions(): RelayerRefundExecutionWithBlock[] {
    return this.relayerRefundExecutions;
  }

  /**
   * Appends a speed up signature to a specific deposit.
   * @param deposit The deposit to append the speed up signature to.
   * @returns A new deposit instance with the speed up signature appended to the deposit.
   */
  public appendMaxSpeedUpSignatureToDeposit(deposit: DepositWithBlock): DepositWithBlock {
    const { depositId, depositor } = deposit;
    const speedups = this.speedUps[depositor]?.[depositId.toString()];
    if (!isDefined(speedups) || speedups.length === 0) {
      return deposit;
    }

    const maxSpeedUp = speedups.reduce((prev, current) =>
      prev.updatedOutputAmount.lt(current.updatedOutputAmount) ? prev : current
    );

    // We assume that the depositor authorises SpeedUps in isolation of each other, which keeps the relayer
    // logic simple: find the SpeedUp with the lowest updatedOutputAmount, and use all of its fields.
    if (maxSpeedUp.updatedOutputAmount.gte(deposit.outputAmount)) {
      return deposit;
    }

    // Return deposit with updated params from the speedup with the lowest updated output amount.
    const updatedDeposit = {
      ...deposit,
      speedUpSignature: maxSpeedUp.depositorSignature,
      updatedOutputAmount: maxSpeedUp.updatedOutputAmount,
      updatedRecipient: maxSpeedUp.updatedRecipient,
      updatedMessage: maxSpeedUp.updatedMessage,
    };

    return updatedDeposit;
  }

  /**
   * Find a deposit based on its deposit ID.
   * @notice If evaluating a fill, be sure to verify it against the resulting deposit.
   * @param depositId The unique ID of the deposit being queried.
   * @returns The corresponding deposit if found, undefined otherwise.
   */
  public getDeposit(depositId: BigNumber): DepositWithBlock | undefined {
    const depositHash = this.getDepositHash({ depositId, originChainId: this.chainId });
    return this.depositHashes[depositHash];
  }

  /**
   * Find a SlowFillRequested event based on its deposit RelayData.
   * @param relayData RelayData field for the SlowFill request.
   * @returns The corresponding SlowFIllRequest event if found, otherwise undefined.
   */
  public getSlowFillRequest(relayData: RelayData): SlowFillRequestWithBlock | undefined {
    const hash = getRelayDataHash(relayData, this.chainId);
    return this.slowFillRequests[hash];
  }

  /**
   * Retrieves a list of slow fill requests for deposits from a specific origin chain ID.
   * @param originChainId The origin chain ID.
   * @returns A list of slow fill requests.
   */
  public getSlowFillRequestsForOriginChain(originChainId: number): SlowFillRequestWithBlock[] {
    return Object.values(this.slowFillRequests).filter(
      (e: SlowFillRequestWithBlock) => e.originChainId === originChainId
    );
  }

  /**
   * Retrieves speed up requests grouped by depositor and depositId.
   * @returns A mapping of depositor addresses to deposit ids with their corresponding speed up requests.
   */
  public getSpeedUps(): { [depositorAddress: string]: { [depositId: string]: SpeedUpWithBlock[] } } {
    return this.speedUps;
  }

  /**
   * Find a corresponding deposit for a given fill.
   * @param fill The fill to find a corresponding deposit for.
   * @returns The corresponding deposit if found, undefined otherwise.
   */
  public getDepositForFill(fill: Fill): DepositWithBlock | undefined {
    const deposit = this.depositHashes[this.getDepositHash(fill)];
    const match = validateFillForDeposit(fill, deposit);
    if (match.valid) {
      return deposit;
    }

    this.logger.debug({
      at: "SpokePoolClient::getDepositForFill",
      message: `Rejected fill for ${getNetworkName(fill.originChainId)} deposit ${fill.depositId}.`,
      reason: match.reason,
      deposit,
      fill,
    });

    return;
  }

  /**
   * Find a valid fill for a given deposit.
   * @param deposit A deposit event.
   * @returns A valid fill for the deposit, or undefined.
   */
  public getFillForDeposit(deposit: Deposit): FillWithBlock | undefined {
    const fills = this.depositHashesToFills[this.getDepositHash(deposit)];
    return fills?.find((fill) => validateFillForDeposit(fill, deposit));
  }

  /**
   * Find the unfilled amount for a given deposit. This is the full deposit amount minus the total filled amount.
   * @param deposit The deposit to find the unfilled amount for.
   * @param fillCount The number of fills that have been applied to this deposit.
   * @param invalidFills The invalid fills that have been applied to this deposit.
   * @returns The unfilled amount.
   */
  public getValidUnfilledAmountForDeposit(deposit: Deposit): {
    unfilledAmount: BigNumber;
    fillCount: number;
    invalidFills: Fill[];
  } {
    const { outputAmount } = deposit;
    const fillsForDeposit = this.depositHashesToFills[this.getDepositHash(deposit)];

    // If no fills then the full amount is remaining.
    if (fillsForDeposit === undefined || fillsForDeposit.length === 0) {
      return { unfilledAmount: outputAmount, fillCount: 0, invalidFills: [] };
    }

    const { validFills, invalidFills } = fillsForDeposit.reduce(
      (groupedFills: { validFills: Fill[]; invalidFills: Fill[] }, fill: Fill) => {
        if (validateFillForDeposit(fill, deposit).valid) {
          groupedFills.validFills.push(fill);
        } else {
          groupedFills.invalidFills.push(fill);
        }
        return groupedFills;
      },
      { validFills: [], invalidFills: [] }
    );

    // Log any invalid deposits with same deposit id but different params.
    const invalidFillsForDeposit = invalidFills.filter((x) => x.depositId.eq(deposit.depositId));
    if (invalidFillsForDeposit.length > 0) {
      this.logger.warn({
        at: "SpokePoolClient",
        chainId: this.chainId,
        message: "Invalid fills found matching deposit ID",
        deposit,
        invalidFills: Object.fromEntries(invalidFillsForDeposit.map((x) => [x.relayer, x])),
        notificationPath: "across-invalid-fills",
      });
    }

    // If all fills are invalid we can consider this unfilled.
    if (validFills.length === 0) {
      return { unfilledAmount: outputAmount, fillCount: 0, invalidFills };
    }

    return {
      unfilledAmount: bnZero,
      fillCount: validFills.length,
      invalidFills,
    };
  }

  /**
   * Formulate a hash for a given deposit or fill
   * @param event The deposit or fill to formulate a hash for.
   * @returns The hash.
   * @note This hash is used to match deposits and fills together.
   * @note This hash takes the form of: `${depositId}-${originChainId}`.
   */
  public getDepositHash(event: { depositId: BigNumber; originChainId: number }): string {
<<<<<<< HEAD
    return `${event.depositId.toString()}-${event.originChainId}`;
=======
    return `${event.depositId}-${event.originChainId}`;
>>>>>>> 96139ffe
  }

  /**
   * Finds the deposit id at a specific block number.
   * @param blockTag The block number to search for the deposit ID at.
   * @returns The deposit ID.
   */
  public _getDepositIdAtBlock(blockTag: number): Promise<BigNumber> {
    return getDepositIdAtBlock(this.spokePool as SpokePool, blockTag);
  }

  /**
   * @notice Return maximum of fill deadline buffer at start and end of block range. This is a contract
   * immutable state variable so we can't query other events to find its updates.
   * @dev V3 deposits have a fill deadline which can be set to a maximum of fillDeadlineBuffer + deposit.block.timestamp.
   * Therefore, we cannot evaluate a block range for expired deposits if the spoke pool client doesn't return us
   * deposits whose block.timestamp is within fillDeadlineBuffer of the end block time. As a conservative check,
   * we verify that the time between the end block timestamp and the first timestamp queried by the
   * spoke pool client is greater than the maximum of the fill deadline buffers at the start and end of the block
   * range. We assume the fill deadline buffer wasn't changed more than once within a bundle.
   * @param startBlock start block
   * @param endBlock end block
   * @returns maximum of fill deadline buffer at start and end block
   */
  public async getMaxFillDeadlineInRange(startBlock: number, endBlock: number): Promise<number> {
    const fillDeadlineBuffers: number[] = await Promise.all([
      this.spokePool.fillDeadlineBuffer({ blockTag: startBlock }),
      this.spokePool.fillDeadlineBuffer({ blockTag: endBlock }),
    ]);
    return Math.max(fillDeadlineBuffers[0], fillDeadlineBuffers[1]);
  }

  /**
   * Performs an update to refresh the state of this client. This will query the SpokePool contract for new events
   * and store them in memory. This method is the primary method for updating the state of this client.
   * @param eventsToQuery An optional list of events to query. If not provided, all events will be queried.
   * @returns A Promise that resolves to a SpokePoolUpdate object.
   */
  protected async _update(eventsToQuery: string[]): Promise<SpokePoolUpdate> {
    // Find the earliest known depositId. This assumes no deposits were placed in the deployment block.
    let firstDepositId = this.firstDepositIdForSpokePool;
    if (firstDepositId.eq(MAX_BIG_INT)) {
      firstDepositId = await this.spokePool.numberOfDeposits({ blockTag: this.deploymentBlock });
      firstDepositId = BigNumber.from(firstDepositId); // Cast input to a big number.
      if (!BigNumber.isBigNumber(firstDepositId) || firstDepositId.lt(bnZero)) {
        throw new Error(`SpokePoolClient::update: Invalid first deposit id (${firstDepositId})`);
      }
    }

    const searchConfig = await this.updateSearchConfig(this.spokePool.provider);
    if (isUpdateFailureReason(searchConfig)) {
      const reason = searchConfig;
      return { success: false, reason };
    }

    const eventSearchConfigs = eventsToQuery.map((eventName) => {
      if (!this.queryableEventNames.includes(eventName)) {
        throw new Error(`SpokePoolClient: Cannot query unrecognised SpokePool event name: ${eventName}`);
      }

      const _searchConfig = { ...searchConfig }; // shallow copy

      // By default, an event's query range is controlled by the `eventSearchConfig` passed in during instantiation.
      // However, certain events have special overriding requirements to their search ranges:
      // - EnabledDepositRoute: The full history is always required, so override the requested fromBlock.
      if (eventName === "EnabledDepositRoute" && !this.isUpdated) {
        _searchConfig.fromBlock = this.deploymentBlock;
      }

      return {
        filter: this._queryableEventNames()[eventName],
        searchConfig: _searchConfig,
      };
    });

    const { spokePool } = this;
    this.log("debug", `Updating SpokePool client for chain ${this.chainId}`, {
      eventsToQuery,
      searchConfig,
      spokePool: spokePool.address,
    });

    const timerStart = Date.now();
    const multicallFunctions = ["getCurrentTime", "numberOfDeposits"];
    const [multicallOutput, oldestTime, ...events] = await Promise.all([
      spokePool.callStatic.multicall(
        multicallFunctions.map((f) => spokePool.interface.encodeFunctionData(f)),
        { blockTag: searchConfig.toBlock }
      ),
      this.spokePool.getCurrentTime({ blockTag: Math.max(searchConfig.fromBlock, this.deploymentBlock) }),
      ...eventSearchConfigs.map((config) => paginatedEventQuery(this.spokePool, config.filter, config.searchConfig)),
    ]);
    this.log("debug", `Time to query new events from RPC for ${this.chainId}: ${Date.now() - timerStart} ms`);

    const [currentTime, _numberOfDeposits] = multicallFunctions.map(
      (fn, idx) => spokePool.interface.decodeFunctionResult(fn, multicallOutput[idx])[0]
    );
    const _latestDepositId = BigNumber.from(_numberOfDeposits).sub(bnOne);

    if (!BigNumber.isBigNumber(currentTime) || currentTime.lt(this.currentTime)) {
      const errMsg = BigNumber.isBigNumber(currentTime)
        ? `currentTime: ${currentTime} < ${toBN(this.currentTime)}`
        : `currentTime is not a BigNumber: ${JSON.stringify(currentTime)}`;
      throw new Error(`SpokePoolClient::update: ${errMsg}`);
    }

    // Sort all events to ensure they are stored in a consistent order.
    events.forEach((events: Log[]) => sortEventsAscendingInPlace(events));

    return {
      success: true,
      currentTime: currentTime.toNumber(), // uint32
      oldestTime: oldestTime.toNumber(),
      firstDepositId,
      latestDepositId: _latestDepositId.gt(bnZero) ? _latestDepositId : bnZero,
      searchEndBlock: searchConfig.toBlock,
      events,
    };
  }

  /**
   * A wrapper over the `_update` method that handles errors and logs. This method additionally calls into the
   * HubPoolClient to update the state of this client with data from the HubPool contract.
   * @param eventsToQuery An optional list of events to query. If not provided, all events will be queried.
   * @returns A Promise that resolves to a SpokePoolUpdate object.
   * @note This method is the primary method for updating the state of this client externally.
   * @see _update
   */
  public async update(eventsToQuery = this.queryableEventNames): Promise<void> {
    if (this.hubPoolClient !== null && !this.hubPoolClient.isUpdated) {
      throw new Error("HubPoolClient not updated");
    }

    const update = await this._update(eventsToQuery);
    if (!update.success) {
      return;
    }
    const { events: queryResults, currentTime, oldestTime, searchEndBlock } = update;

    if (eventsToQuery.includes("TokensBridged")) {
      for (const event of queryResults[eventsToQuery.indexOf("TokensBridged")]) {
        this.tokensBridged.push(spreadEventWithBlockNumber(event) as TokensBridged);
      }
    }

    if (eventsToQuery.includes("V3FundsDeposited")) {
      const depositEvents = queryResults[eventsToQuery.indexOf("V3FundsDeposited")] ?? [];
      if (depositEvents.length > 0) {
        this.log("debug", `Using ${depositEvents.length} newly queried deposit events for chain ${this.chainId}`, {
          earliestEvent: depositEvents[0].blockNumber,
        });
      }

      // For each deposit, resolve its quoteTimestamp to a block number on the HubPool.
      // Don't bother filtering for uniqueness; the HubPoolClient handles this efficienctly.
      const quoteBlockNumbers = await this.getBlockNumbers(
        depositEvents.map(({ args }) => Number(args["quoteTimestamp"]))
      );
      for (const event of depositEvents) {
        const quoteBlockNumber = quoteBlockNumbers[Number(event.args["quoteTimestamp"])];

        // Derive and append the common properties that are not part of the onchain event.
        const deposit = {
          ...spreadEventWithBlockNumber(event),
          quoteBlockNumber,
          originChainId: this.chainId,
          // The following properties are placeholders to be updated immediately.
          fromLiteChain: true,
          toLiteChain: true,
        } as DepositWithBlock;

        deposit.fromLiteChain = this.isOriginLiteChain(deposit);
        deposit.toLiteChain = this.isDestinationLiteChain(deposit);

        if (deposit.outputToken === ZERO_ADDRESS) {
          deposit.outputToken = this.getDestinationTokenForDeposit(deposit);
        }

        if (this.depositHashes[this.getDepositHash(deposit)] !== undefined) {
          continue;
        }
        assign(this.depositHashes, [this.getDepositHash(deposit)], deposit);

        if (deposit.depositId.lt(this.earliestDepositIdQueried) && !isUnsafeDepositId(deposit.depositId)) {
          this.earliestDepositIdQueried = deposit.depositId;
        }
        if (deposit.depositId.gt(this.latestDepositIdQueried) && !isUnsafeDepositId(deposit.depositId)) {
          this.latestDepositIdQueried = deposit.depositId;
        }
      }
    }

    // Update deposits with speed up requests from depositor.
    if (eventsToQuery.includes("RequestedSpeedUpV3Deposit")) {
      const speedUpEvents = queryResults[eventsToQuery.indexOf("RequestedSpeedUpV3Deposit")] ?? [];

      for (const event of speedUpEvents) {
        const speedUp = { ...spreadEventWithBlockNumber(event), originChainId: this.chainId } as SpeedUpWithBlock;
        assign(this.speedUps, [speedUp.depositor, speedUp.depositId.toString()], [speedUp]);

        // Find deposit hash matching this speed up event and update the deposit data associated with the hash,
        // if the hash+data exists.
        const depositHash = this.getDepositHash(speedUp);

        // We can assume all deposits in this lookback window are loaded in-memory already so if the depositHash
        // is not mapped to a deposit, then we can throw away the speedup as it can't be applied to anything.
        const depositDataAssociatedWithSpeedUp = this.depositHashes[depositHash];
        if (isDefined(depositDataAssociatedWithSpeedUp)) {
          this.depositHashes[depositHash] = this.appendMaxSpeedUpSignatureToDeposit(depositDataAssociatedWithSpeedUp);
        }
      }
    }

    if (eventsToQuery.includes("RequestedV3SlowFill")) {
      const slowFillRequests = queryResults[eventsToQuery.indexOf("RequestedV3SlowFill")];
      for (const event of slowFillRequests) {
        const slowFillRequest = {
          ...spreadEventWithBlockNumber(event),
          destinationChainId: this.chainId,
        } as SlowFillRequestWithBlock;

        const relayDataHash = getRelayDataHash(slowFillRequest, this.chainId);
        if (this.slowFillRequests[relayDataHash] !== undefined) {
          continue;
        }
        this.slowFillRequests[relayDataHash] = slowFillRequest;
      }
    }

    if (eventsToQuery.includes("FilledV3Relay")) {
      const fillEvents = queryResults[eventsToQuery.indexOf("FilledV3Relay")] ?? [];

      if (fillEvents.length > 0) {
        this.log("debug", `Using ${fillEvents.length} newly queried fill events for chain ${this.chainId}`, {
          earliestEvent: fillEvents[0].blockNumber,
        });
      }

      // @note The type assertions here suppress errors that might arise due to incomplete types. For now, verify via
      // test that the types are complete. A broader change in strategy for safely unpacking events will be introduced.
      for (const event of fillEvents) {
        const fill = {
          ...spreadEventWithBlockNumber(event),
          destinationChainId: this.chainId,
        } as FillWithBlock;

        assign(this.fills, [fill.originChainId], [fill]);
        assign(this.depositHashesToFills, [this.getDepositHash(fill)], [fill]);
      }
    }

    if (eventsToQuery.includes("EnabledDepositRoute")) {
      const enableDepositsEvents = queryResults[eventsToQuery.indexOf("EnabledDepositRoute")];

      for (const event of enableDepositsEvents) {
        const enableDeposit = spreadEvent(event.args);
        assign(
          this.depositRoutes,
          [enableDeposit.originToken, enableDeposit.destinationChainId],
          enableDeposit.enabled
        );
      }
    }

    if (eventsToQuery.includes("RelayedRootBundle")) {
      const relayedRootBundleEvents = queryResults[eventsToQuery.indexOf("RelayedRootBundle")];
      for (const event of relayedRootBundleEvents) {
        this.rootBundleRelays.push(spreadEventWithBlockNumber(event) as RootBundleRelayWithBlock);
      }
    }

    if (eventsToQuery.includes("ExecutedRelayerRefundRoot")) {
      const refundEvents = queryResults[eventsToQuery.indexOf("ExecutedRelayerRefundRoot")];
      for (const event of refundEvents) {
        const executedRefund = spreadEventWithBlockNumber(event) as RelayerRefundExecutionWithBlock;
        executedRefund.l2TokenAddress = SpokePoolClient.getExecutedRefundLeafL2Token(
          executedRefund.chainId,
          executedRefund.l2TokenAddress
        );
        this.relayerRefundExecutions.push(executedRefund);
      }
    }

    // Next iteration should start off from where this one ended.
    this.currentTime = currentTime;
    if (this.oldestTime === 0) this.oldestTime = oldestTime; // Set oldest time only after the first update.
    this.firstDepositIdForSpokePool = update.firstDepositId;
    this.latestBlockSearched = searchEndBlock;
    this.lastDepositIdForSpokePool = update.latestDepositId;
    this.firstBlockToSearch = searchEndBlock + 1;
    this.eventSearchConfig.toBlock = undefined; // Caller can re-set on subsequent updates if necessary
    this.isUpdated = true;
    this.log("debug", `SpokePool client for chain ${this.chainId} updated!`, {
      nextFirstBlockToSearch: this.firstBlockToSearch,
    });
  }

  /**
   * Retrieves the l2TokenAddress for a given executed refund leaf.
   * @param chainId The chain ID of the executed refund leaf.
   * @param eventL2Token The l2TokenAddress of the executed refund leaf.
   * @returns The l2TokenAddress of the executed refund leaf.
   */
  public static getExecutedRefundLeafL2Token(chainId: number, eventL2Token: string): string {
    // If execution of WETH refund leaf occurred on an OVM spoke pool, then we'll convert its l2Token from the native
    // token address to the wrapped token address. This is because the OVM_SpokePool modifies the l2TokenAddress prop
    // in _bridgeTokensToHubPool before emitting the ExecutedRelayerRefundLeaf event.
    // Here is the contract code referenced:
    // - https://github.com/across-protocol/contracts/blob/954528a4620863d1c868e54a370fd8556d5ed05c/contracts/Ovm_SpokePool.sol#L142
    if (
      (chainId === 10 || chainId === 8453) &&
      eventL2Token.toLowerCase() === "0xdeaddeaddeaddeaddeaddeaddeaddeaddead0000"
    ) {
      return "0x4200000000000000000000000000000000000006";
    } else if (chainId === 288 && eventL2Token.toLowerCase() === "0x4200000000000000000000000000000000000006") {
      return "0xDeadDeAddeAddEAddeadDEaDDEAdDeaDDeAD0000";
    } else {
      return eventL2Token;
    }
  }

  /**
   * Resolve a given timestamp to a block number on the HubPool chain via the HubPoolClient.
   * @param timestamp A single timestamp to be resolved via the HubPoolClient.
   * @returns The block number on the HubPool chain corresponding to the supplied timestamp.
   */
  protected getBlockNumber(timestamp: number): Promise<number> {
    return this.hubPoolClient?.getBlockNumber(timestamp) ?? Promise.resolve(MAX_BIG_INT.toNumber());
  }

  /**
   * For an array of timestamps, resolve each timestamp to a block number on the HubPool chain via the HubPoolClient.
   * @param timestamps Array of timestamps to be resolved to a block number via the HubPoolClient.
   * @returns A mapping of quoteTimestamp -> HubPool block number.
   */
  protected getBlockNumbers(timestamps: number[]): Promise<{ [quoteTimestamp: number]: number }> {
    return (
      this.hubPoolClient?.getBlockNumbers(timestamps) ??
      Promise.resolve(Object.fromEntries(timestamps.map((timestamp) => [timestamp, MAX_BIG_INT.toNumber()])))
    );
  }

  /**
   * Retrieves the destination token for a given deposit.
   * @param deposit The deposit to retrieve the destination token for.
   * @returns The destination token.
   */
  protected getDestinationTokenForDeposit(deposit: DepositWithBlock): string {
    // If there is no rate model client return address(0).
    if (!this.hubPoolClient) {
      return ZERO_ADDRESS;
    }

    return this.hubPoolClient.getL2TokenForDeposit(deposit);
  }

  /**
   * Performs a log for a specific level, message and data.
   * @param level The log level.
   * @param message The log message.
   * @param data Optional data to log.
   */
  protected log(level: DefaultLogLevels, message: string, data?: AnyObject) {
    this.logger[level]({ at: "SpokePoolClient", chainId: this.chainId, message, ...data });
  }

  /**
   * Retrieves the current time from the SpokePool contract.
   * @returns The current time, which will be 0 if there has been no update() yet.
   */
  public getCurrentTime(): number {
    return this.currentTime;
  }

  /**
   * Retrieves the oldest time searched on the SpokePool contract.
   * @returns The oldest time searched, which will be 0 if there has been no update() yet.
   */
  public getOldestTime(): number {
    return this.oldestTime;
  }

  async findDeposit(depositId: BigNumber, destinationChainId: number): Promise<DepositWithBlock> {
    // Binary search for event search bounds. This way we can get the blocks before and after the deposit with
    // deposit ID = fill.depositId and use those blocks to optimize the search for that deposit.
    // Stop searches after a maximum # of searches to limit number of eth_call requests. Make an
    // eth_getLogs call on the remaining block range (i.e. the [low, high] remaining from the binary
    // search) to find the target deposit ID.
    //
    // @dev Limiting between 5-10 searches empirically performs best when there are ~300,000 deposits
    // for a spoke pool and we're looking for a deposit <5 days older than HEAD.
    const searchBounds = await getBlockRangeForDepositId(
      depositId,
      this.deploymentBlock,
      this.latestBlockSearched,
      7,
      this
    );

    const tStart = Date.now();
    const query = await paginatedEventQuery(
      this.spokePool,
      this.spokePool.filters.V3FundsDeposited(null, null, null, null, null, depositId),
      {
        fromBlock: searchBounds.low,
        toBlock: searchBounds.high,
        maxBlockLookBack: this.eventSearchConfig.maxBlockLookBack,
      }
    );
    const tStop = Date.now();

    const event = query.find(({ args }) => args["depositId"].eq(depositId));
    if (event === undefined) {
      const srcChain = getNetworkName(this.chainId);
      const dstChain = getNetworkName(destinationChainId);
      throw new Error(
        `Could not find deposit ${depositId} for ${dstChain} fill` +
          ` between ${srcChain} blocks [${searchBounds.low}, ${searchBounds.high}]`
      );
    }

    const deposit = {
      ...spreadEventWithBlockNumber(event),
      originChainId: this.chainId,
      quoteBlockNumber: await this.getBlockNumber(Number(event.args["quoteTimestamp"])),
      fromLiteChain: true, // To be updated immediately afterwards.
      toLiteChain: true, // To be updated immediately afterwards.
    } as DepositWithBlock;

    if (deposit.outputToken === ZERO_ADDRESS) {
      deposit.outputToken = this.getDestinationTokenForDeposit(deposit);
    }
    deposit.fromLiteChain = this.isOriginLiteChain(deposit);
    deposit.toLiteChain = this.isDestinationLiteChain(deposit);

    this.logger.debug({
      at: "SpokePoolClient#findDeposit",
      message: "Located V3 deposit outside of SpokePoolClient's search range",
      deposit,
      elapsedMs: tStop - tStart,
    });

    return deposit;
  }

  /**
   * Determines whether a deposit originates from a lite chain.
   * @param deposit The deposit to evaluate.
   * @returns True if the deposit originates from a lite chain, false otherwise. If the hub pool client is not defined,
   *          this method will return false.
   */
  protected isOriginLiteChain(deposit: DepositWithBlock): boolean {
    return this.configStoreClient?.isChainLiteChainAtTimestamp(deposit.originChainId, deposit.quoteTimestamp) ?? false;
  }

  /**
   * Determines whether the deposit destination chain is a lite chain.
   * @param deposit The deposit to evaluate.
   * @returns True if the deposit is destined to a lite chain, false otherwise. If the hub pool client is not defined,
   *          this method will return false.
   */
  protected isDestinationLiteChain(deposit: DepositWithBlock): boolean {
    return (
      this.configStoreClient?.isChainLiteChainAtTimestamp(deposit.destinationChainId, deposit.quoteTimestamp) ?? false
    );
  }

  public async getTimestampForBlock(blockTag: number): Promise<number> {
    const block = await this.spokePool.provider.getBlock(blockTag);
    return Number(block.timestamp);
  }

  /**
   * Find the amount filled for a deposit at a particular block.
   * @param relayData Deposit information that is used to complete a fill.
   * @param blockTag Block tag (numeric or "latest") to query at.
   * @returns The amount filled for the specified deposit at the requested block (or latest).
   */
  public relayFillStatus(
    relayData: RelayData,
    blockTag?: number | "latest",
    destinationChainId?: number
  ): Promise<FillStatus> {
    return relayFillStatus(this.spokePool, relayData, blockTag, destinationChainId);
  }
}<|MERGE_RESOLUTION|>--- conflicted
+++ resolved
@@ -399,11 +399,7 @@
    * @note This hash takes the form of: `${depositId}-${originChainId}`.
    */
   public getDepositHash(event: { depositId: BigNumber; originChainId: number }): string {
-<<<<<<< HEAD
-    return `${event.depositId.toString()}-${event.originChainId}`;
-=======
     return `${event.depositId}-${event.originChainId}`;
->>>>>>> 96139ffe
   }
 
   /**
