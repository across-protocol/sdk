--- conflicted
+++ resolved
@@ -9,10 +9,7 @@
   MAX_BIG_INT,
   MakeOptional,
   assign,
-<<<<<<< HEAD
-=======
   getRelayEventKey,
->>>>>>> cb694a73
   isDefined,
   toBN,
   bnOne,
@@ -310,11 +307,7 @@
    * @returns The corresponding SlowFIllRequest event if found, otherwise undefined.
    */
   public getSlowFillRequest(relayData: RelayData): SlowFillRequestWithBlock | undefined {
-<<<<<<< HEAD
-    const hash = this.getDepositHash(relayData);
-=======
     const hash = getRelayEventKey({ ...relayData, destinationChainId: this.chainId });
->>>>>>> cb694a73
     return this.slowFillRequests[hash];
   }
 
@@ -660,11 +653,7 @@
           destinationChainId: this.chainId,
         } as SlowFillRequestWithBlock;
 
-<<<<<<< HEAD
-        const depositHash = this.getDepositHash(slowFillRequest);
-=======
         const depositHash = getRelayEventKey({ ...slowFillRequest, destinationChainId: this.chainId });
->>>>>>> cb694a73
         this.slowFillRequests[depositHash] ??= slowFillRequest;
       }
     }
