--- conflicted
+++ resolved
@@ -18,15 +18,9 @@
   getMessageHash,
   isUnsafeDepositId,
   isSlowFill,
-<<<<<<< HEAD
   EvmAddress,
   Address,
-=======
-  isValidEvmAddress,
-  isZeroAddress,
-  toAddress,
   validateFillForDeposit,
->>>>>>> 2f07ff2f
 } from "../utils";
 import {
   duplicateEvent,
