import { BigNumber, Contract, Event, EventFilter, ethers } from "ethers";
import { groupBy } from "lodash";
import winston from "winston";
import {
  AnyObject,
  bnZero,
  DefaultLogLevels,
  EventSearchConfig,
  MAX_BIG_INT,
  MakeOptional,
  assign,
  getDepositOutputAmount,
  getFillOutputAmount,
  getRelayDataHash,
  getTotalFilledAmount,
  isDefined,
  isV2Deposit,
  isV2SpeedUp,
  isV3SpeedUp,
  toBN,
} from "../utils";
import {
  paginatedEventQuery,
  sortEventsAscending,
  sortEventsAscendingInPlace,
  spreadEvent,
  spreadEventWithBlockNumber,
} from "../utils/EventUtils";
import { filledSameDeposit, validateFillForDeposit } from "../utils/FlowUtils";

import { ZERO_ADDRESS } from "../constants";
import {
  Deposit,
  DepositWithBlock,
  Fill,
  FillWithBlock,
  FilledRelayEvent,
  FilledV3RelayEvent,
  FundsDepositedEvent,
  RealizedLpFee,
  RelayerRefundExecutionWithBlock,
  RootBundleRelayWithBlock,
  SlowFillRequestWithBlock,
  SpeedUp,
  TokensBridged,
  V2Deposit,
  V2DepositWithBlock,
  V2Fill,
  V2FillWithBlock,
  V2SpeedUp,
  V3DepositWithBlock,
  V3FillWithBlock,
  V3FundsDepositedEvent,
  V3RelayData,
  V3SpeedUp,
} from "../interfaces";
import { SpokePool } from "../typechain";
import { getNetworkName } from "../utils/NetworkUtils";
import { getBlockRangeForDepositId, getDepositIdAtBlock } from "../utils/SpokeUtils";
import { BaseAbstractClient } from "./BaseAbstractClient";
import { HubPoolClient } from "./HubPoolClient";

type _SpokePoolUpdate = {
  success: boolean;
  currentTime: number;
  oldestTime: number;
  firstDepositId: number;
  latestDepositId: number;
  events: Event[][];
  searchEndBlock: number;
};
export type SpokePoolUpdate = { success: false } | _SpokePoolUpdate;

/**
 * SpokePoolClient is a client for the SpokePool contract. It is responsible for querying the SpokePool contract
 * for events and storing them in memory. It also provides some convenience methods for querying the stored events.
 */
export class SpokePoolClient extends BaseAbstractClient {
  protected currentTime = 0;
  protected oldestTime = 0;
  protected depositHashes: { [depositHash: string]: DepositWithBlock } = {};
  protected depositHashesToFills: { [depositHash: string]: FillWithBlock[] } = {};
  protected speedUps: { [depositorAddress: string]: { [depositId: number]: SpeedUp[] } } = {};
  protected slowFillRequests: { [relayDataHash: string]: SlowFillRequestWithBlock } = {};
  protected depositRoutes: { [originToken: string]: { [DestinationChainId: number]: boolean } } = {};
  protected tokensBridged: TokensBridged[] = [];
  protected rootBundleRelays: RootBundleRelayWithBlock[] = [];
  protected relayerRefundExecutions: RelayerRefundExecutionWithBlock[] = [];
  protected earlyDeposits: FundsDepositedEvent[] = [];
  protected queryableEventNames: string[] = [];
  public earliestDepositIdQueried = Number.MAX_SAFE_INTEGER;
  public latestDepositIdQueried = 0;
  public firstDepositIdForSpokePool = Number.MAX_SAFE_INTEGER;
  public lastDepositIdForSpokePool = Number.MAX_SAFE_INTEGER;
  public fills: { [OriginChainId: number]: FillWithBlock[] } = {};

  /**
   * Creates a new SpokePoolClient.
   * @param logger A logger instance.
   * @param spokePool The SpokePool contract instance that this client will query.
   * @param hubPoolClient An optional HubPoolClient instance. This is used to fetch spoke data that is not stored on the SpokePool contract but is stored on the HubPool contract.
   * @param chainId The chain ID of the chain that this client is querying.
   * @param deploymentBlock The block number that the SpokePool contract was deployed at.
   * @param eventSearchConfig An optional EventSearchConfig object that controls how far back in history the client will search for events. If not provided, the client will only search for events from the deployment block.
   */
  constructor(
    readonly logger: winston.Logger,
    readonly spokePool: Contract,
    // Can be excluded. This disables some deposit validation.
    readonly hubPoolClient: HubPoolClient | null,
    readonly chainId: number,
    public deploymentBlock: number,
    readonly eventSearchConfig: MakeOptional<EventSearchConfig, "toBlock"> = { fromBlock: 0, maxBlockLookBack: 0 }
  ) {
    super();
    this.firstBlockToSearch = eventSearchConfig.fromBlock;
    this.latestBlockSearched = 0;
    this.queryableEventNames = Object.keys(this._queryableEventNames());
  }

  public _queryableEventNames(): { [eventName: string]: EventFilter } {
    const knownEventNames = [
      "FundsDeposited",
      "RequestedSpeedUpDeposit",
      "FilledRelay",
      "EnabledDepositRoute",
      "TokensBridged",
      "RelayedRootBundle",
      "ExecutedRelayerRefundRoot",
      "V3FundsDeposited",
      "RequestedSpeedUpV3Deposit",
      "RequestedV3SlowFill",
      "FilledV3Relay",
<<<<<<< HEAD
      "ExecutedV3RelayerRefundRoot",
      "RequestedV3SlowFill",
=======
>>>>>>> 54378dca
    ];
    return Object.fromEntries(
      this.spokePool.interface.fragments
        .filter(({ name, type }) => type === "event" && knownEventNames.includes(name))
        .map(({ name }) => [name, this.spokePool.filters[name]()])
    );
  }

  /**
   * Retrieves a list of deposits from the SpokePool contract destined for the given destination chain ID.
   * @param destinationChainId The destination chain ID.
   * @returns A list of deposits.
   */
  public getDepositsForDestinationChain(destinationChainId: number): DepositWithBlock[] {
    return Object.values(this.depositHashes).filter((deposit) => deposit.destinationChainId === destinationChainId);
  }

  /**
   * Retrieves a list of deposits from the SpokePool contract that are associated with this spoke pool.
   * @returns A list of deposits.
   * @note This method returns all deposits, regardless of destination chain ID in sorted order.
   */
  public getDeposits(filter?: { fromBlock: number; toBlock: number }): DepositWithBlock[] {
    let deposits = Object.values(this.depositHashes);
    if (isDefined(filter)) {
      const { fromBlock, toBlock } = filter;
      deposits = deposits.filter(({ blockNumber }) => blockNumber >= fromBlock && toBlock >= blockNumber);
    }

    return sortEventsAscendingInPlace(deposits);
  }

  /**
   * Retrieves a list of the tokens that have been bridged.
   * @returns A list of tokens.
   */
  public getTokensBridged(): TokensBridged[] {
    return this.tokensBridged;
  }

  /**
   * Retrieves a mapping of tokens and their associated destination chain IDs that can be bridged.
   * @returns A mapping of tokens and their associated destination chain IDs in a nested mapping.
   */
  public getDepositRoutes(): { [originToken: string]: { [DestinationChainId: number]: boolean } } {
    return this.depositRoutes;
  }

  /**
   * Determines whether a deposit route is enabled for the given origin token and destination chain ID.
   * @param originToken The origin token address.
   * @param destinationChainId The destination chain ID.
   * @returns True if the deposit route is enabled, false otherwise.
   */
  public isDepositRouteEnabled(originToken: string, destinationChainId: number): boolean {
    return this.depositRoutes[originToken]?.[destinationChainId] ?? false;
  }

  /**
   * Retrieves a list of all the available origin tokens that can be bridged.
   * @returns A list of origin tokens.
   */
  public getAllOriginTokens(): string[] {
    return Object.keys(this.depositRoutes);
  }

  /**
   * Retrieves a list of fills from the SpokePool contract.
   * @returns A list of fills.
   */
  public getFills(): FillWithBlock[] {
    return sortEventsAscendingInPlace(Object.values(this.fills).flat());
  }

  /**
   * Retrieves a list of fills from a specific origin chain ID.
   * @param originChainId The origin chain ID.
   * @returns A list of fills.
   */
  public getFillsForOriginChain(originChainId: number): FillWithBlock[] {
    return this.fills[originChainId] || [];
  }

  /**
   * Retrieves a list of fills from a specific relayer address.
   * @param relayer The relayer address.
   * @returns A list of fills.
   */
  public getFillsForRelayer(relayer: string): FillWithBlock[] {
    return this.getFills().filter((fill) => fill.relayer === relayer);
  }

  /**
   * Retrieves a list of fills from a given block range.
   * @param startingBlock The starting block number.
   * @param endingBlock The ending block number.
   * @returns A list of fills.
   */
  public getFillsWithBlockInRange(startingBlock: number, endingBlock: number): FillWithBlock[] {
    return this.getFills().filter((fill) => fill.blockNumber >= startingBlock && fill.blockNumber <= endingBlock);
  }

  /**
   * Retrieves a list of root bundle relays from the SpokePool contract.
   * @returns A list of root bundle relays.
   */
  public getRootBundleRelays(): RootBundleRelayWithBlock[] {
    return this.rootBundleRelays;
  }

  /**
   * Retrieves the ID of the latest root bundle.
   * @returns The ID of the latest root bundle. This will be 0 if no root bundles have been relayed.
   */
  public getLatestRootBundleId(): number {
    return this.rootBundleRelays.length > 0
      ? this.rootBundleRelays[this.rootBundleRelays.length - 1]?.rootBundleId + 1
      : 0;
  }

  /**
   * Retrieves a list of relayer refund executions from the SpokePool contract.
   * @returns A list of relayer refund executions.
   */
  public getRelayerRefundExecutions(): RelayerRefundExecutionWithBlock[] {
    return this.relayerRefundExecutions;
  }

  /**
   * Retrieves a mapping of token addresses to relayer addresses to the amount of refunds that have been executed.
   * @returns A mapping of token addresses to relayer addresses to the amount of refunds that have been executed.
   */
  public getExecutedRefunds(relayerRefundRoot: string): {
    [tokenAddress: string]: {
      [relayer: string]: BigNumber;
    };
  } {
    const bundle = this.getRootBundleRelays().find((bundle) => bundle.relayerRefundRoot === relayerRefundRoot);
    if (bundle === undefined) {
      return {};
    }

    const executedRefundLeaves = this.getRelayerRefundExecutions().filter(
      (leaf) => leaf.rootBundleId === bundle.rootBundleId
    );
    const executedRefunds: { [tokenAddress: string]: { [relayer: string]: BigNumber } } = {};
    for (const refundLeaf of executedRefundLeaves) {
      const tokenAddress = refundLeaf.l2TokenAddress;
      if (executedRefunds[tokenAddress] === undefined) {
        executedRefunds[tokenAddress] = {};
      }
      const executedTokenRefunds = executedRefunds[tokenAddress];

      for (let i = 0; i < refundLeaf.refundAddresses.length; i++) {
        const relayer = refundLeaf.refundAddresses[i];
        const refundAmount = refundLeaf.refundAmounts[i];
        if (executedTokenRefunds[relayer] === undefined) {
          executedTokenRefunds[relayer] = ethers.constants.Zero;
        }
        executedTokenRefunds[relayer] = executedTokenRefunds[relayer].add(refundAmount);
      }
    }
    return executedRefunds;
  }

  /**
   * Appends a speed up signature to a specific deposit.
   * @param deposit The deposit to append the speed up signature to.
   * @returns A new deposit instance with the speed up signature appended to the deposit.
   */
  public appendMaxSpeedUpSignatureToDeposit(deposit: DepositWithBlock): DepositWithBlock {
    const { depositId, depositor } = deposit;
    const depositorSpeedUps = this.speedUps[depositor]?.[depositId];
    if (!isDefined(depositorSpeedUps)) {
      return deposit;
    }

    if (isV2Deposit(deposit)) {
      const v2SpeedUps = depositorSpeedUps.filter(isV2SpeedUp<V2SpeedUp, V3SpeedUp>);
      if (v2SpeedUps.length === 0) {
        return deposit;
      }
      const maxSpeedUp = v2SpeedUps.reduce((prev, current) =>
        prev.newRelayerFeePct.gt(current.newRelayerFeePct) ? prev : current
      );

      // We assume that the depositor authorises SpeedUps in isolation of each other, which keeps the relayer
      // logic simple: find the SpeedUp with the highest relayerFeePct, and use all of its fields
      if (!maxSpeedUp || maxSpeedUp.newRelayerFeePct.lte(deposit.relayerFeePct)) {
        return deposit;
      }

      // Return deposit with updated params from the speedup with the highest updated relayer fee pct.
      const updatedDeposit: V2DepositWithBlock = {
        ...deposit,
        speedUpSignature: maxSpeedUp.depositorSignature,
        newRelayerFeePct: maxSpeedUp.newRelayerFeePct,
        updatedRecipient: maxSpeedUp.updatedRecipient,
        updatedMessage: maxSpeedUp.updatedMessage,
      };

      return updatedDeposit;
    }

    const v3SpeedUps = depositorSpeedUps.filter(isV3SpeedUp<V3SpeedUp, V2SpeedUp>);
    if (v3SpeedUps.length === 0) {
      return deposit;
    }
    const maxSpeedUp = v3SpeedUps.reduce((prev, current) =>
      prev.updatedOutputAmount.lt(current.updatedOutputAmount) ? prev : current
    );

    // We assume that the depositor authorises SpeedUps in isolation of each other, which keeps the relayer
    // logic simple: find the SpeedUp with the lowest updatedOutputAmount, and use all of its fields.
    if (maxSpeedUp.updatedOutputAmount.gte(deposit.outputAmount)) {
      return deposit;
    }

    // Return deposit with updated params from the speedup with the lowest updated output amount.
    const updatedDeposit: V3DepositWithBlock = {
      ...deposit,
      speedUpSignature: maxSpeedUp.depositorSignature,
      updatedOutputAmount: maxSpeedUp.updatedOutputAmount,
      updatedRecipient: maxSpeedUp.updatedRecipient,
      updatedMessage: maxSpeedUp.updatedMessage,
    };

    return updatedDeposit;
  }

  /**
   * Find a deposit based on its deposit ID.
   * @notice If evaluating a fill, be sure to verify it against the resulting deposit.
   * @param depositId The unique ID of the deposit being queried.
   * @returns The corresponding deposit if found, undefined otherwise.
   */
  public getDeposit(depositId: number): DepositWithBlock | undefined {
    const depositHash = this.getDepositHash({ depositId, originChainId: this.chainId });
    return this.depositHashes[depositHash];
  }

  /**
   * Find a SlowFillRequested event based on its deposit RelayData.
   * @param relayData RelayData field for the SlowFill request.
   * @returns The corresponding SlowFIllRequest event if found, otherwise undefined.
   */
  public getSlowFillRequest(relayData: V3RelayData): SlowFillRequestWithBlock | undefined {
    const hash = getRelayDataHash(relayData, this.chainId);
    return this.slowFillRequests[hash];
  }

  /**
   * Retrieves a list of slow fill requests for deposits from a specific origin chain ID.
   * @param originChainId The origin chain ID.
   * @returns A list of slow fill requests.
   */
  public getSlowFillRequestsForOriginChain(originChainId: number): SlowFillRequestWithBlock[] {
    return Object.values(this.slowFillRequests).filter(
      (e: SlowFillRequestWithBlock) => e.originChainId === originChainId
    );
  }

  /**
   * Find a corresponding deposit for a given fill.
   * @param fill The fill to find a corresponding deposit for.
   * @returns The corresponding deposit if found, undefined otherwise.
   */
  public getDepositForFill(fill: Fill, fillFieldsToIgnore: string[] = []): DepositWithBlock | undefined {
    const depositWithMatchingDepositId = this.depositHashes[this.getDepositHash(fill)];
    return validateFillForDeposit(fill, depositWithMatchingDepositId, fillFieldsToIgnore)
      ? depositWithMatchingDepositId
      : undefined;
  }

  /**
   * @dev TODO This function is a bit of a hack for now and its dangerous to leave public because it allows the caller to
   * manipulate internal data that was set at update() time. This is a workaround the current structure where UBAClient
   * is dependent on SpokePoolClient, but one of the SpokePoolClient's internal data structures, `deposits` is dependent
   * on the UBA client state being updated in order to have set correct realizedLpFeePcts. This function is currently
   * designed to be called by the UBA client for each deposit that is loaded and have it reset the realizedLpFeePct
   * equal to the depositBalancingFee plus the LP fee.
   */
  public updateDepositRealizedLpFeePct(event: Deposit, realizedLpFeePct: BigNumber): void {
    this.depositHashes[this.getDepositHash(event)] = {
      ...this.depositHashes[this.getDepositHash(event)],
      realizedLpFeePct,
    };
  }

  /**
   * Find the unfilled amount for a given deposit. This is the full deposit amount minus the total filled amount.
   * @param deposit The deposit to find the unfilled amount for.
   * @param fillCount The number of fills that have been applied to this deposit.
   * @param invalidFills The invalid fills that have been applied to this deposit.
   * @returns The unfilled amount.
   */
  public getValidUnfilledAmountForDeposit(deposit: Deposit): {
    unfilledAmount: BigNumber;
    fillCount: number;
    invalidFills: Fill[];
  } {
    const outputAmount = getDepositOutputAmount(deposit);
    const fillsForDeposit = this.depositHashesToFills[this.getDepositHash(deposit)];
    // If no fills then the full amount is remaining.
    if (fillsForDeposit === undefined || fillsForDeposit.length === 0) {
      return { unfilledAmount: toBN(outputAmount), fillCount: 0, invalidFills: [] };
    }

    const { validFills, invalidFills } = fillsForDeposit.reduce(
      (groupedFills: { validFills: Fill[]; invalidFills: Fill[] }, fill: Fill) => {
        if (validateFillForDeposit(fill, deposit)) {
          groupedFills.validFills.push(fill);
        } else {
          groupedFills.invalidFills.push(fill);
        }
        return groupedFills;
      },
      { validFills: [], invalidFills: [] }
    );

    // Log any invalid deposits with same deposit id but different params.
    const invalidFillsForDeposit = invalidFills.filter((x) => x.depositId === deposit.depositId);
    if (invalidFillsForDeposit.length > 0) {
      this.logger.warn({
        at: "SpokePoolClient",
        chainId: this.chainId,
        message: "Invalid fills found matching deposit ID",
        deposit,
        invalidFills: Object.fromEntries(invalidFillsForDeposit.map((x) => [x.relayer, x])),
        notificationPath: "across-invalid-fills",
      });
    }

    // If all fills are invalid we can consider this unfilled.
    if (validFills.length === 0) {
      return { unfilledAmount: toBN(outputAmount), fillCount: 0, invalidFills };
    }

    // Order fills by totalFilledAmount and then return the first fill's full deposit amount minus total filled amount.
    const fillsOrderedByTotalFilledAmount = validFills.sort((fillA, fillB) => {
      const totalFilledA = getTotalFilledAmount(fillA);
      const totalFilledB = getTotalFilledAmount(fillB);

      return totalFilledB.gt(totalFilledA) ? 1 : totalFilledB.lt(totalFilledA) ? -1 : 0;
    });

    const lastFill = fillsOrderedByTotalFilledAmount[0];
    return {
      unfilledAmount: getFillOutputAmount(lastFill).sub(getTotalFilledAmount(lastFill)),
      fillCount: validFills.length,
      invalidFills,
    };
  }

  /**
   * Formulate a hash for a given deposit or fill
   * @param event The deposit or fill to formulate a hash for.
   * @returns The hash.
   * @note This hash is used to match deposits and fills together.
   * @note This hash takes the form of: `${depositId}-${originChainId}`.
   */
  public getDepositHash(event: { depositId: number; originChainId: number }): string {
    return `${event.depositId}-${event.originChainId}`;
  }

  /**
   * Find the block range that contains the deposit ID. This is a binary search that searches for the block range
   * that contains the deposit ID.
   * @param targetDepositId The target deposit ID to search for.
   * @param initLow The initial lower bound of the block range to search.
   * @param initHigh The initial upper bound of the block range to search.
   * @param maxSearches The maximum number of searches to perform. This is used to prevent infinite loops.
   * @returns The block range that contains the deposit ID.
   * @note  // We want to find the block range that satisfies these conditions:
   *        // - the low block has deposit count <= targetDepositId
   *        // - the high block has a deposit count > targetDepositId.
   *        // This way the caller can search for a FundsDeposited event between [low, high] that will always
   *        // contain the event emitted when deposit ID was incremented to targetDepositId + 1. This is the same transaction
   *        // where the deposit with deposit ID = targetDepositId was created.
   */
  public _getBlockRangeForDepositId(
    targetDepositId: number,
    initLow: number,
    initHigh: number,
    maxSearches: number
  ): Promise<{
    low: number;
    high: number;
  }> {
    return getBlockRangeForDepositId(targetDepositId, initLow, initHigh, maxSearches, this);
  }

  /**
   * Finds the deposit id at a specific block number.
   * @param blockTag The block number to search for the deposit ID at.
   * @returns The deposit ID.
   */
  public _getDepositIdAtBlock(blockTag: number): Promise<number> {
    return getDepositIdAtBlock(this.spokePool as SpokePool, blockTag);
  }

  /**
   * Queries the SpokePool contract for a list of historical fills that match the given fill and deposit.
   * @param fill The fill to match.
   * @param deposit The deposit to match.
   * @param toBlock The block number to search up to.
   * @returns A list of fills that match the given fill and deposit.
   */
  public async queryHistoricalMatchingFills(
    fill: V2Fill,
    deposit: V2Deposit,
    toBlock: number
  ): Promise<V2FillWithBlock[]> {
    const searchConfig = {
      fromBlock: this.deploymentBlock,
      toBlock,
      maxBlockLookBack: this.eventSearchConfig.maxBlockLookBack,
    };
    return (await this.queryFillsInBlockRange(fill, searchConfig)).filter((_fill) =>
      validateFillForDeposit(_fill, deposit)
    );
  }

  /**
   * Queries the SpokePool contract for a list of fills that match the given fill.
   * @param fill The fill to match.
   * @param searchConfig The search configuration.
   * @returns A Promise that resolves to a list of fills that match the given fill.
   */
  public async queryFillsInBlockRange(
    matchingFill: V2Fill,
    searchConfig: EventSearchConfig
  ): Promise<V2FillWithBlock[]> {
    // Filtering on the fill's depositor address, the only indexed deposit field in the FilledRelay event,
    // should speed up this search a bit.
    // TODO: Once depositId is indexed in FilledRelay event, filter on that as well.
    const query = await paginatedEventQuery(
      this.spokePool,
      this.spokePool.filters.FilledRelay(
        undefined, // amount
        undefined, // totalFilledAmount
        undefined, // fillAmount
        undefined, // repaymentChainId
        matchingFill.originChainId, // originChainId
        undefined, // destinationChainId
        undefined, // relayerFeePct
        undefined, // realizedLpFeePct
        matchingFill.depositId, // depositId
        undefined, // destinationToken
        undefined, // relayer
        matchingFill.depositor, // depositor
        undefined, // recipient
        undefined, // message
        undefined // updatableRelayData
      ),
      searchConfig
    );
    const fills = query.map((event) => spreadEventWithBlockNumber(event) as V2FillWithBlock);
    return sortEventsAscending(fills.filter((_fill) => filledSameDeposit(_fill, matchingFill)));
  }

  /**
   * @notice Return maximum of fill deadline buffer at start and end of block range. This is a contract
   * immutable state variable so we can't query other events to find its updates.
   * @dev V3 deposits have a fill deadline which can be set to a maximum of fillDeadlineBuffer + deposit.block.timestamp.
   * Therefore, we cannot evaluate a block range for expired deposits if the spoke pool client doesn't return us
   * deposits whose block.timestamp is within fillDeadlineBuffer of the end block time. As a conservative check,
   * we verify that the time between the end block timestamp and the first timestamp queried by the
   * spoke pool client is greater than the maximum of the fill deadline buffers at the start and end of the block
   * range. We assume the fill deadline buffer wasn't changed more than once within a bundle.
   * @param startBlock start block
   * @param endBlock end block
   * @returns maximum of fill deadline buffer at start and end block
   */
  public async getMaxFillDeadlineInRange(startBlock: number, endBlock: number): Promise<number> {
    const fillDeadlineBuffers: number[] = await Promise.all([
      this.spokePool.fillDeadlineBuffer({ blockTag: startBlock }),
      this.spokePool.fillDeadlineBuffer({ blockTag: endBlock }),
    ]);
    return Math.max(fillDeadlineBuffers[0], fillDeadlineBuffers[1]);
  }

  /**
   * Performs an update to refresh the state of this client. This will query the SpokePool contract for new events
   * and store them in memory. This method is the primary method for updating the state of this client.
   * @param eventsToQuery An optional list of events to query. If not provided, all events will be queried.
   * @returns A Promise that resolves to a SpokePoolUpdate object.
   */
  protected async _update(eventsToQuery: string[]): Promise<SpokePoolUpdate> {
    // Find the earliest known depositId. This assumes no deposits were placed in the deployment block.
    let firstDepositId: number = this.firstDepositIdForSpokePool;
    if (firstDepositId === Number.MAX_SAFE_INTEGER) {
      firstDepositId = await this.spokePool.numberOfDeposits({ blockTag: this.deploymentBlock });
      if (isNaN(firstDepositId) || firstDepositId < 0) {
        throw new Error(`SpokePoolClient::update: Invalid first deposit id (${firstDepositId})`);
      }
    }

    const searchConfig = {
      fromBlock: this.firstBlockToSearch,
      toBlock: this.eventSearchConfig.toBlock || (await this.spokePool.provider.getBlockNumber()),
      maxBlockLookBack: this.eventSearchConfig.maxBlockLookBack,
    };
    if (searchConfig.fromBlock > searchConfig.toBlock) {
      this.log("warn", "Invalid update() searchConfig.", { searchConfig });
      return { success: false };
    }

    const eventSearchConfigs = eventsToQuery.map((eventName) => {
      if (!this.queryableEventNames.includes(eventName)) {
        throw new Error(`SpokePoolClient: Cannot query unrecognised SpokePool event name: ${eventName}`);
      }

      const _searchConfig = { ...searchConfig }; // shallow copy

      // By default, an event's query range is controlled by the `eventSearchConfig` passed in during instantiation.
      // However, certain events have special overriding requirements to their search ranges:
      // - EnabledDepositRoute: The full history is always required, so override the requested fromBlock.
      if (eventName === "EnabledDepositRoute" && !this.isUpdated) {
        _searchConfig.fromBlock = this.deploymentBlock;
      }

      return {
        filter: this._queryableEventNames()[eventName],
        searchConfig: _searchConfig,
      };
    });

    this.log("debug", `Updating SpokePool client for chain ${this.chainId}`, {
      eventsToQuery,
      searchConfig,
      spokePool: this.spokePool.address,
    });

    const timerStart = Date.now();
    const [numberOfDeposits, currentTime, oldestTime, ...events] = await Promise.all([
      this.spokePool.numberOfDeposits({ blockTag: searchConfig.toBlock }),
      this.spokePool.getCurrentTime({ blockTag: searchConfig.toBlock }),
      this.spokePool.getCurrentTime({ blockTag: Math.max(searchConfig.fromBlock, this.deploymentBlock) }),
      ...eventSearchConfigs.map((config) => paginatedEventQuery(this.spokePool, config.filter, config.searchConfig)),
    ]);
    this.log("debug", `Time to query new events from RPC for ${this.chainId}: ${Date.now() - timerStart} ms`);

    if (!BigNumber.isBigNumber(currentTime) || currentTime.lt(this.currentTime)) {
      const errMsg = BigNumber.isBigNumber(currentTime)
        ? `currentTime: ${currentTime} < ${toBN(this.currentTime)}`
        : `currentTime is not a BigNumber: ${JSON.stringify(currentTime)}`;
      throw new Error(`SpokePoolClient::update: ${errMsg}`);
    }

    // Sort all events to ensure they are stored in a consistent order.
    events.forEach((events: Event[]) => sortEventsAscendingInPlace(events));

    return {
      success: true,
      currentTime: currentTime.toNumber(), // uint32
      oldestTime: oldestTime.toNumber(),
      firstDepositId,
      latestDepositId: Math.max(numberOfDeposits - 1, 0),
      searchEndBlock: searchConfig.toBlock,
      events,
    };
  }

  _isEarlyDeposit(depositEvent: FundsDepositedEvent, currentTime: number): boolean {
    return depositEvent.args.quoteTimestamp > currentTime;
  }

  protected isV3DepositEvent(event: FundsDepositedEvent | V3FundsDepositedEvent): event is V3FundsDepositedEvent {
    return isDefined((event as V3FundsDepositedEvent).args.inputToken);
  }

  protected isV3FillEvent(event: FilledRelayEvent | FilledV3RelayEvent): event is FilledV3RelayEvent {
    return isDefined((event as FilledV3RelayEvent).args.inputToken);
  }

  /**
   * A wrapper over the `_update` method that handles errors and logs. This method additionally calls into the
   * HubPoolClient to update the state of this client with data from the HubPool contract.
   * @param eventsToQuery An optional list of events to query. If not provided, all events will be queried.
   * @returns A Promise that resolves to a SpokePoolUpdate object.
   * @note This method is the primary method for updating the state of this client externally.
   * @see _update
   */
  public async update(eventsToQuery = this.queryableEventNames): Promise<void> {
    if (this.hubPoolClient !== null && !this.hubPoolClient.isUpdated) {
      throw new Error("HubPoolClient not updated");
    }

    const update = await this._update(eventsToQuery);
    if (!update.success) {
      // This failure only occurs if the RPC searchConfig is miscomputed, and has only been seen in the hardhat test
      // environment. Normal failures will throw instead. This is therefore an unfortunate workaround until we can
      // understand why we see this in test. @todo: Resolve.
      return;
    }
    const { events: queryResults, currentTime, oldestTime, searchEndBlock } = update;

    if (eventsToQuery.includes("TokensBridged")) {
      for (const event of queryResults[eventsToQuery.indexOf("TokensBridged")]) {
        this.tokensBridged.push(spreadEventWithBlockNumber(event) as TokensBridged);
      }
    }

    // For each depositEvent, compute the realizedLpFeePct. Note this means that we are only finding this value on the
    // new deposits that were found in the searchConfig (new from the previous run). This is important as this operation
    // is heavy as there is a fair bit of block number lookups that need to happen. Note this call REQUIRES that the
    // hubPoolClient is updated on the first before this call as this needed the the L1 token mapping to each L2 token.
    if (eventsToQuery.includes("FundsDeposited") || eventsToQuery.includes("V3FundsDeposited")) {
      // Filter out any early v2 deposits (quoteTimestamp > HubPoolClient.currentTime). Early deposits are no longer a
      // critical risk in v3, so don't worry about filtering those. This will reduce complexity in several places.
      const { earlyDeposits = [], v2DepositEvents = [] } = groupBy(
        [
          ...this.earlyDeposits,
          ...((queryResults[eventsToQuery.indexOf("FundsDeposited")] ?? []) as FundsDepositedEvent[]),
        ],
        (depositEvent) => (this._isEarlyDeposit(depositEvent, currentTime) ? "earlyDeposits" : "v2DepositEvents")
      );
      if (earlyDeposits.length > 0) {
        this.logger.debug({
          at: "SpokePoolClient#update",
          message: `Deferring ${earlyDeposits.length} early v2 deposit events.`,
          currentTime,
          deposits: earlyDeposits.map(({ args, transactionHash }) => ({ depositId: args.depositId, transactionHash })),
        });
      }
      this.earlyDeposits = earlyDeposits;

      const depositEvents = [
        ...v2DepositEvents,
        ...((queryResults[eventsToQuery.indexOf("V3FundsDeposited")] ?? []) as V3FundsDepositedEvent[]),
      ];
      if (depositEvents.length > 0) {
        this.log("debug", `Using ${depositEvents.length} newly queried deposit events for chain ${this.chainId}`, {
          earliestEvent: depositEvents[0].blockNumber,
        });
      }

      const dataForQuoteTime = await this.batchComputeRealizedLpFeePct(depositEvents);
      for (const [index, event] of Array.from(depositEvents.entries())) {
        const rawDeposit = spreadEventWithBlockNumber(event);
        let deposit: DepositWithBlock;

        if (this.isV3DepositEvent(event)) {
          deposit = { ...(rawDeposit as V3DepositWithBlock), originChainId: this.chainId };
          if (deposit.outputToken === ZERO_ADDRESS) {
            deposit.outputToken = this.getDestinationTokenForDeposit(deposit);
          }
        } else {
          deposit = { ...(rawDeposit as V2DepositWithBlock) };
          deposit.destinationToken = this.getDestinationTokenForDeposit(deposit);
        }

        // Derive and append the common properties that are not part of the onchain event.
        const { quoteBlock: quoteBlockNumber, realizedLpFeePct } = dataForQuoteTime[index];
        deposit.realizedLpFeePct = realizedLpFeePct;
        deposit.quoteBlockNumber = quoteBlockNumber;

        if (this.depositHashes[this.getDepositHash(deposit)] !== undefined) {
          continue;
        }
        assign(this.depositHashes, [this.getDepositHash(deposit)], deposit);

        if (deposit.depositId < this.earliestDepositIdQueried) {
          this.earliestDepositIdQueried = deposit.depositId;
        }
        if (deposit.depositId > this.latestDepositIdQueried) {
          this.latestDepositIdQueried = deposit.depositId;
        }
      }
    }

    // TODO: When validating fills with deposits for the purposes of UBA flows, do we need to consider
    // speed ups as well? For example, do we need to also consider that the speed up is before the fill
    // timestamp to be applied for the fill? My brain hurts.
    // Update deposits with speed up requests from depositor.
    if (eventsToQuery.includes("RequestedSpeedUpDeposit") || eventsToQuery.includes("RequestedSpeedUpV3Deposit")) {
      const speedUpEvents = [
        ...(queryResults[eventsToQuery.indexOf("RequestedSpeedUpDeposit")] ?? []),
        ...(queryResults[eventsToQuery.indexOf("RequestedSpeedUpV3Deposit")] ?? []),
      ];

      for (const event of speedUpEvents) {
        const speedUp: SpeedUp = { ...spreadEvent(event.args), originChainId: this.chainId };
        assign(this.speedUps, [speedUp.depositor, speedUp.depositId], [speedUp]);

        // Find deposit hash matching this speed up event and update the deposit data associated with the hash,
        // if the hash+data exists.
        const depositHash = this.getDepositHash(speedUp);

        // We can assume all deposits in this lookback window are loaded in-memory already so if the depositHash
        // is not mapped to a deposit, then we can throw away the speedup as it can't be applied to anything.
        const depositDataAssociatedWithSpeedUp = this.depositHashes[depositHash];
        if (isDefined(depositDataAssociatedWithSpeedUp)) {
          this.depositHashes[depositHash] = this.appendMaxSpeedUpSignatureToDeposit(depositDataAssociatedWithSpeedUp);
        }
      }
    }

    if (eventsToQuery.includes("RequestedV3SlowFill")) {
      const slowFillRequests = queryResults[eventsToQuery.indexOf("RequestedV3SlowFill")];
      for (const event of slowFillRequests) {
        const slowFillRequest: SlowFillRequestWithBlock = {
          ...(spreadEventWithBlockNumber(event) as SlowFillRequestWithBlock),
          destinationChainId: this.chainId,
        };
        const relayDataHash = getRelayDataHash(slowFillRequest, this.chainId);
        if (this.slowFillRequests[relayDataHash] !== undefined) {
          continue;
        }
        this.slowFillRequests[relayDataHash] = slowFillRequest;
      }
    }

    if (eventsToQuery.includes("FilledRelay") || eventsToQuery.includes("FilledV3Relay")) {
      const fillEvents = [
        ...((queryResults[eventsToQuery.indexOf("FilledRelay")] ?? []) as FilledRelayEvent[]),
        ...((queryResults[eventsToQuery.indexOf("FilledV3Relay")] ?? []) as FilledV3RelayEvent[]),
      ];

      if (fillEvents.length > 0) {
        this.log("debug", `Using ${fillEvents.length} newly queried fill events for chain ${this.chainId}`, {
          earliestEvent: fillEvents[0].blockNumber,
        });
      }

      // @note The type assertions here suppress errors that might arise due to incomplete types. For now, verify via
      // test that the types are complete. A broader change in strategy for safely unpacking events will be introduced.
      for (const event of fillEvents) {
        const fill = this.isV3FillEvent(event)
          ? { ...(spreadEventWithBlockNumber(event) as V3FillWithBlock), destinationChainId: this.chainId }
          : { ...(spreadEventWithBlockNumber(event) as V2FillWithBlock) };

        assign(this.fills, [fill.originChainId], [fill]);
        assign(this.depositHashesToFills, [this.getDepositHash(fill)], [fill]);
      }
    }

    if (eventsToQuery.includes("EnabledDepositRoute")) {
      const enableDepositsEvents = queryResults[eventsToQuery.indexOf("EnabledDepositRoute")];

      for (const event of enableDepositsEvents) {
        const enableDeposit = spreadEvent(event.args);
        assign(
          this.depositRoutes,
          [enableDeposit.originToken, enableDeposit.destinationChainId],
          enableDeposit.enabled
        );
      }
    }

    if (eventsToQuery.includes("RelayedRootBundle")) {
      const relayedRootBundleEvents = queryResults[eventsToQuery.indexOf("RelayedRootBundle")];
      for (const event of relayedRootBundleEvents) {
        this.rootBundleRelays.push(spreadEventWithBlockNumber(event) as RootBundleRelayWithBlock);
      }
    }

<<<<<<< HEAD
    if (eventsToQuery.includes("ExecutedRelayerRefundRoot")) {
      const refundEvents = queryResults[eventsToQuery.indexOf("ExecutedRelayerRefundRoot")] ?? [];
=======
    // Exact sequencing of relayer refund executions doesn't seem to be important. There are very few consumers of
    // these objects, and they are typically used to search for a specific rootBundleId & leafId pair. Therefore,
    // relayerRefundExecutions don't need exact sequencing and parsing of v2/v3 events can occur without sorting.
    if (eventsToQuery.includes("ExecutedRelayerRefundRoot")) {
      const refundEvents = queryResults[eventsToQuery.indexOf("ExecutedRelayerRefundRoot")];
>>>>>>> 54378dca
      for (const event of refundEvents) {
        const executedRefund = spreadEventWithBlockNumber(event) as RelayerRefundExecutionWithBlock;
        executedRefund.l2TokenAddress = SpokePoolClient.getExecutedRefundLeafL2Token(
          executedRefund.chainId,
          executedRefund.l2TokenAddress
        );
        this.relayerRefundExecutions.push(executedRefund);
      }
    }

    // Next iteration should start off from where this one ended.
    this.currentTime = currentTime;
    if (this.oldestTime === 0) this.oldestTime = oldestTime; // Set oldest time only after the first update.
    this.firstDepositIdForSpokePool = update.firstDepositId;
    this.latestBlockSearched = searchEndBlock;
    this.lastDepositIdForSpokePool = update.latestDepositId;
    this.firstBlockToSearch = searchEndBlock + 1;
    this.eventSearchConfig.toBlock = undefined; // Caller can re-set on subsequent updates if necessary
    this.isUpdated = true;
    this.log("debug", `SpokePool client for chain ${this.chainId} updated!`, {
      nextFirstBlockToSearch: this.firstBlockToSearch,
    });
  }

  /**
   * Retrieves the l2TokenAddress for a given executed refund leaf.
   * @param chainId The chain ID of the executed refund leaf.
   * @param eventL2Token The l2TokenAddress of the executed refund leaf.
   * @returns The l2TokenAddress of the executed refund leaf.
   */
  public static getExecutedRefundLeafL2Token(chainId: number, eventL2Token: string): string {
    // If execution of WETH refund leaf occurred on an OVM spoke pool, then we'll convert its l2Token from the native
    // token address to the wrapped token address. This is because the OVM_SpokePool modifies the l2TokenAddress prop
    // in _bridgeTokensToHubPool before emitting the ExecutedRelayerRefundLeaf event.
    // Here is the contract code referenced:
    // - https://github.com/across-protocol/contracts-v2/blob/954528a4620863d1c868e54a370fd8556d5ed05c/contracts/Ovm_SpokePool.sol#L142
    if (
      (chainId === 10 || chainId === 8453) &&
      eventL2Token.toLowerCase() === "0xdeaddeaddeaddeaddeaddeaddeaddeaddead0000"
    ) {
      return "0x4200000000000000000000000000000000000006";
    } else if (chainId === 288 && eventL2Token.toLowerCase() === "0x4200000000000000000000000000000000000006") {
      return "0xDeadDeAddeAddEAddeadDEaDDEAdDeaDDeAD0000";
    } else {
      return eventL2Token;
    }
  }

  /**
   * Computes the realized LP fee percentage for a given deposit.
   * @param depositEvent The deposit event to compute the realized LP fee percentage for.
   * @returns The realized LP fee percentage.
   */
  protected async computeRealizedLpFeePct(depositEvent: FundsDepositedEvent): Promise<RealizedLpFee> {
    const [lpFee] = await this.batchComputeRealizedLpFeePct([depositEvent]);
    return lpFee;
  }

  /**
   * Computes the realized LP fee percentage for a batch of deposits.
   * @dev Computing in batch opens up for efficiencies, e.g. in quoteTimestamp -> blockNumber resolution.
   * @param depositEvents The array of deposit events to compute the realized LP fee percentage for.
   * @returns The array of realized LP fee percentages and associated HubPool block numbers.
   */
  protected async batchComputeRealizedLpFeePct(
    depositEvents: (FundsDepositedEvent | V3FundsDepositedEvent)[]
  ): Promise<RealizedLpFee[]> {
    // If no hub pool client, we're using this for testing. Set quote block very high so that if it's ever
    // used to look up a configuration for a block, it will always match with the latest configuration.
    if (this.hubPoolClient === null) {
      const realizedLpFeePct = bnZero;
      const quoteBlock = MAX_BIG_INT.toNumber();
      return depositEvents.map(() => {
        return { realizedLpFeePct, quoteBlock };
      });
    }

    const deposits = depositEvents.map((event) => {
      let inputToken: string, inputAmount: BigNumber;

      if (this.isV3DepositEvent(event)) {
        ({ inputToken, inputAmount } = event.args);
      } else {
        // Coerce v2 deposit objects into V3 format.
        ({ originToken: inputToken, amount: inputAmount } = event.args);
      }
      return {
        inputToken,
        inputAmount,
        originChainId: this.chainId,
        destinationChainId: Number(event.args.destinationChainId),
        quoteTimestamp: event.args.quoteTimestamp,
        blockNumber: event.blockNumber,
      };
    });

    return deposits.length > 0 ? await this.hubPoolClient.batchComputeRealizedLpFeePct(deposits) : [];
  }

  /**
   * Retrieves the destination token for a given deposit.
   * @param deposit The deposit to retrieve the destination token for.
   * @returns The destination token.
   */
  protected getDestinationTokenForDeposit(deposit: DepositWithBlock): string {
    // If there is no rate model client return address(0).
    if (!this.hubPoolClient) {
      return ZERO_ADDRESS;
    }

    return this.hubPoolClient.getL2TokenForDeposit(deposit);
  }

  /**
   * Performs a log for a specific level, message and data.
   * @param level The log level.
   * @param message The log message.
   * @param data Optional data to log.
   */
  protected log(level: DefaultLogLevels, message: string, data?: AnyObject) {
    this.logger[level]({ at: "SpokePoolClient", chainId: this.chainId, message, ...data });
  }

  /**
   * Retrieves the current time from the SpokePool contract.
   * @returns The current time, which will be 0 if there has been no update() yet.
   */
  public getCurrentTime(): number {
    return this.currentTime;
  }

  /**
   * Retrieves the oldest time searched on the SpokePool contract.
   * @returns The oldest time searched, which will be 0 if there has been no update() yet.
   */
  public getOldestTime(): number {
    return this.oldestTime;
  }

  /**
   * Finds a deposit for a given deposit ID, destination chain ID and depositor address. This method will search for
   * the deposit in the SpokePool contract and return it if found. If the deposit is not found, this method will
   * perform a binary search to find the block range that contains the deposit ID and then perform an eth_getLogs
   * call to find the deposit.
   * @param depositId The deposit ID to find.
   * @param destinationChainId The destination chain ID to find.
   * @param depositor The depositor address to find.
   * @returns The deposit if found.
   * @note This method is used to find deposits that are outside of the search range of this client.
   */
  async findDeposit(depositId: number, destinationChainId: number, depositor: string): Promise<V2DepositWithBlock> {
    // Binary search for block. This way we can get the blocks before and after the deposit with
    // deposit ID = fill.depositId and use those blocks to optimize the search for that deposit.
    // Stop searches after a maximum # of searches to limit number of eth_call requests. Make an
    // eth_getLogs call on the remaining block range (i.e. the [low, high] remaining from the binary
    // search) to find the target deposit ID.
    //
    // @dev Limiting between 5-10 searches empirically performs best when there are ~300,000 deposits
    // for a spoke pool and we're looking for a deposit <5 days older than HEAD.
    const searchBounds = await this._getBlockRangeForDepositId(
      depositId,
      this.deploymentBlock,
      this.latestBlockSearched,
      7
    );

    const tStart = Date.now();
    const query = await paginatedEventQuery(
      this.spokePool,
      this.spokePool.filters.FundsDeposited(
        null,
        null,
        destinationChainId,
        null,
        depositId,
        null,
        null,
        null,
        depositor,
        null
      ),
      {
        fromBlock: searchBounds.low,
        toBlock: searchBounds.high,
        maxBlockLookBack: this.eventSearchConfig.maxBlockLookBack,
      }
    );
    const tStop = Date.now();

    const event = (query as FundsDepositedEvent[]).find((deposit) => deposit.args.depositId === depositId);
    if (event === undefined) {
      const srcChain = getNetworkName(this.chainId);
      const dstChain = getNetworkName(destinationChainId);
      throw new Error(
        `Could not find deposit ${depositId} for ${dstChain} fill` +
          ` between ${srcChain} blocks [${searchBounds.low}, ${searchBounds.high}]`
      );
    }
    const partialDeposit = spreadEventWithBlockNumber(event) as V2DepositWithBlock;
    const { realizedLpFeePct, quoteBlock: quoteBlockNumber } = (await this.batchComputeRealizedLpFeePct([event]))[0]; // Append the realizedLpFeePct.

    // Append destination token and realized lp fee to deposit.
    const deposit: V2DepositWithBlock = {
      ...partialDeposit,
      realizedLpFeePct,
      destinationToken: this.getDestinationTokenForDeposit(partialDeposit),
      quoteBlockNumber,
    };

    this.logger.debug({
      at: "SpokePoolClient#findDeposit",
      message: "Located deposit outside of SpokePoolClient's search range",
      deposit,
      elapsedMs: tStop - tStart,
    });

    return deposit;
  }

  async findDepositV3(depositId: number, destinationChainId: number, depositor: string): Promise<V3DepositWithBlock> {
    // Binary search for block. This way we can get the blocks before and after the deposit with
    // deposit ID = fill.depositId and use those blocks to optimize the search for that deposit.
    // Stop searches after a maximum # of searches to limit number of eth_call requests. Make an
    // eth_getLogs call on the remaining block range (i.e. the [low, high] remaining from the binary
    // search) to find the target deposit ID.
    //
    // @dev Limiting between 5-10 searches empirically performs best when there are ~300,000 deposits
    // for a spoke pool and we're looking for a deposit <5 days older than HEAD.
    const searchBounds = await this._getBlockRangeForDepositId(
      depositId,
      this.deploymentBlock,
      this.latestBlockSearched,
      7
    );

    const tStart = Date.now();
    const query = await paginatedEventQuery(
      this.spokePool,
      this.spokePool.filters.V3FundsDeposited(
        null,
        null,
        null,
        null,
        destinationChainId,
        depositId,
        null,
        null,
        null,
        depositor,
        null,
        null,
        null
      ),
      {
        fromBlock: searchBounds.low,
        toBlock: searchBounds.high,
        maxBlockLookBack: this.eventSearchConfig.maxBlockLookBack,
      }
    );
    const tStop = Date.now();

    const event = (query as V3FundsDepositedEvent[]).find((deposit) => deposit.args.depositId === depositId);
    if (event === undefined) {
      const srcChain = getNetworkName(this.chainId);
      const dstChain = getNetworkName(destinationChainId);
      throw new Error(
        `Could not find deposit ${depositId} for ${dstChain} fill` +
          ` between ${srcChain} blocks [${searchBounds.low}, ${searchBounds.high}]`
      );
    }
    const partialDeposit = spreadEventWithBlockNumber(event) as V3DepositWithBlock;
    const { realizedLpFeePct, quoteBlock: quoteBlockNumber } = (await this.batchComputeRealizedLpFeePct([event]))[0]; // Append the realizedLpFeePct.

    // Append destination token and realized lp fee to deposit.
    const deposit: V3DepositWithBlock = {
      ...partialDeposit,
      originChainId: this.chainId,
      realizedLpFeePct,
      quoteBlockNumber,
      outputToken:
        partialDeposit.outputToken === ZERO_ADDRESS
          ? this.getDestinationTokenForDeposit(partialDeposit)
          : partialDeposit.outputToken,
    };

    this.logger.debug({
      at: "SpokePoolClient#findDepositV3",
      message: "Located V3 deposit outside of SpokePoolClient's search range",
      deposit,
      elapsedMs: tStop - tStart,
    });

    return deposit;
  }
}<|MERGE_RESOLUTION|>--- conflicted
+++ resolved
@@ -131,11 +131,6 @@
       "RequestedSpeedUpV3Deposit",
       "RequestedV3SlowFill",
       "FilledV3Relay",
-<<<<<<< HEAD
-      "ExecutedV3RelayerRefundRoot",
-      "RequestedV3SlowFill",
-=======
->>>>>>> 54378dca
     ];
     return Object.fromEntries(
       this.spokePool.interface.fragments
@@ -894,16 +889,8 @@
       }
     }
 
-<<<<<<< HEAD
-    if (eventsToQuery.includes("ExecutedRelayerRefundRoot")) {
-      const refundEvents = queryResults[eventsToQuery.indexOf("ExecutedRelayerRefundRoot")] ?? [];
-=======
-    // Exact sequencing of relayer refund executions doesn't seem to be important. There are very few consumers of
-    // these objects, and they are typically used to search for a specific rootBundleId & leafId pair. Therefore,
-    // relayerRefundExecutions don't need exact sequencing and parsing of v2/v3 events can occur without sorting.
     if (eventsToQuery.includes("ExecutedRelayerRefundRoot")) {
       const refundEvents = queryResults[eventsToQuery.indexOf("ExecutedRelayerRefundRoot")];
->>>>>>> 54378dca
       for (const event of refundEvents) {
         const executedRefund = spreadEventWithBlockNumber(event) as RelayerRefundExecutionWithBlock;
         executedRefund.l2TokenAddress = SpokePoolClient.getExecutedRefundLeafL2Token(
