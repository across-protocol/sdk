--- conflicted
+++ resolved
@@ -304,10 +304,9 @@
    * @param fill The fill to find a corresponding deposit for.
    * @returns The corresponding deposit if found, undefined otherwise.
    */
-<<<<<<< HEAD
-  public getDepositForFill(fill: Fill, fillFieldsToIgnore: string[] = []): DepositWithBlock | undefined {
+  public getDepositForFill(fill: Fill): DepositWithBlock | undefined {
     const deposit = this.depositHashes[this.getDepositHash(fill)];
-    const match = validateFillForDeposit(fill, deposit, fillFieldsToIgnore);
+    const match = validateFillForDeposit(fill, deposit);
     if (match.valid) {
       return deposit;
     }
@@ -321,11 +320,6 @@
       fill
     });
     return undefined;
-=======
-  public getDepositForFill(fill: Fill): DepositWithBlock | undefined {
-    const depositWithMatchingDepositId = this.depositHashes[this.getDepositHash(fill)];
-    return validateFillForDeposit(fill, depositWithMatchingDepositId) ? depositWithMatchingDepositId : undefined;
->>>>>>> 3064ebd2
   }
 
   /**
@@ -455,59 +449,12 @@
    * @param endBlock end block
    * @returns maximum of fill deadline buffer at start and end block
    */
-<<<<<<< HEAD
-  public async queryHistoricalMatchingFills(fill: Fill, deposit: Deposit, toBlock: number): Promise<FillWithBlock[]> {
-    const searchConfig = {
-      fromBlock: this.deploymentBlock,
-      toBlock,
-      maxBlockLookBack: this.eventSearchConfig.maxBlockLookBack,
-    };
-    return (await this.queryFillsInBlockRange(fill, searchConfig)).filter((_fill) =>
-      validateFillForDeposit(_fill, deposit).valid
-    );
-  }
-
-  /**
-   * Queries the SpokePool contract for a list of fills that match the given fill.
-   * @param fill The fill to match.
-   * @param searchConfig The search configuration.
-   * @returns A Promise that resolves to a list of fills that match the given fill.
-   */
-  public async queryFillsInBlockRange(matchingFill: Fill, searchConfig: EventSearchConfig): Promise<FillWithBlock[]> {
-    // Filtering on the fill's depositor address, the only indexed deposit field in the FilledRelay event,
-    // should speed up this search a bit.
-    // TODO: Once depositId is indexed in FilledRelay event, filter on that as well.
-    const query = await paginatedEventQuery(
-      this.spokePool,
-      this.spokePool.filters.FilledRelay(
-        undefined, // amount
-        undefined, // totalFilledAmount
-        undefined, // fillAmount
-        undefined, // repaymentChainId
-        matchingFill.originChainId, // originChainId
-        undefined, // destinationChainId
-        undefined, // relayerFeePct
-        undefined, // realizedLpFeePct
-        matchingFill.depositId, // depositId
-        undefined, // destinationToken
-        undefined, // relayer
-        matchingFill.depositor, // depositor
-        undefined, // recipient
-        undefined, // message
-        undefined // updatableRelayData
-      ),
-      searchConfig
-    );
-    const fills = query.map((event) => spreadEventWithBlockNumber(event) as FillWithBlock);
-    return sortEventsAscending(fills.filter((_fill) => filledSameDeposit(_fill, matchingFill)));
-=======
   public async getMaxFillDeadlineInRange(startBlock: number, endBlock: number): Promise<number> {
     const fillDeadlineBuffers: number[] = await Promise.all([
       this.spokePool.fillDeadlineBuffer({ blockTag: startBlock }),
       this.spokePool.fillDeadlineBuffer({ blockTag: endBlock }),
     ]);
     return Math.max(fillDeadlineBuffers[0], fillDeadlineBuffers[1]);
->>>>>>> 3064ebd2
   }
 
   /**
