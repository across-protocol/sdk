--- conflicted
+++ resolved
@@ -898,11 +898,7 @@
       };
     });
 
-<<<<<<< HEAD
-    return this.hubPoolClient.computeRealizedLpFeePct(deposit);
-=======
     return deposits.length > 0 ? await this.hubPoolClient.batchComputeRealizedLpFeePct(deposits) : [];
->>>>>>> 14fb7e4b
   }
 
   /**
