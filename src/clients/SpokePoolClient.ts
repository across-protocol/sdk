--- conflicted
+++ resolved
@@ -822,13 +822,8 @@
     this.firstDepositIdForSpokePool = update.firstDepositId;
     this.latestBlockNumber = searchEndBlock;
     this.lastDepositIdForSpokePool = update.latestDepositId;
-<<<<<<< HEAD
-    this.firstBlockToSearch = update.searchEndBlock + 1;
-    this.latestBlockSearched = update.searchEndBlock;
+    this.firstBlockToSearch = searchEndBlock + 1;
     this.eventSearchConfig.toBlock = undefined; // Caller can re-set on subsequent updates if necessary
-=======
-    this.firstBlockToSearch = searchEndBlock + 1;
->>>>>>> 9aca7c9f
     this.isUpdated = true;
     this.log("debug", `SpokePool client for chain ${this.chainId} updated!`, {
       nextFirstBlockToSearch: this.firstBlockToSearch,
