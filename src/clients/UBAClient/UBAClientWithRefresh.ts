import assert from "assert";
import winston from "winston";
import { SpokePoolClient } from "../SpokePoolClient";
import { HubPoolClient } from "../HubPoolClient";
import { BaseUBAClient } from "./UBAClientBase";
import { getFeesForFlow, updateUBAClient } from "./UBAClientUtilities";
<<<<<<< HEAD
import { SystemFeeResult, UBAClientState } from "./UBAClientTypes";
=======
import { SystemFeeResult, UBABundleState, UBAClientState } from "./UBAClientTypes";
>>>>>>> 84fbfd9e
import { UbaInflow } from "../../interfaces";
import { findLast } from "../../utils";
import { BigNumber, ethers } from "ethers";
export class UBAClientWithRefresh extends BaseUBAClient {
  // @dev chainIdIndices supports indexing members of root bundle proposals submitted to the HubPool.
  //      It must include the complete set of chain IDs ever supported by the HubPool.
  // @dev SpokePoolClients may be a subset of the SpokePools that have been deployed.
  constructor(
    readonly chainIdIndices: number[],
    readonly tokens: string[],
    protected readonly hubPoolClient: HubPoolClient,
    public readonly spokePoolClients: { [chainId: number]: SpokePoolClient },
    readonly maxBundleStates: number,
    readonly logger?: winston.Logger
  ) {
    super(chainIdIndices, tokens, maxBundleStates, hubPoolClient.chainId, logger);
    assert(chainIdIndices.length > 0, "No chainIds provided");
    assert(Object.values(spokePoolClients).length > 0, "No SpokePools provided");
  }

  _getBundleStateContainingBlock(chainId: number, tokenSymbol: string, block: number): UBABundleState {
    const relevantBundleStates = this.retrieveBundleStates(chainId, tokenSymbol);
    const specificBundleState = findLast(
      relevantBundleStates,
      (bundleState) => bundleState.openingBlockNumberForSpokeChain <= block
    );
    if (!specificBundleState) {
      throw new Error(`No bundle states found for token ${tokenSymbol} on chain ${chainId}`);
    }

    // If there are no flows in the bundle AFTER the balancingActionBlockNumber then its safer to throw an error
    // then risk returning an invalid Balancing fee because we're missing flows preceding the
    //  balancingActionBlockNumber.
    if (specificBundleState.closingBlockNumberForSpokeChain < block) {
      throw new Error(
        `Bundle end block ${specificBundleState.closingBlockNumberForSpokeChain} doesn't cover flow block ${block}`
      );
    }

    return specificBundleState;
  }
  /**
   * @notice Intended to be called by Relayer to set `realizedLpFeePct` for a deposit.
   */
  public computeSystemFeeForDeposit(deposit: UbaInflow): SystemFeeResult {
    const tokenSymbol = this.hubPoolClient.getL1TokenInfoForL2Token(deposit.originToken, deposit.originChainId)?.symbol;
    if (!tokenSymbol) throw new Error("No token symbol found");
    const specificBundleState = this._getBundleStateContainingBlock(
      deposit.originChainId,
      tokenSymbol,
      deposit.blockNumber
    );

    // Find matching flow in bundle state:
    const matchingFlow = specificBundleState.flows.find(({ flow }) => {
      // TODO: Is there more validation needed here? I assume no because the bundle states are already
      // sanitized on update()
      return flow.depositId === deposit.depositId && flow.originChainId === deposit.originChainId;
    });
    if (!matchingFlow) {
      throw new Error("Found bundle state containing flow but no matching flow found for deposit");
    }

    return matchingFlow?.systemFee;
  }

  /**
   * This is meant to be called by the Fee Quoting API to give an indicative fee, rather than an exact fee
   * for a theoretical deposit.
   */
  public getLatestFeesForDeposit(
    amount: BigNumber,
    blockNumber: number,
    originToken: string,
    originChainId: number,
    destinationChainId: number
  ): {
    lpFee: BigNumber;
    relayerBalancingFee: BigNumber;
    depositBalancingFee: BigNumber;
  } {
    const deposit: UbaInflow = {
      blockNumber,
      amount,
      originToken,
      originChainId,
      destinationChainId,
      // Unused params:
      recipient: "",
      depositId: 0,
      relayerFeePct: ethers.constants.Zero,
      quoteTimestamp: 0,
      destinationToken: "",
      message: "",
      quoteBlockNumber: 0,
      logIndex: 0,
      transactionHash: "",
      transactionIndex: 0,
      depositor: "",
    };
    const tokenSymbol = this.hubPoolClient.getL1TokenInfoForL2Token(deposit.originToken, deposit.originChainId)?.symbol;
    if (!tokenSymbol) throw new Error("No token symbol found");
    const specificBundleState = this._getBundleStateContainingBlock(
      deposit.originChainId,
      tokenSymbol,
      deposit.blockNumber
    );

    const { lpFee, depositBalancingFee, relayerBalancingFee } = getFeesForFlow(
      deposit,
      // Pass in all flows that precede the deposit.
      specificBundleState.flows.filter(({ flow }) => flow.blockNumber <= deposit.blockNumber).map(({ flow }) => flow),
      specificBundleState,
      deposit.originChainId,
      tokenSymbol
    );

    return {
      lpFee,
      depositBalancingFee,
      relayerBalancingFee,
    };
  }

  /**
   * @notice Intended to be called by Relayer to set `realizedLpFeePct` for a deposit.
   */
  public computeSystemFeeForDeposit(deposit: UbaInflow): SystemFeeResult {
    const tokenSymbol = this.hubPoolClient.getL1TokenInfoForL2Token(deposit.originToken, deposit.originChainId)?.symbol;
    if (!tokenSymbol) throw new Error("No token symbol found");
    const relevantBundleStates = this.retrieveBundleStates(deposit.originChainId, tokenSymbol);
    const specificBundleState = findLast(
      relevantBundleStates,
      (bundleState) => bundleState.openingBlockNumberForSpokeChain <= deposit.blockNumber
    );
    if (!specificBundleState) {
      throw new Error(`No bundle states found for token ${tokenSymbol} on chain ${deposit.originChainId}`);
    }

    // If there are no flows in the bundle AFTER the balancingActionBlockNumber then its safer to throw an error
    // then risk returning an invalid Balancing fee because we're missing flows preceding the
    //  balancingActionBlockNumber.
    if (specificBundleState.closingBlockNumberForSpokeChain < deposit.blockNumber) {
      throw new Error("Bundle end block doesn't cover flow");
    }

    // Find matching flow in bundle state:
    const matchingFlow = specificBundleState.flows.find(({ flow }) => {
      // TODO: Is there more validation needed here? I assume no because the bundle states are already
      // sanitized on update()
      return flow.depositId === deposit.depositId;
    });
    if (!matchingFlow) {
      throw new Error("Found bundle state containing flow but no matching flow found for deposit");
    }

    return matchingFlow?.systemFee;
  }

  /**
   * This is meant to be called by the Fee Quoting API to give an indicative fee, rather than an exact fee
   * for a theoretical deposit.
   */
  public getLatestFeesForDeposit(
    amount: BigNumber,
    blockNumber: number,
    originToken: string,
    originChainId: number,
    destinationChainId: number
  ): {
    lpFee: BigNumber;
    relayerBalancingFee: BigNumber;
    depositBalancingFee: BigNumber;
  } {
    const deposit: UbaInflow = {
      blockNumber,
      amount,
      originToken,
      originChainId,
      destinationChainId,
      // Unused params:
      recipient: "",
      depositId: 0,
      relayerFeePct: ethers.constants.Zero,
      quoteTimestamp: 0,
      destinationToken: "",
      message: "",
      quoteBlockNumber: 0,
      logIndex: 0,
      transactionHash: "",
      transactionIndex: 0,
      depositor: "",
    };
    const tokenSymbol = this.hubPoolClient.getL1TokenInfoForL2Token(deposit.originToken, deposit.originChainId)?.symbol;
    if (!tokenSymbol) throw new Error("No token symbol found");

    // Grab latest bundle state:
    const lastBundleState = this.retrieveLastBundleState(deposit.originChainId, tokenSymbol);
    if (!lastBundleState) {
      throw new Error("No bundle states in memory");
    }

    if (lastBundleState.openingBlockNumberForSpokeChain > deposit.blockNumber) {
      throw new Error("Latest bundle start block doesn't cover flow");
    }

    const { lpFee, depositBalancingFee, relayerBalancingFee } = getFeesForFlow(
      deposit,
      // Pass in all flows that precede the deposit
      lastBundleState.flows.filter(({ flow }) => flow.blockNumber <= deposit.blockNumber).map(({ flow }) => flow),
      // We make an assumption that latest UBA config will be applied to the flow. This isn't necessarily true
      // if the current bundle is pending liveness. In that case we'd want to grab the config set at the
      // bundle start block. However because this function is designed to return an approximation, this is
      // a useful simplification.
      lastBundleState,
      deposit.originChainId,
      tokenSymbol
    );

    return {
      lpFee,
      depositBalancingFee,
      relayerBalancingFee,
    };
  }

  /**
   * Updates the clients and UBAFeeCalculators.
   * @param forceRefresh An optional boolean to force a refresh of the clients.
   */
  public async update(state?: UBAClientState, forceClientRefresh?: boolean): Promise<void> {
    const newState =
      state && Object.entries(state).length > 0
        ? state
        : await updateUBAClient(
            this.hubPoolClient,
            this.spokePoolClients,
            this.chainIdIndices,
            this.tokens,
            forceClientRefresh,
            this.maxBundleStates
          );
    await super.update(newState);
  }
  public get isUpdated(): boolean {
    return (
      this.hubPoolClient.configStoreClient.isUpdated &&
      this.hubPoolClient.isUpdated &&
      Object.values(this.spokePoolClients).every((spokePoolClient) => spokePoolClient.isUpdated) &&
      this._isUpdated
    );
  }
  public set isUpdated(value: boolean) {
    this._isUpdated = value;
  }
}<|MERGE_RESOLUTION|>--- conflicted
+++ resolved
@@ -4,11 +4,7 @@
 import { HubPoolClient } from "../HubPoolClient";
 import { BaseUBAClient } from "./UBAClientBase";
 import { getFeesForFlow, updateUBAClient } from "./UBAClientUtilities";
-<<<<<<< HEAD
-import { SystemFeeResult, UBAClientState } from "./UBAClientTypes";
-=======
 import { SystemFeeResult, UBABundleState, UBAClientState } from "./UBAClientTypes";
->>>>>>> 84fbfd9e
 import { UbaInflow } from "../../interfaces";
 import { findLast } from "../../utils";
 import { BigNumber, ethers } from "ethers";
@@ -120,112 +116,11 @@
     const { lpFee, depositBalancingFee, relayerBalancingFee } = getFeesForFlow(
       deposit,
       // Pass in all flows that precede the deposit.
-      specificBundleState.flows.filter(({ flow }) => flow.blockNumber <= deposit.blockNumber).map(({ flow }) => flow),
+      specificBundleState.flows.filter(({ flow }) => flow.blockNumber <= deposit.blockNumber),
       specificBundleState,
       deposit.originChainId,
-      tokenSymbol
-    );
-
-    return {
-      lpFee,
-      depositBalancingFee,
-      relayerBalancingFee,
-    };
-  }
-
-  /**
-   * @notice Intended to be called by Relayer to set `realizedLpFeePct` for a deposit.
-   */
-  public computeSystemFeeForDeposit(deposit: UbaInflow): SystemFeeResult {
-    const tokenSymbol = this.hubPoolClient.getL1TokenInfoForL2Token(deposit.originToken, deposit.originChainId)?.symbol;
-    if (!tokenSymbol) throw new Error("No token symbol found");
-    const relevantBundleStates = this.retrieveBundleStates(deposit.originChainId, tokenSymbol);
-    const specificBundleState = findLast(
-      relevantBundleStates,
-      (bundleState) => bundleState.openingBlockNumberForSpokeChain <= deposit.blockNumber
-    );
-    if (!specificBundleState) {
-      throw new Error(`No bundle states found for token ${tokenSymbol} on chain ${deposit.originChainId}`);
-    }
-
-    // If there are no flows in the bundle AFTER the balancingActionBlockNumber then its safer to throw an error
-    // then risk returning an invalid Balancing fee because we're missing flows preceding the
-    //  balancingActionBlockNumber.
-    if (specificBundleState.closingBlockNumberForSpokeChain < deposit.blockNumber) {
-      throw new Error("Bundle end block doesn't cover flow");
-    }
-
-    // Find matching flow in bundle state:
-    const matchingFlow = specificBundleState.flows.find(({ flow }) => {
-      // TODO: Is there more validation needed here? I assume no because the bundle states are already
-      // sanitized on update()
-      return flow.depositId === deposit.depositId;
-    });
-    if (!matchingFlow) {
-      throw new Error("Found bundle state containing flow but no matching flow found for deposit");
-    }
-
-    return matchingFlow?.systemFee;
-  }
-
-  /**
-   * This is meant to be called by the Fee Quoting API to give an indicative fee, rather than an exact fee
-   * for a theoretical deposit.
-   */
-  public getLatestFeesForDeposit(
-    amount: BigNumber,
-    blockNumber: number,
-    originToken: string,
-    originChainId: number,
-    destinationChainId: number
-  ): {
-    lpFee: BigNumber;
-    relayerBalancingFee: BigNumber;
-    depositBalancingFee: BigNumber;
-  } {
-    const deposit: UbaInflow = {
-      blockNumber,
-      amount,
-      originToken,
-      originChainId,
-      destinationChainId,
-      // Unused params:
-      recipient: "",
-      depositId: 0,
-      relayerFeePct: ethers.constants.Zero,
-      quoteTimestamp: 0,
-      destinationToken: "",
-      message: "",
-      quoteBlockNumber: 0,
-      logIndex: 0,
-      transactionHash: "",
-      transactionIndex: 0,
-      depositor: "",
-    };
-    const tokenSymbol = this.hubPoolClient.getL1TokenInfoForL2Token(deposit.originToken, deposit.originChainId)?.symbol;
-    if (!tokenSymbol) throw new Error("No token symbol found");
-
-    // Grab latest bundle state:
-    const lastBundleState = this.retrieveLastBundleState(deposit.originChainId, tokenSymbol);
-    if (!lastBundleState) {
-      throw new Error("No bundle states in memory");
-    }
-
-    if (lastBundleState.openingBlockNumberForSpokeChain > deposit.blockNumber) {
-      throw new Error("Latest bundle start block doesn't cover flow");
-    }
-
-    const { lpFee, depositBalancingFee, relayerBalancingFee } = getFeesForFlow(
-      deposit,
-      // Pass in all flows that precede the deposit
-      lastBundleState.flows.filter(({ flow }) => flow.blockNumber <= deposit.blockNumber).map(({ flow }) => flow),
-      // We make an assumption that latest UBA config will be applied to the flow. This isn't necessarily true
-      // if the current bundle is pending liveness. In that case we'd want to grab the config set at the
-      // bundle start block. However because this function is designed to return an approximation, this is
-      // a useful simplification.
-      lastBundleState,
-      deposit.originChainId,
-      tokenSymbol
+      tokenSymbol,
+      this.hubPoolClient
     );
 
     return {
