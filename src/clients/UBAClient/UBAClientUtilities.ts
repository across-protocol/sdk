import assert from "assert";
import { BigNumber, BigNumberish } from "ethers";
import { HubPoolClient } from "../HubPoolClient";
import UBAFeeConfig from "../../UBAFeeCalculator/UBAFeeConfig";
import { mapAsync } from "../../utils/ArrayUtils";
import { SpokePoolClients } from "../../utils/TypeUtils";
import { isDefined } from "../../utils/TypeGuards";
import { sortEventsAscending } from "../../utils/EventUtils";
import { toBN } from "../../utils/common";
import { getTokenSymbolForFlow, validateFillForDeposit } from "../../utils/FlowUtils";
import { ERC20__factory } from "../../typechain";
import {
  ModifiedUBAFlow,
  RequestValidReturnType,
  UBABundleState,
  UBAChainState,
  UBAClientState,
} from "./UBAClientTypes";
import { DepositWithBlock, Fill, FillWithBlock, RefundRequestWithBlock, UbaFlow, isUbaInflow } from "../../interfaces";
import { analog } from "../../UBAFeeCalculator";
import { getDepositFee, getRefundFee } from "../../UBAFeeCalculator/UBAFeeSpokeCalculatorAnalog";
import {
  blockRangesAreInvalidForSpokeClients,
  getBlockRangeForChain,
  getImpliedBundleBlockRanges,
} from "../../utils/BundleUtils";
import { SpokePoolClient } from "../SpokePoolClient";
import { stringifyJSONWithNumericString } from "../../utils/JSONUtils";
import { AcrossConfigStoreClient } from "../AcrossConfigStoreClient";
import { isUBA } from "../../utils/UBAUtils";

/**
 * Returns the inputs to the LP Fee calculation for a hub pool block height. This wraps
 * the async logic needed for fetching HubPool balances and liquid reserves at a given block height.
 * @param hubPoolBlockNumber
 * @param tokenSymbol
 * @param hubPoolClient
 * @returns
 */
export async function getLpFeeParams(
  hubPoolBlockNumber: number,
  tokenSymbol: string,
  hubPoolClient: HubPoolClient
): Promise<{ hubBalance: BigNumber; hubLiquidReserves: BigNumber }> {
  if (!hubPoolClient.latestBlockNumber || hubPoolClient.latestBlockNumber < hubPoolBlockNumber) {
    throw new Error(
      `HubPool block number ${hubPoolBlockNumber} is greater than latest HubPoolClient block number ${hubPoolClient.latestBlockNumber}`
    );
  }
  const hubPoolTokenInfo = hubPoolClient.getL1Tokens().find((token) => token.symbol === tokenSymbol);
  if (!hubPoolTokenInfo) {
    throw new Error(`No L1 token address mapped to symbol ${tokenSymbol}`);
  }
  const hubPoolTokenAddress = hubPoolTokenInfo.address;
  const erc20 = ERC20__factory.connect(hubPoolTokenAddress, hubPoolClient.hubPool.provider);
  // Grab the balances of the spoke pool and hub pool at the given block number.
  const [hubBalance, hubLiquidReserves] = await Promise.all([
    erc20.balanceOf(hubPoolClient.hubPool.address, { blockTag: hubPoolBlockNumber }),
    hubPoolClient.hubPool.pooledTokens(hubPoolTokenAddress, { blockTag: hubPoolBlockNumber }),
  ]);

  return {
    hubBalance,
    hubLiquidReserves,
  };
}

export function computeLpFeeForRefresh(baselineFee: BigNumber): BigNumber {
  return computeLpFeeStateful(baselineFee);
}

/**
 * Compute the LP fee for a given amount. This function is stateless and does not require a hubpool client.
 */
export function computeLpFeeStateful(baselineFee: BigNumber) {
  // @dev Temporarily, the LP fee only comprises the baselineFee. In the future, a variable component will be
  // added to the baseline fee that takes into account the utilized liquidity in the system and how the the bridge
  // defined by { amount, originChain, refundChain, hubPoolBlock } affects that liquidity.
  return baselineFee;
}

/**
 * Omit the default key from a dictionary
 * @param obj The dictionary to omit the default key from
 * @returns The dictionary without the default key
 * @note This is used to omit the default key from the UBA config
 */
function omitDefaultKeys<T>(obj: Record<string, T>): Record<string, T> {
  return Object.keys(obj).reduce((acc, key) => {
    if (key !== "default") {
      return {
        ...acc,
        [key]: obj[key],
      };
    }
    return acc;
  }, {});
}

export function getUBAFeeConfig(
  hubPoolClient: HubPoolClient,
  chainId: number,
  tokenSymbol: string,
  blockNumber?: number
): UBAFeeConfig {
  const configClient = hubPoolClient.configStoreClient;
  // If the config client has not been updated at least
  // once, throw
  if (!configClient.isUpdated) {
    throw new Error("Config client not updated");
  }
  const l1TokenInfo = hubPoolClient.getL1Tokens().find((token) => token.symbol === tokenSymbol);
  if (!l1TokenInfo) {
    throw new Error("L1 token can't be found, have you updated hub pool client?");
  }
  const ubaConfig = configClient.getUBAConfig(l1TokenInfo?.address, blockNumber);
  if (ubaConfig === undefined) {
    throw new Error(`UBA config for blockTag ${blockNumber} not found`);
  }

  const omegaDefault = ubaConfig.omega["default"];
  const omegaOverride = omitDefaultKeys(ubaConfig.omega);

  const gammaDefault = ubaConfig.gamma["default"];
  const gammaOverride = omitDefaultKeys(ubaConfig.gamma);

  const threshold = ubaConfig.rebalance[String(chainId)];

  const chainTokenCombination = `${chainId}-${tokenSymbol}`;
  return new UBAFeeConfig(
    {
      default: ubaConfig.alpha["default"],
      override: omitDefaultKeys(ubaConfig.alpha),
    },
    {
      default: omegaDefault,
      override: omegaOverride,
    },
    {
      default: {
        lowerBound: {
          target: toBN(0),
          threshold: toBN(0),
        },
        upperBound: {
          target: toBN(0),
          threshold: toBN(0),
        },
      },
      override: {
        [chainTokenCombination]: {
          lowerBound: {
            target: threshold?.target_lower,
            threshold: threshold?.threshold_lower,
          },
          upperBound: {
            target: threshold?.target_upper,
            threshold: threshold?.threshold_upper,
          },
        },
      },
    },
    {
      default: gammaDefault,
      override: gammaOverride,
    },
    ubaConfig.incentivePoolAdjustment,
    ubaConfig.ubaRewardMultiplier
  );
}

export function getFeesForFlow(
  flow: UbaFlow,
  precedingFlowsInBundle: UbaFlow[],
  bundleState: UBABundleState,
  chainId: number,
  tokenSymbol: string
): {
  lpFee: BigNumber;
  relayerBalancingFee: BigNumber;
  depositBalancingFee: BigNumber;
  lastRunningBalance: BigNumber;
  lastIncentiveBalance: BigNumber;
  netRunningBalanceAdjustment: BigNumber;
} {
  const {
    runningBalance: lastRunningBalance,
    incentiveBalance: lastIncentiveBalance,
    netRunningBalanceAdjustment,
  } = analog.calculateHistoricalRunningBalance(
    precedingFlowsInBundle,
    bundleState.openingBalance,
    bundleState.openingIncentiveBalance,
    chainId,
    tokenSymbol,
    bundleState.config
  );
  const { balancingFee: depositBalancingFee } = getDepositFee(
    flow.amount,
    lastRunningBalance,
    lastIncentiveBalance,
    chainId,
    bundleState.config
  );
  const { balancingFee: relayerBalancingFee } = getRefundFee(
    flow.amount,
    lastRunningBalance,
    lastIncentiveBalance,
    chainId,
    bundleState.config
  );
  const lpFee = computeLpFeeForRefresh(bundleState.config.getBaselineFee(flow.destinationChainId, flow.originChainId));

  return {
    lpFee,
    relayerBalancingFee,
    depositBalancingFee,
    lastRunningBalance,
    lastIncentiveBalance,
    netRunningBalanceAdjustment,
  };
}

/**
 * Returns most recent `maxBundleStates` bundle ranges for a given chain, in chronological ascending order.
 * Will only returns bundle ranges that are subject to UBA rules, which is based on the bundle's start block.
 * @param chainId
 * @param maxBundleStates If this is larger than available validated bundles in the HubPoolClient, will throw an error.
 * @param hubPoolBlock Only returns the most recent validated bundles proposed before this block.
 * @param hubPoolClient
 * @param spokePoolClients
 * @returns
 */
export function getMostRecentBundleBlockRanges(
  chainId: number,
  maxBundleStates: number,
  hubPoolBlock: number,
  hubPoolClient: HubPoolClient,
  spokePoolClients: SpokePoolClients
): { start: number; end: number }[] {
  let toBlock = hubPoolBlock;

  // Reconstruct bundle ranges based on published end blocks.

  // Bundle states are examined in chronological descending order.
  const bundleData: { start: number; end: number }[] = [];
  for (let i = 0; i < maxBundleStates; i++) {
    // Get the most recent bundle end range for this chain published in a bundle before `toBlock`.
    const latestExecutedRootBundle = hubPoolClient.getNthFullyExecutedRootBundle(-1, toBlock);
    if (!latestExecutedRootBundle) {
      // If we haven't saved any bundles yet and we're exiting early because we can't find one, then
      // there probably hasn't been a bundle validated yet containing this chain. This is not necessarily
      // an error so inject a block range from the UBA activation block of this chain to the latest
      // spoke block searched.
      if (bundleData.length === 0) {
        const ubaActivationBundleStartBlock = getUbaActivationBundleStartBlocks(hubPoolClient, [chainId])[0];
        bundleData.push({
          // Tell caller to load data for events beginning at the start of the UBA version added to the ConfigStore
          start: ubaActivationBundleStartBlock,
          // Load data until the latest block known.
          end: spokePoolClients[chainId].latestBlockSearched,
        });
      }
      break;
    }
    const rootBundleBlockRanges = getImpliedBundleBlockRanges(
      hubPoolClient,
      hubPoolClient.configStoreClient,
      latestExecutedRootBundle
    );
    // Make sure our spoke pool clients have the block ranges we need to look up data in this bundle range:
    if (blockRangesAreInvalidForSpokeClients(spokePoolClients, rootBundleBlockRanges)) {
      throw new Error(
        `Spoke pool clients do not have the block ranges necessary to look up data for bundle proposed at block ${
          latestExecutedRootBundle.blockNumber
        }: ${JSON.stringify(rootBundleBlockRanges)}`
      );
    }

    // If UBA is not enabled for this bundle, exit early since no subsequent bundles will be enabled
    // for the UBA, as the UBA was a non-reversible change.
    const hubPoolStartBlock = getBlockRangeForChain(rootBundleBlockRanges, hubPoolClient.chainId)[0];
    if (!isUbaBlock(hubPoolStartBlock, hubPoolClient.configStoreClient)) {
      break;
    }

    // Push the block range for this chain to the start of the list
    const blockRangeForChain = getBlockRangeForChain(rootBundleBlockRanges, chainId);
    bundleData.push({
      start: blockRangeForChain[0],
      end: blockRangeForChain[1],
    });

    // Decrement toBlock to the start of the most recently grabbed bundle.
    toBlock = latestExecutedRootBundle.blockNumber;
  }

  return bundleData;
}

// TODO: Unit test this
/**
 * Return the flow with all associated fees so that caller can validate an arbitrary flow at a point intime.
 * This can be used to validate a deposit that is much older than spoke pool client's lookback.
 * @param flow
 * @bundlesToLoad The number of bundle states to load to validate the flow data. This should always be greater than 0.
 * We'll always load the bundle directly preceding the flow since we need that at a minimum to get the running balance
 * of the flow. Loading more bundles adds additional assurance that we'll be able to validate all flows in the
 * bundle preceding the flow, for example when validating deposits that are older than a fill.
 */
export async function getModifiedFlow(
  chainId: number,
  flow: UbaFlow,
  hubPoolClient: HubPoolClient,
  spokePoolClients: SpokePoolClients,
  bundlesToLoad = 3
): Promise<ModifiedUBAFlow> {
  const tokenSymbol = getTokenSymbolForFlow(flow, chainId, hubPoolClient);
  if (!tokenSymbol) {
    throw new Error(`Could not find token symbol for chain ${chainId} and flow ${JSON.stringify(flow)}`);
  }

  // Load bundle ranges before flow and until after it:
  const bundleRanges = Object.fromEntries(
    Object.keys(spokePoolClients).map((_chainId) => {
      const bundles = getMostRecentBundleBlockRanges(
        Number(_chainId),
        bundlesToLoad,
        isUbaInflow(flow) ? flow.quoteBlockNumber : flow.matchedDeposit.quoteBlockNumber,
        hubPoolClient,
        spokePoolClients
      );
      // Make bundle.end cover from the block range until the flow.block so we know the running balance right before
      // the flow
      bundles[bundles.length - 1].end = flow.blockNumber;
      return [_chainId, bundles];
    })
  );

  // Instantiate new spoke pool clients that will look back at older data:
  const newSpokePoolClients = Object.fromEntries(
    await mapAsync(Object.keys(spokePoolClients), async (_chainId) => {
      const spokeChain = Number(_chainId);
      // Span spoke pool client event searches from oldest bundle's start to newest bundle's end:
      const spokePoolClientSearchSettings = {
        fromBlock: bundleRanges[spokeChain][0].start,
        toBlock: bundleRanges[spokeChain][bundleRanges[spokeChain].length - 1].end,
        maxBlockLookBack: spokePoolClients[spokeChain].eventSearchConfig.maxBlockLookBack,
      };
      const newSpokeClient = new SpokePoolClient(
        spokePoolClients[chainId].logger,
        spokePoolClients[chainId].spokePool,
        hubPoolClient,
        Number(_chainId),
        spokePoolClients[chainId].deploymentBlock,
        spokePoolClientSearchSettings
      );
      await newSpokeClient.update();

      return [chainId, newSpokeClient];
    })
  );

  // Now, load flow data only for the chainId of the flow we care about. The spoke pool clients should have set
  // their event search settings old enough to validate all flows in this bundle.
  const bundleRangeBeforeFlow = bundleRanges[chainId][bundleRanges[chainId].length - 1];
  const bundleData = (
    await getFlowDataForBundle(
      hubPoolClient,
      newSpokePoolClients,
      bundleRangeBeforeFlow.start,
      bundleRangeBeforeFlow.end,
      chainId,
      [tokenSymbol]
    )
  )[0];

  // Get the running balance at the time of the flow.
  if (!bundleData || bundleData.openingBlockNumberForSpokeChain > flow.blockNumber) {
    throw new Error("Couldn't find bundle with start block < flow.block");
  }
  const precedingFlows = bundleData.flows.filter((bundleFlow) => bundleFlow.flow.blockNumber <= flow.blockNumber);
  const {
    lpFee,
    relayerBalancingFee,
    depositBalancingFee,
    lastRunningBalance,
    lastIncentiveBalance,
    netRunningBalanceAdjustment,
  } = getFeesForFlow(
    flow,
    precedingFlows.map((flow) => flow.flow),
    bundleData,
    chainId,
    tokenSymbol
  );
  return {
    flow,
    systemFee: {
      systemFee: lpFee.add(depositBalancingFee),
      depositBalancingFee,
      lpFee,
    },
    relayerFee: {
      relayerBalancingFee,
    },
    runningBalance: lastRunningBalance,
    incentiveBalance: lastIncentiveBalance,
    netRunningBalanceAdjustment,
  };
}

// of a deposit older or younger than its fixed lookback.
export async function queryHistoricalDepositForFill(
  hubPoolClient: HubPoolClient,
  spokePoolClients: SpokePoolClients,
  fill: Fill,
  fillFieldsToIgnore: string[] = []
): Promise<DepositWithBlock | undefined> {
  const originSpokePoolClient = spokePoolClients[fill.originChainId];

  // We need to update client so we know the first and last deposit ID's queried for this spoke pool client, as well
  // as the global first and last deposit ID's for this spoke pool.
  if (!originSpokePoolClient.isUpdated) {
    throw new Error("SpokePoolClient must be updated before querying historical deposits");
  }

  // If someone fills with a clearly bogus deposit ID then we can quickly mark it as invalid
  if (
    fill.depositId < originSpokePoolClient.firstDepositIdForSpokePool ||
    fill.depositId > originSpokePoolClient.lastDepositIdForSpokePool
  ) {
    return undefined;
  }

  if (
    fill.depositId >= originSpokePoolClient.earliestDepositIdQueried &&
    fill.depositId <= originSpokePoolClient.latestDepositIdQueried
  ) {
    return originSpokePoolClient.getDepositForFill(fill, fillFieldsToIgnore);
  }

  // At this stage, deposit is not in spoke pool client's search range. Perform an expensive, additional data query
  // to try to validate this deposit.
  const timerStart = Date.now();
  hubPoolClient.logger.debug({
    at: "queryHistoricalDepositForFill",
    message: "Loading historical bundle to try to find matching deposit for fill",
    fill,
  });
  const deposit: DepositWithBlock = await originSpokePoolClient.findDeposit(
    fill.depositId,
    fill.destinationChainId,
    fill.depositor
  );
  hubPoolClient.logger.debug({
    at: "queryHistoricalDepositForFill",
    message: "Found matching deposit candidate for fill, fetching bundle data to set fees",
    timeElapsed: Date.now() - timerStart,
    deposit,
  });
  const depositFees = await getModifiedFlow(deposit.originChainId, deposit, hubPoolClient, spokePoolClients);
  hubPoolClient.logger.debug({
    at: "queryHistoricalDepositForFill",
    message: "Recomputed deposit realizedLpFee",
    timeElapsed: Date.now() - timerStart,
    depositFees,
  });
  deposit.realizedLpFeePct = depositFees.systemFee.systemFee;
  return validateFillForDeposit(fill, deposit, fillFieldsToIgnore) ? deposit : undefined;
}

/**
 * Load validated bundle states. Returns the most recent `maxBundleStates` # of bundles.
 * @param hubPoolClient
 * @param spokePoolClients
 * @param relevantChainIds
 * @param relevantTokenSymbols
 * @param latestHubPoolBlockNumber
 * @param updateInternalClients
 * @param relayFeeCalculatorConfig
 * @param maxBundleStates
 * @returns
 */
export async function updateUBAClient(
  hubPoolClient: HubPoolClient,
  spokePoolClients: SpokePoolClients,
  relevantChainIds: number[],
  relevantTokenSymbols: string[],
  updateInternalClients = true,
  maxBundleStates: number,
  _latestHubPoolBlockNumber?: number
): Promise<UBAClientState> {
  if (updateInternalClients) {
    await hubPoolClient.update();
    await Promise.all(Object.values(spokePoolClients).map((spokePoolClient) => spokePoolClient.update()));
  }
  const chainIds = hubPoolClient.configStoreClient.enabledChainIds;
  relevantChainIds.forEach((chainId) => {
    if (!chainIds.includes(chainId)) {
      throw new Error(`Unsupported chainId ${chainId} in Across. Valid chains are ${chainIds}`);
    }
  });

  const latestHubPoolBlockNumber = _latestHubPoolBlockNumber ?? hubPoolClient.latestBlockNumber;
  if (!latestHubPoolBlockNumber) {
    throw new Error("Hub pool client not updated");
  }

  const ubaClientState: UBAClientState = {};
  await Promise.all(
    relevantChainIds.map(async (chainId) => {
      const spokePoolClient = spokePoolClients[chainId];

      const chainState: UBAChainState = {
        bundles: {},
        spokeChain: {
          deploymentBlockNumber: spokePoolClient.deploymentBlock,
          bundleEndBlockNumber: hubPoolClient.getLatestBundleEndBlockForChain(
            relevantChainIds,
            latestHubPoolBlockNumber,
            chainId
          ),
          latestBlockNumber: spokePoolClient.latestBlockNumber,
        },
      };
      ubaClientState[chainId] = chainState;

      // Grab all bundles for this chain. This logic is isolated into a function that we can unit test.
      // The bundles are returned in ascending order.
      const bundles = getMostRecentBundleBlockRanges(
        chainId,
        maxBundleStates,
        latestHubPoolBlockNumber,
        hubPoolClient,
        spokePoolClients
      );
      // Make the last bundle to cover until the last spoke client searched block
      bundles[bundles.length - 1].end = spokePoolClients[chainId].latestBlockSearched;

      // Extend the bundle range to the latest block searched by the spoke pool client. This way we can load flow
      // data for all flows that have occurred since the last validated bundle.
      if (spokePoolClient.latestBlockSearched < bundles[bundles.length - 1].end) {
        throw new Error(`Spoke pool client ${chainId} has not searched all blocks in bundle range`);
      }

      // TODO: We are stuck here. Given a list of bundle block ranges and functions like getFlows(chainId, tokenSymbol)
      // that return all flows for a bundle range for a chain and token, how do you validate the set of flows
      // and charge balancing fees to all of them?

      // For each bundle, load common data that we'll use for all tokens in bundle, and then load flow data
      // for each token. This is a triple loop that we run in parallel at each level:
      // 1. Loop through all bundles
      // 2. Loop through all tokens
      // 3. Loop through all flows for token in bundle
      // At the end of these three loops we'll have flow data for each token for each bundle.
      await Promise.all(
        bundles.map(async ({ end: endingBundleBlockNumber, start: startingBundleBlockNumber }) => {
          // Get bundle state data for each block range and each token for this chain.
          // Since we're going through the bundles in chronological ascending order, we
          // push to the bundle state array for each token to maintain the order.
          const constructedBundlesForChain = await getFlowDataForBundle(
            hubPoolClient,
            spokePoolClients,
            startingBundleBlockNumber,
            endingBundleBlockNumber,
            chainId,
            relevantTokenSymbols
          );
          constructedBundlesForChain.forEach(({ tokenSymbol, ...bundleState }) => {
            // Push the fully filled out flow data for this bundle to the list of bundle states for this token.
            if (!chainState.bundles[tokenSymbol]) chainState.bundles[tokenSymbol] = [];
            chainState.bundles[tokenSymbol].push(bundleState);
          });
        })
      );
    })
  );

  return ubaClientState;
}

/**
 * Returns bundle range start blocks for first bundle that UBA was activated
 * @param chainIds Chains to return start blocks for.
 * */
export function getUbaActivationBundleStartBlocks(hubPoolClient: HubPoolClient, chainIds: number[]): number[] {
  const ubaActivationHubPoolBlock = getUbaActivationBlock(hubPoolClient.configStoreClient);
  const bundleStartBlocks = chainIds.map((chainId) => {
    return hubPoolClient.getBundleStartBlockContainingBlock(ubaActivationHubPoolBlock, chainId);
  });
  return bundleStartBlocks;
}

/**
 * Return first block number where UBA was activated by setting "Version" GlobalConfig in ConfigStore
 * @returns
 */
export function getUbaActivationBlock(configStoreClient: AcrossConfigStoreClient): number {
  return (
    configStoreClient.cumulativeConfigStoreVersionUpdates.find((config) => {
      isUBA(Number(config.value));
    })?.blockNumber ?? Number.MAX_SAFE_INTEGER
  );
}

export function isUbaBlock(block: number, configStoreClient: AcrossConfigStoreClient): boolean {
  const versionAppliedToDeposit = configStoreClient.getConfigStoreVersionForBlock(block);
  return isUBA(versionAppliedToDeposit);
}

export async function getFlowDataForBundle(
  hubPoolClient: HubPoolClient,
  spokePoolClients: SpokePoolClients,
  startingBundleBlockNumber: number,
  endingBundleBlockNumber: number,
  chainId: number,
  relevantTokenSymbols: string[]
): Promise<(UBABundleState & { tokenSymbol: string })[]> {
  // For performance reasons, grab all flows for bundle up front. This way we don't need to traverse internal
  // spoke pool client event arrays multiple times for each token.
  // These flows are assumed to be sorted in ascending order. All deposits are assumed to be valid flows, while all
  // outflows are treated as "candidates". We need to validate them individually.
  const unvalidatedBundleFlows = await getFlows(
    chainId,
    spokePoolClients,
    hubPoolClient,
    startingBundleBlockNumber,
    endingBundleBlockNumber
  );

  // These values are the same for each token for this bundle, so cache them.
  let ubaConfigForBundle: UBAFeeConfig;
  const constructedBundles = await Promise.all(
    relevantTokenSymbols.map(async (tokenSymbol) => {
      const l1TokenInfo = hubPoolClient.getL1Tokens().find((token) => token.symbol === tokenSymbol);
      if (!l1TokenInfo) {
        throw new Error(`No L1 token address mapped to symbol ${tokenSymbol}`);
      }
      const l1TokenAddress = l1TokenInfo.address;

      // Get the block number and opening balance for this token. We do this by looking up the last validated
      // bundle before latestHubPoolBlockNumber. We do that by looking up executed leaves for that validated bundle
      // which must have occurred before the bundleProposalTime. Using that executed leaf data we can pull
      // out the running balances snapshotted before the bundleProposalBlock
      const { runningBalance, incentiveBalance } = hubPoolClient.getRunningBalanceBeforeBlockForChain(
        startingBundleBlockNumber,
        chainId,
        l1TokenAddress
      );

      // Load the config set at the start of this bundle. We assume that all flows will be charged
      // fees using this same config. Any configuration update changes that occurred during this
      // bundle range will apply to the following bundle.
      ubaConfigForBundle = getUBAFeeConfig(hubPoolClient, chainId, tokenSymbol, startingBundleBlockNumber);
      // Construct the bundle data for this token.
      const constructedBundle: UBABundleState & { tokenSymbol: string } = {
        flows: [],
        openingBlockNumberForSpokeChain: startingBundleBlockNumber,
        closingBlockNumberForSpokeChain: endingBundleBlockNumber,
        openingBalance: runningBalance,
        openingIncentiveBalance: incentiveBalance,
        config: ubaConfigForBundle,
        tokenSymbol,
      };

      unvalidatedBundleFlows.forEach((unvalidatedFlow) => {
        // Previous flows will be populated with all flows we've stored into the `constructedBundle.flows`
        // array so far. On the first `flow`, this will be an empty array.
        const previousFlows = constructedBundle.flows.map((flow) => flow.flow);
        const previousFlowsIncludingCurrent = previousFlows.concat(unvalidatedFlow);
        const {
          lpFee,
          relayerBalancingFee,
          depositBalancingFee,
          lastRunningBalance,
          lastIncentiveBalance,
          netRunningBalanceAdjustment,
        } = getFeesForFlow(unvalidatedFlow, previousFlowsIncludingCurrent, constructedBundle, chainId, tokenSymbol);

        // If flow a deposit, then its always valid. Add it to the bundle flows.
        if (isUbaInflow(unvalidatedFlow)) {
          // Hack for now: Since UBAClient is dependent on SpokePoolClient, fill in the deposit realizedLpFeePct
          // based on system fee we just computed.
          spokePoolClients[unvalidatedFlow.originChainId].updateDepositRealizedLpFeePct(
            unvalidatedFlow,
            lpFee.add(depositBalancingFee)
          );
        }
        // If flow is a fill, then validate that its realizedLpFeePct matches its deposit's expected
        // realizedLpFeePct.
        else {
          // At this point we have either a fill that matched with a deposit on all fields besides realizedLpFeePct,
          // or a refund that matched with a fill that matched with a deposit on all fields besides realizedLpFeePct.
          // So, it now suffices to match the flow's realizedLpFeePct against the matched deposit's expected
          // realizedLpFeePct.
          const expectedRealizedLpFeePctForDeposit = depositBalancingFee.add(lpFee);
          if (!unvalidatedFlow.realizedLpFeePct.eq(expectedRealizedLpFeePctForDeposit)) {
            return;
          }
        }

        // Flow is validated, add it to constructed bundle state. This ensures that the next flow fee reconstruction
        // will have updated running balances and incentive pool sizes.
        constructedBundle.flows.push({
          flow: unvalidatedFlow,
          runningBalance: lastRunningBalance,
          incentiveBalance: lastIncentiveBalance,
          netRunningBalanceAdjustment,
          relayerFee: {
            relayerBalancingFee,
          },
          systemFee: {
            depositBalancingFee,
            lpFee,
            systemFee: lpFee.add(depositBalancingFee),
          },
        });
      });

      return constructedBundle;
    })
  );

  return constructedBundles;
}

/**
 * Retrieves the flows for a given chainId.
 * @param chainId The chainId to retrieve flows for
 * @param chainIdIndices The chainIds of the spoke pools that align with the spoke pool clients
 * @param spokePoolClients A mapping of chainIds to spoke pool clients
 * @param hubPoolClient A hub pool client instance to query the hub pool
 * @param fromBlock The block number to start retrieving flows from
 * @param toBlock The block number to stop retrieving flows from
 * @param logger A logger instance to log messages to. Optional
 * @returns The flows for the given chainId
 */
async function getFlows(
  chainId: number,
  spokePoolClients: SpokePoolClients,
  hubPoolClient: HubPoolClient,
  fromBlock?: number,
  toBlock?: number
): Promise<UbaFlow[]> {
  const spokePoolClient = spokePoolClients[chainId];

  fromBlock = fromBlock ?? spokePoolClient.deploymentBlock;
  toBlock = toBlock ?? spokePoolClient.latestBlockNumber;

  // @todo: Fix these type assertions.
  const deposits: UbaFlow[] = spokePoolClient
    .getDeposits()
    .filter(
      (deposit: DepositWithBlock) =>
        deposit.blockNumber >= (fromBlock as number) && deposit.blockNumber <= (toBlock as number)
    );

  // Filter out:
  // - Fills that request refunds on a different chain.
  // - Subsequent fills after an initial partial fill.
  // - Slow fills.
  // - Fills that are not complete fills.
  // - Fills that are considered "invalid" by the spoke pool client.
<<<<<<< HEAD
  const fills: UbaFlow[] = await Promise.all(
    await getFills(chainId, hubPoolClient, spokePoolClients, {
      fromBlock,
      toBlock,
      repaymentChainId: chainId,
      isSlowRelay: false,
      isCompleteFill: true,
    })
  );

  const refundRequests: UbaFlow[] = (
    await Promise.all(
      spokePoolClient.getRefundRequests(fromBlock, toBlock).map(async (refundRequest) => {
        const result = await refundRequestIsValid(spokePoolClients, hubPoolClient, refundRequest);
        if (!result.valid && logger !== undefined) {
          logger.info({
            at: "UBAClient::getFlows",
            message: `Excluding RefundRequest on chain ${chainId}`,
            reason: result.reason,
            refundRequest,
          });
        }
=======
  const fills: UbaFlow[] = (
    await getValidFillCandidates(
      chainId,
      hubPoolClient,
      spokePoolClients,
      {
        fromBlock,
        toBlock,
        repaymentChainId: chainId,
        isSlowRelay: false,
      },
      ["realizedLpFeePct"]
    )
  ).filter((fill: FillWithBlock) => {
    // We only want to include full fills as flows. Partial fills need to request refunds and those refunds
    // will be included as flows.
    return fill.fillAmount.eq(fill.totalFilledAmount);
  }) as UbaFlow[];
>>>>>>> 7dd6691e

  const refundRequests: UbaFlow[] = await getValidRefundCandidates(
    chainId,
    hubPoolClient,
    spokePoolClients,
    {
      fromBlock,
      toBlock,
    },
    ["realizedLpFeePct"]
  );

  // This is probably more expensive than we'd like... @todo: optimise.
  const flows = sortEventsAscending(deposits.concat(fills).concat(refundRequests));

  return flows;
}

/**
 * Validate a refund request.
 * @param chainId The chainId of the spoke pool
 * @param chainIdIndices The chainIds of the spoke pools that align with the spoke pool clients
 * @param spokePoolClients A mapping of chainIds to spoke pool clients
 * @param hubPoolClient The hub pool client
 * @param refundRequest The refund request to validate
 * @returns Whether or not the refund request is valid
 */
export async function refundRequestIsValid(
  spokePoolClients: SpokePoolClients,
  hubPoolClient: HubPoolClient,
  refundRequest: RefundRequestWithBlock,
  ignoredDepositValidationParams: string[] = []
): Promise<RequestValidReturnType> {
  const {
    relayer,
    amount,
    refundToken,
    depositId,
    originChainId,
    destinationChainId,
    repaymentChainId,
    realizedLpFeePct,
    fillBlock,
    previousIdenticalRequests,
  } = refundRequest;

  if (destinationChainId === repaymentChainId) {
    return { valid: false, reason: "Invalid destinationChainId" };
  }
  const destSpoke = spokePoolClients[destinationChainId];

  if (fillBlock.lt(destSpoke.deploymentBlock) || fillBlock.gt(destSpoke.latestBlockNumber)) {
    const { deploymentBlock, latestBlockNumber } = destSpoke;
    return {
      valid: false,
      reason: `FillBlock (${fillBlock} out of SpokePool range [${deploymentBlock}, ${latestBlockNumber}]`,
    };
  }

  // @dev: In almost all cases we should only count refunds where this value is 0. However, sometimes its possible
  // that an initial refund request is thrown out due to some odd timing bug so this might be overly restrictive.
  if (previousIdenticalRequests.gt(0)) {
    return { valid: false, reason: "Previous identical request exists" };
  }

  // Validate relayer and depositId. Also check that fill requested refund on same chain that
  // refund was sent.
  const fill = destSpoke.getFillsForRelayer(relayer).find((fill) => {
    // prettier-ignore
    return (
        fill.depositId === depositId
        && fill.originChainId === originChainId
        && fill.destinationChainId === destinationChainId
        // Must have requested refund on chain that refund was sent on.
        && fill.repaymentChainId === repaymentChainId
        // Must be a full fill to qualify for a refund.
        && fill.amount.eq(amount)
        && fill.fillAmount.eq(amount)
        && fill.realizedLpFeePct.eq(realizedLpFeePct)
        && fill.blockNumber === fillBlock.toNumber()
      );
  });
  if (!isDefined(fill)) {
    if (fillBlock.lt(destSpoke.eventSearchConfig.fromBlock)) {
      // TODO: We need to do a look back for a fill if we can't find it. We can't assume it doesn't exist, similar to
      // why we try to do a longer lookback below for a deposit. The problem with looking up the fill is that there is no
      // deterministic way to eliminate the possibility that a fill exists.
      // However, its OK to assume this refund is invalid for now since we assume that refunds are sent very close
      // to the time of the fill.
      // Can try to use `getModifiedFlow` in combination with some new findFill method in the SpokePoolClient.
      throw new Error("Unimplemented: refund request fillBlock is older than spoke pool client from block");
    } else {
      return { valid: false, reason: "Unable to find matching fill" };
    }
  }

  // Now, match the deposit against a fill but don't check the realizedLpFeePct parameter because it will be
  // undefined in the spoke pool client until we validate it later.
  const deposit = await queryHistoricalDepositForFill(
    hubPoolClient,
    spokePoolClients,
    fill,
    ignoredDepositValidationParams
  );
  if (!isDefined(deposit)) {
    return { valid: false, reason: "Unable to find matching deposit" };
  }

  // Verify that the refundToken maps to a known HubPool token and is the correct
  // token for the chain where the refund was sent from.
  // Note: the refundToken must be valid at the time the deposit was sent.
  try {
    const l1TokenForFill = hubPoolClient.getL1TokenCounterpartAtBlock(
      fill.destinationChainId,
      fill.destinationToken,
      deposit.quoteBlockNumber
    );
    const expectedRefundToken = hubPoolClient.getDestinationTokenForL1Token(l1TokenForFill, repaymentChainId);
    if (expectedRefundToken !== refundToken) {
      return { valid: false, reason: `Refund token does not map to expected refund token ${refundToken}` };
    }
  } catch {
    return { valid: false, reason: `Refund token unknown at HubPool block ${deposit.quoteBlockNumber}` };
  }

  return { valid: true, matchingFill: fill, matchingDeposit: deposit };
}

export type SpokePoolFillFilter = {
  relayer?: string;
  fromBlock?: number;
  toBlock?: number;
  repaymentChainId?: number;
  isSlowRelay?: boolean;
  isCompleteFill?: boolean;
};

/**
 * @description Search for fills recorded by a specific SpokePool. These fills are matched against deposits
 * on all fields except for `realizedLpFeePct` which isn't filled yet.
 * @param chainId Chain ID of the relevant SpokePoolClient instance.
 * @param spokePoolClients Set of SpokePoolClient instances, mapped by chain ID.
 * @param filter  Optional filtering criteria.
 * @returns Array of FillWithBlock events matching the chain ID and optional filtering criteria.
 */
export async function getValidFillCandidates(
  chainId: number,
  hubPoolClient: HubPoolClient,
  spokePoolClients: SpokePoolClients,
  filter: SpokePoolFillFilter = {},
  ignoredDepositValidationParams: string[] = []
): Promise<(FillWithBlock & { matchedDeposit: DepositWithBlock })[]> {
  const spokePoolClient = spokePoolClients[chainId];
  assert(isDefined(spokePoolClient));

<<<<<<< HEAD
  const { originChainId, repaymentChainId, relayer, isSlowRelay, isCompleteFill, fromBlock, toBlock } = filter;
=======
  const { repaymentChainId, relayer, isSlowRelay, fromBlock, toBlock } = filter;
>>>>>>> 7dd6691e

  const fills = (
    await mapAsync(spokePoolClient.getFills(), async (fill) => {
      if (isDefined(fromBlock) && fromBlock > fill.blockNumber) {
        return undefined;
      }
      if (isDefined(toBlock) && toBlock < fill.blockNumber) {
        return undefined;
      }

      // @dev tsdx and old Typescript seem to prevent dynamic iteration over the filter, so evaluate the keys manually.
      if (
        (isDefined(repaymentChainId) && fill.repaymentChainId !== repaymentChainId) ||
        (isDefined(relayer) && fill.relayer !== relayer) ||
        (isDefined(isSlowRelay) && fill.updatableRelayData.isSlowRelay !== isSlowRelay)
      ) {
        return undefined;
      }

<<<<<<< HEAD
      if (isDefined(isCompleteFill) && isCompleteFill !== fill.fillAmount.eq(fill.totalFilledAmount)) {
        return undefined;
      }

      const deposit = await queryHistoricalDepositForFill(hubPoolClient, spokePoolClients, fill);
=======
      // This deposit won't have a realizedLpFeePct field defined if its a UBA deposit, therefore match the fill
      // against all of the deposit fields except for this field which we'll fill in later.
      const deposit = await queryHistoricalDepositForFill(
        hubPoolClient,
        spokePoolClients,
        fill,
        ignoredDepositValidationParams
      );
>>>>>>> 7dd6691e
      if (deposit !== undefined) {
        return {
          ...fill,
          matchedDeposit: deposit,
        };
      } else return undefined;
    })
  ).filter(isDefined);

  return fills;
}

export async function getValidRefundCandidates(
  chainId: number,
  hubPoolClient: HubPoolClient,
  spokePoolClients: SpokePoolClients,
  filter: Pick<SpokePoolFillFilter, "fromBlock" | "toBlock"> = {},
  ignoredDepositValidationParams: string[] = []
): Promise<(RefundRequestWithBlock & { matchedDeposit: DepositWithBlock })[]> {
  const spokePoolClient = spokePoolClients[chainId];
  assert(isDefined(spokePoolClient));

  const { fromBlock, toBlock } = filter;

  return (
    await mapAsync(spokePoolClient.getRefundRequests(fromBlock, toBlock), async (refundRequest) => {
      const result = await refundRequestIsValid(
        spokePoolClients,
        hubPoolClient,
        refundRequest,
        ignoredDepositValidationParams
      );
      if (result.valid) {
        const matchedDeposit = result.matchingDeposit;
        if (matchedDeposit === undefined) {
          throw new Error("refundRequestIsValid returned true but matchingDeposit is undefined");
        }
        return {
          ...refundRequest,
          matchedDeposit,
        };
      } else {
        return undefined;
      }
    })
  ).filter((refundRequest) => refundRequest !== undefined) as (RefundRequestWithBlock & {
    matchedDeposit: DepositWithBlock;
  })[];
}

export function serializeUBAClientState(ubaClientState: UBAClientState): string {
  return stringifyJSONWithNumericString(ubaClientState);
}

/**
 * @todo Improve type safety and reduce `any`s.
 * @description Deserializes a serialized `UBAClientState` object.
 * @param serializedUBAClientState Serialized `UBAClientState` object that for example gets returned
 * when calling `updateUBAClient` and serializing the result.
 * @returns Deserialized `UBAClientState` object. Specifically with `{ type: "BigNumber", value: "0x0" }`
 * converted to `BigNumber` instances. And a correct `UBAFeeConfig` instance.
 */
export function deserializeUBAClientState(serializedUBAClientState: object): UBAClientState {
  return Object.entries(serializedUBAClientState).reduce((acc, [chainId, chainState]) => {
    if (typeof chainState !== "object") {
      throw new Error(`Failed to parse chain state for chain ${chainId}`);
    }

    return {
      ...acc,
      [chainId]: {
        ...chainState,
        bundles: Object.entries(chainState.bundles).reduce((acc, [tokenSymbol, bundleStates]) => {
          if (!Array.isArray(bundleStates)) {
            throw new Error(`Failed to parse bundle states for token ${tokenSymbol}`);
          }

          return {
            ...acc,
            [tokenSymbol]: bundleStates.map((bundleState) => {
              const deserializedUBAFeeConfig = deserializeUBAFeeConfig(bundleState.config);
              return {
                ...bundleState,
                openingBalance: BigNumber.from(bundleState.openingBalance),
                openingIncentiveBalance: BigNumber.from(bundleState.openingIncentiveBalance),
                config: new UBAFeeConfig(
                  deserializedUBAFeeConfig.baselineFee,
                  deserializedUBAFeeConfig.balancingFee,
                  deserializedUBAFeeConfig.balanceTriggerThreshold,
                  deserializedUBAFeeConfig.lpGammaFunction,
                  deserializedUBAFeeConfig.incentivePoolAdjustment,
                  deserializedUBAFeeConfig.ubaRewardMultiplier
                ),
                flows: bundleState.flows.map(deserializeModifiedUBAFlow),
              };
            }),
          };
        }, {}),
      },
    };
  }, {});
}

function deserializeModifiedUBAFlow(serializedModifiedUBAFlow: {
  flow: any;
  systemFee: any;
  relayerFee: any;
  runningBalance: any;
  incentiveBalance: any;
  netRunningBalanceAdjustment: any;
}) {
  return {
    flow: deserializeBigNumberValues(serializedModifiedUBAFlow.flow),
    systemFee: deserializeBigNumberValues(serializedModifiedUBAFlow.systemFee),
    relayerFee: deserializeBigNumberValues(serializedModifiedUBAFlow.relayerFee),
    runningBalance: BigNumber.from(serializedModifiedUBAFlow.runningBalance),
    incentiveBalance: BigNumber.from(serializedModifiedUBAFlow.incentiveBalance),
    netRunningBalanceAdjustment: BigNumber.from(serializedModifiedUBAFlow.netRunningBalanceAdjustment),
  };
}

function deserializeUBAFeeConfig(serializedUBAFeeConfig: {
  baselineFee: {
    default: BigNumberish;
    override: Record<string, BigNumberish>;
  };
  balancingFee: {
    default: [BigNumberish, BigNumberish][];
    override: Record<string, [BigNumberish, BigNumberish][]>;
  };
  balanceTriggerThreshold: {
    default: {
      lowerBound: {
        target?: BigNumberish;
        threshold?: BigNumberish;
      };
      upperBound: {
        target?: BigNumberish;
        threshold?: BigNumberish;
      };
    };
    override: Record<
      string,
      {
        lowerBound?: {
          target?: BigNumberish;
          threshold?: BigNumberish;
        };
        upperBound?: {
          target?: BigNumberish;
          threshold?: BigNumberish;
        };
      }
    >;
  };
  lpGammaFunction: {
    default: [BigNumberish, BigNumberish][];
    override: Record<string, [BigNumberish, BigNumberish][]>;
  };
  incentivePoolAdjustment: Record<string, BigNumber>;
  ubaRewardMultiplier: Record<string, BigNumber>;
}) {
  return {
    baselineFee: {
      default: BigNumber.from(serializedUBAFeeConfig.baselineFee.default),
      override: Object.entries(serializedUBAFeeConfig.baselineFee.override ?? {}).reduce((acc, [key, value]) => {
        acc[key] = BigNumber.from(value);
        return acc;
      }, {} as Record<string, BigNumber>),
    },
    balancingFee: {
      default: serializedUBAFeeConfig.balancingFee.default.map((tuple) =>
        tuple.map((value) => BigNumber.from(value))
      ) as [BigNumber, BigNumber][],
      override: Object.entries(serializedUBAFeeConfig.balancingFee.override ?? {}).reduce((acc, [key, value]) => {
        acc[key] = value.map((tuple) => tuple.map((value) => BigNumber.from(value))) as [BigNumber, BigNumber][];
        return acc;
      }, {} as Record<string, [BigNumber, BigNumber][]>),
    },
    balanceTriggerThreshold: {
      default: {
        lowerBound: deserializeBigNumberValues(serializedUBAFeeConfig.balanceTriggerThreshold.default.lowerBound),
        upperBound: deserializeBigNumberValues(serializedUBAFeeConfig.balanceTriggerThreshold.default.upperBound),
      },
      override: Object.entries(serializedUBAFeeConfig.balanceTriggerThreshold.override ?? {}).reduce(
        (acc, [key, value]) => {
          acc[key] = {
            lowerBound: deserializeBigNumberValues(value.lowerBound),
            upperBound: deserializeBigNumberValues(value.upperBound),
          };
          return acc;
        },
        {} as Record<
          string,
          {
            lowerBound: {
              target?: BigNumber;
              threshold?: BigNumber;
            };
            upperBound: {
              target?: BigNumber;
              threshold?: BigNumber;
            };
          }
        >
      ),
    },
    lpGammaFunction: {
      default: serializedUBAFeeConfig.lpGammaFunction.default.map((tuple) =>
        tuple.map((value) => BigNumber.from(value))
      ) as [BigNumber, BigNumber][],
      override: Object.entries(serializedUBAFeeConfig.lpGammaFunction.override ?? {}).reduce((acc, [key, value]) => {
        acc[key] = value.map((tuple) => tuple.map((value) => BigNumber.from(value))) as [BigNumber, BigNumber][];
        return acc;
      }, {} as Record<string, [BigNumber, BigNumber][]>),
    },
    incentivePoolAdjustment: Object.entries(serializedUBAFeeConfig.incentivePoolAdjustment ?? {}).reduce(
      (acc, [key, value]) => {
        acc[key] = BigNumber.from(value);
        return acc;
      },
      {} as Record<string, BigNumber>
    ),
    ubaRewardMultiplier: Object.entries(serializedUBAFeeConfig.ubaRewardMultiplier ?? {}).reduce(
      (acc, [key, value]) => {
        acc[key] = BigNumber.from(value);
        return acc;
      },
      {} as Record<string, BigNumber>
    ),
  };
}

function deserializeBigNumberValues(obj: object = {}) {
  return Object.entries(obj).reduce((acc, [key, value]) => {
    try {
      const parsedBigNumber = BigNumber.from(value);
      return {
        ...acc,
        [key]: parsedBigNumber,
      };
    } catch {
      // If throws then value is not a BigNumber.
      return {
        ...acc,
        [key]: value,
      };
    }
  }, {});
}<|MERGE_RESOLUTION|>--- conflicted
+++ resolved
@@ -762,30 +762,6 @@
   // - Slow fills.
   // - Fills that are not complete fills.
   // - Fills that are considered "invalid" by the spoke pool client.
-<<<<<<< HEAD
-  const fills: UbaFlow[] = await Promise.all(
-    await getFills(chainId, hubPoolClient, spokePoolClients, {
-      fromBlock,
-      toBlock,
-      repaymentChainId: chainId,
-      isSlowRelay: false,
-      isCompleteFill: true,
-    })
-  );
-
-  const refundRequests: UbaFlow[] = (
-    await Promise.all(
-      spokePoolClient.getRefundRequests(fromBlock, toBlock).map(async (refundRequest) => {
-        const result = await refundRequestIsValid(spokePoolClients, hubPoolClient, refundRequest);
-        if (!result.valid && logger !== undefined) {
-          logger.info({
-            at: "UBAClient::getFlows",
-            message: `Excluding RefundRequest on chain ${chainId}`,
-            reason: result.reason,
-            refundRequest,
-          });
-        }
-=======
   const fills: UbaFlow[] = (
     await getValidFillCandidates(
       chainId,
@@ -796,6 +772,7 @@
         toBlock,
         repaymentChainId: chainId,
         isSlowRelay: false,
+        isCompleteFill: true,
       },
       ["realizedLpFeePct"]
     )
@@ -804,7 +781,6 @@
     // will be included as flows.
     return fill.fillAmount.eq(fill.totalFilledAmount);
   }) as UbaFlow[];
->>>>>>> 7dd6691e
 
   const refundRequests: UbaFlow[] = await getValidRefundCandidates(
     chainId,
@@ -960,11 +936,7 @@
   const spokePoolClient = spokePoolClients[chainId];
   assert(isDefined(spokePoolClient));
 
-<<<<<<< HEAD
-  const { originChainId, repaymentChainId, relayer, isSlowRelay, isCompleteFill, fromBlock, toBlock } = filter;
-=======
-  const { repaymentChainId, relayer, isSlowRelay, fromBlock, toBlock } = filter;
->>>>>>> 7dd6691e
+  const { repaymentChainId, relayer, isSlowRelay, isCompleteFill, fromBlock, toBlock } = filter;
 
   const fills = (
     await mapAsync(spokePoolClient.getFills(), async (fill) => {
@@ -984,13 +956,10 @@
         return undefined;
       }
 
-<<<<<<< HEAD
       if (isDefined(isCompleteFill) && isCompleteFill !== fill.fillAmount.eq(fill.totalFilledAmount)) {
         return undefined;
       }
 
-      const deposit = await queryHistoricalDepositForFill(hubPoolClient, spokePoolClients, fill);
-=======
       // This deposit won't have a realizedLpFeePct field defined if its a UBA deposit, therefore match the fill
       // against all of the deposit fields except for this field which we'll fill in later.
       const deposit = await queryHistoricalDepositForFill(
@@ -999,7 +968,6 @@
         fill,
         ignoredDepositValidationParams
       );
->>>>>>> 7dd6691e
       if (deposit !== undefined) {
         return {
           ...fill,
