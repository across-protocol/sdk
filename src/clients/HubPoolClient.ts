import assert from "assert";
import { BigNumber, Contract, Event, EventFilter } from "ethers";
import _ from "lodash";
import winston from "winston";
import { DEFAULT_CACHING_SAFE_LAG, DEFAULT_CACHING_TTL } from "../constants";
import {
  CachingMechanismInterface,
  CancelledRootBundle,
  CrossChainContractsSet,
  Deposit,
  DestinationTokenWithBlock,
  DisputedRootBundle,
  ExecutedRootBundle,
  L1Token,
  LpToken,
  PendingRootBundle,
  ProposedRootBundle,
  RealizedLpFee,
  SetPoolRebalanceRoot,
  TokenRunningBalance,
  V2DepositWithBlock,
  V3DepositWithBlock,
} from "../interfaces";
import * as lpFeeCalculator from "../lpFeeCalculator";
import {
  BlockFinder,
  bnZero,
  dedupArray,
  EventSearchConfig,
  MakeOptional,
  assign,
  fetchTokenInfo,
  getCachedBlockForTimestamp,
  getCurrentTime,
  getDepositInputToken,
  getNetworkName,
  isDefined,
  isV3Deposit,
  mapAsync,
  paginatedEventQuery,
  shouldCache,
  sortEventsDescending,
  spreadEvent,
  spreadEventWithBlockNumber,
  toBN,
} from "../utils";
import { AcrossConfigStoreClient as ConfigStoreClient } from "./AcrossConfigStoreClient/AcrossConfigStoreClient";
import { BaseAbstractClient } from "./BaseAbstractClient";

type _HubPoolUpdate = {
  success: true;
  currentTime: number;
  pendingRootBundleProposal: PendingRootBundle;
  events: Record<string, Event[]>;
  searchEndBlock: number;
};
export type HubPoolUpdate = { success: false } | _HubPoolUpdate;

type HubPoolEvent =
  | "SetPoolRebalanceRoute"
  | "L1TokenEnabledForLiquidityProvision"
  | "ProposeRootBundle"
  | "RootBundleCanceled"
  | "RootBundleDisputed"
  | "RootBundleExecuted"
  | "CrossChainContractsSet";

type L1TokensToDestinationTokens = {
  [l1Token: string]: { [destinationChainId: number]: string };
};

// Temporary type for v2 -> v3 transition. @todo: Remove.
export type V2PartialDepositWithBlock = Pick<
  V2DepositWithBlock,
  "originChainId" | "destinationChainId" | "originToken" | "amount" | "quoteTimestamp" | "blockNumber"
>;

// Temporary type for v2 -> v3 transition. @todo: Remove.
export type V3PartialDepositWithBlock = Pick<
  V3DepositWithBlock,
  "originChainId" | "destinationChainId" | "inputToken" | "inputAmount" | "quoteTimestamp" | "blockNumber"
>;

export class HubPoolClient extends BaseAbstractClient {
  // L1Token -> destinationChainId -> destinationToken
  protected l1TokensToDestinationTokens: L1TokensToDestinationTokens = {};
  protected l1Tokens: L1Token[] = []; // L1Tokens and their associated info.
  protected lpTokens: { [token: string]: LpToken } = {};
  protected proposedRootBundles: ProposedRootBundle[] = [];
  protected canceledRootBundles: CancelledRootBundle[] = [];
  protected disputedRootBundles: DisputedRootBundle[] = [];
  protected executedRootBundles: ExecutedRootBundle[] = [];
  protected crossChainContracts: { [l2ChainId: number]: CrossChainContractsSet[] } = {};
  protected l1TokensToDestinationTokensWithBlock: {
    [l1Token: string]: { [destinationChainId: number]: DestinationTokenWithBlock[] };
  } = {};
  protected pendingRootBundle: PendingRootBundle | undefined;

  public currentTime: number | undefined;
  public readonly blockFinder: BlockFinder;

  constructor(
    readonly logger: winston.Logger,
    readonly hubPool: Contract,
    public configStoreClient: ConfigStoreClient,
    public deploymentBlock = 0,
    readonly chainId: number = 1,
    readonly eventSearchConfig: MakeOptional<EventSearchConfig, "toBlock"> = { fromBlock: 0, maxBlockLookBack: 0 },
    protected readonly configOverride: {
      ignoredHubExecutedBundles: number[];
      ignoredHubProposedBundles: number[];
      timeToCache?: number;
    } = {
      ignoredHubExecutedBundles: [],
      ignoredHubProposedBundles: [],
    },
    cachingMechanism?: CachingMechanismInterface
  ) {
    super(cachingMechanism);
    this.latestBlockSearched = Math.min(deploymentBlock - 1, 0);
    this.firstBlockToSearch = eventSearchConfig.fromBlock;

    const provider = this.hubPool.provider;
    this.blockFinder = new BlockFinder(provider);
  }

  protected hubPoolEventFilters(): Record<HubPoolEvent, EventFilter> {
    return {
      SetPoolRebalanceRoute: this.hubPool.filters.SetPoolRebalanceRoute(),
      L1TokenEnabledForLiquidityProvision: this.hubPool.filters.L1TokenEnabledForLiquidityProvision(),
      ProposeRootBundle: this.hubPool.filters.ProposeRootBundle(),
      RootBundleCanceled: this.hubPool.filters.RootBundleCanceled(),
      RootBundleDisputed: this.hubPool.filters.RootBundleDisputed(),
      RootBundleExecuted: this.hubPool.filters.RootBundleExecuted(),
      CrossChainContractsSet: this.hubPool.filters.CrossChainContractsSet(),
    };
  }

  hasPendingProposal(): boolean {
    return this.pendingRootBundle !== undefined;
  }

  getPendingRootBundle(): PendingRootBundle | undefined {
    return this.pendingRootBundle;
  }

  getProposedRootBundles(): ProposedRootBundle[] {
    return this.proposedRootBundles;
  }

  getCancelledRootBundles(): CancelledRootBundle[] {
    return this.canceledRootBundles;
  }

  getDisputedRootBundles(): DisputedRootBundle[] {
    return this.disputedRootBundles;
  }

  getExecutedRootBundles(): ExecutedRootBundle[] {
    return this.executedRootBundles;
  }

  getSpokePoolForBlock(chain: number, block: number = Number.MAX_SAFE_INTEGER): string {
    if (!this.crossChainContracts[chain]) {
      throw new Error(`No cross chain contracts set for ${chain}`);
    }
    const mostRecentSpokePoolUpdateBeforeBlock = (
      sortEventsDescending(this.crossChainContracts[chain]) as CrossChainContractsSet[]
    ).find((crossChainContract) => crossChainContract.blockNumber <= block);
    if (!mostRecentSpokePoolUpdateBeforeBlock) {
      throw new Error(`No cross chain contract found before block ${block} for chain ${chain}`);
    } else {
      return mostRecentSpokePoolUpdateBeforeBlock.spokePool;
    }
  }

  getSpokePoolActivationBlock(chain: number, spokePool: string): number | undefined {
    // Return first time that this spoke pool was registered in the HubPool as a cross chain contract. We can use
    // this block as the oldest block that we should query for SpokePoolClient purposes.
    const mostRecentSpokePoolUpdateBeforeBlock = this.crossChainContracts[chain].find(
      (crossChainContract) => crossChainContract.spokePool === spokePool
    );
    return mostRecentSpokePoolUpdateBeforeBlock?.blockNumber;
  }

  // Returns the latest L2 token to use for an L1 token as of the input hub block.
  getL2TokenForL1TokenAtBlock(
    l1Token: string,
    destinationChainId: number,
    latestHubBlock = Number.MAX_SAFE_INTEGER
  ): string {
    if (!this.l1TokensToDestinationTokensWithBlock?.[l1Token]?.[destinationChainId]) {
      const chain = getNetworkName(destinationChainId);
      const { symbol } = this.l1Tokens.find(({ address }) => address === l1Token) ?? { symbol: l1Token };
      throw new Error(`Could not find SpokePool mapping for ${symbol} on ${chain} and L1 token ${l1Token}`);
    }
    // Find the last mapping published before the target block.
    const l2Token: DestinationTokenWithBlock | undefined = sortEventsDescending(
      this.l1TokensToDestinationTokensWithBlock[l1Token][destinationChainId]
    ).find((mapping: DestinationTokenWithBlock) => mapping.blockNumber <= latestHubBlock);
    if (!l2Token) {
      const chain = getNetworkName(destinationChainId);
      const { symbol } = this.l1Tokens.find(({ address }) => address === l1Token) ?? { symbol: l1Token };
      throw new Error(
        `Could not find SpokePool mapping for ${symbol} on ${chain} at or before HubPool block ${latestHubBlock}!`
      );
    }
    return l2Token.l2Token;
  }

  // Returns the latest L1 token to use for an L2 token as of the input hub block.
  getL1TokenForL2TokenAtBlock(
    l2Token: string,
    destinationChainId: number,
    latestHubBlock = Number.MAX_SAFE_INTEGER
  ): string {
    const l2Tokens = Object.keys(this.l1TokensToDestinationTokensWithBlock)
      .filter((l1Token) => this.l2TokenEnabledForL1Token(l1Token, destinationChainId))
      .map((l1Token) => {
        // Return all matching L2 token mappings that are equal to or earlier than the target block.
        return this.l1TokensToDestinationTokensWithBlock[l1Token][destinationChainId].filter(
          (mapping) => mapping.l2Token === l2Token && mapping.blockNumber <= latestHubBlock
        );
      })
      .flat();
    if (l2Tokens.length === 0) {
      const chain = getNetworkName(destinationChainId);
      throw new Error(
        `Could not find HubPool mapping for ${l2Token} on ${chain} at or before HubPool block ${latestHubBlock}!`
      );
    }
    // Find the last mapping published before the target block.
    return sortEventsDescending(l2Tokens)[0].l1Token;
  }

  /**
   * Returns the L1 token that should be used for an L2 Bridge event. This function is
   * designed to be used by the caller to associate the L2 token with its mapped L1 token
   * at the HubPool equivalent block number of the L2 event.
   * @param deposit Deposit event
   * @param returns string L1 token counterpart for Deposit
   */
  getL1TokenForDeposit(
    deposit:
      | Pick<V2DepositWithBlock, "originChainId" | "originToken" | "quoteBlockNumber">
      | Pick<V3DepositWithBlock, "originChainId" | "inputToken" | "quoteBlockNumber">
  ): string {
    // L1-->L2 token mappings are set via PoolRebalanceRoutes which occur on mainnet,
    // so we use the latest token mapping. This way if a very old deposit is filled, the relayer can use the
    // latest L2 token mapping to find the L1 token counterpart.
<<<<<<< HEAD
    // @todo Remove type assertion once new generics PR is merged.
    const inputToken = getDepositInputToken(deposit as DepositWithBlock);
=======
    const inputToken = getDepositInputToken(deposit);
>>>>>>> c3b6cb7c
    return this.getL1TokenForL2TokenAtBlock(inputToken, deposit.originChainId, deposit.quoteBlockNumber);
  }

  /**
   * Returns the L2 token that should be used as a counterpart to a deposit event. For example, the caller
   * might want to know what the refund token will be on l2ChainId for the deposit event.
   * @param l2ChainId Chain where caller wants to get L2 token counterpart for
   * @param event Deposit event
   * @returns string L2 token counterpart on l2ChainId
   */
  getL2TokenForDeposit(
    deposit:
      | Pick<V2DepositWithBlock, "originChainId" | "destinationChainId" | "originToken" | "quoteBlockNumber">
      | Pick<V3DepositWithBlock, "originChainId" | "destinationChainId" | "inputToken" | "quoteBlockNumber">,
    l2ChainId = deposit.destinationChainId
  ): string {
    const l1Token = this.getL1TokenForDeposit(deposit);
    // Use the latest hub block number to find the L2 token counterpart.
    return this.getL2TokenForL1TokenAtBlock(l1Token, l2ChainId, deposit.quoteBlockNumber);
  }

  l2TokensAreEquivalent(
    tokenA: string,
    chainIdA: number,
    tokenB: string,
    chainIdB: number,
    latestHubBlock = Number.MAX_SAFE_INTEGER
  ): boolean {
    try {
      return (
        this.getL1TokenForL2TokenAtBlock(tokenA, chainIdA, latestHubBlock) ===
        this.getL1TokenForL2TokenAtBlock(tokenB, chainIdB, latestHubBlock)
      );
    } catch (err) {
      return false;
    }
  }

  l2TokenEnabledForL1Token(l1Token: string, destinationChainId: number): boolean {
    return this.l1TokensToDestinationTokens[l1Token][destinationChainId] != undefined;
  }

  getBlockNumber(timestamp: number): Promise<number | undefined> {
    const hints = { lowBlock: this.deploymentBlock };
    return getCachedBlockForTimestamp(this.chainId, timestamp, this.blockFinder, this.cachingMechanism, hints);
  }

  async getCurrentPoolUtilization(l1Token: string): Promise<BigNumber> {
    const blockNumber = this.latestBlockSearched ?? (await this.hubPool.provider.getBlockNumber());
    return await this.getUtilization(l1Token, blockNumber, bnZero, getCurrentTime(), 0);
  }

  /**
   * For a HubPool token at a specific block number, compute the relevant utilization.
   * @param hubPoolToken HubPool token to query utilization for.
   * @param blocknumber Block number to query utilization at.
   * @param amount Amount to query. If set to 0, the closing utilization at blockNumber is returned.
   * @param amount timestamp Associated quoteTimestamp for query, used for caching evaluation.
   * @param timeToCache Age at which the response is able to be cached.
   * @returns HubPool utilization at `blockNumber` after optional `amount` increase in utilization.
   */
  protected async getUtilization(
    hubPoolToken: string,
    blockNumber: number,
    depositAmount: BigNumber,
    timestamp: number,
    timeToCache: number
  ): Promise<BigNumber> {
    // Resolve this function call as an async anonymous function
    const resolver = async () => {
      const overrides = { blockTag: blockNumber };
      if (depositAmount.eq(0)) {
        // For zero amount, just get the utilisation at `blockNumber`.
        return await this.hubPool.callStatic.liquidityUtilizationCurrent(hubPoolToken, overrides);
      }

      return await this.hubPool.callStatic.liquidityUtilizationPostRelay(hubPoolToken, depositAmount, overrides);
    };

    // Resolve the cache locally so that we can appease typescript
    const cache = this.cachingMechanism;

    // If there is no cache or the timestamp is not old enough to be cached, just resolve the function.
    if (!cache || !shouldCache(getCurrentTime(), timestamp, timeToCache)) {
      return resolver();
    }

    // Otherwise, let's resolve the key
    // @note Avoid collisions with pre-existing cache keys by appending an underscore (_) for post-relay utilization.
    // @fixme This can be removed once the existing keys have been ejected from the cache (i.e. 7 days).
    const key = depositAmount.eq(0)
      ? `utilization_${hubPoolToken}_${blockNumber}`
      : `utilization_${hubPoolToken}_${blockNumber}_${depositAmount.toString()}_`;
    const result = await cache.get<string>(key);
    if (isDefined(result)) {
      return BigNumber.from(result);
    }

    // We were not able to find a valid result, so let's resolve the function.
    const utilization = await resolver();
    if (cache && shouldCache(getCurrentTime(), timestamp, timeToCache)) {
      // If we should cache the result, store it for up to DEFAULT_CACHING_TTL.
      await cache.set(key, `${utilization.toString()}`, DEFAULT_CACHING_TTL);
    }

    return utilization;
  }

  async computeRealizedLpFeePct(
    deposit: V2PartialDepositWithBlock | V3PartialDepositWithBlock
  ): Promise<RealizedLpFee> {
    const [lpFee] = await this.batchComputeRealizedLpFeePct([deposit]);
    return lpFee;
  }

  async batchComputeRealizedLpFeePct(
    _deposits: (V2PartialDepositWithBlock | V3PartialDepositWithBlock)[]
  ): Promise<RealizedLpFee[]> {
    assert(_deposits.length > 0, "No deposits supplied to batchComputeRealizedLpFeePct");
    if (!isDefined(this.currentTime)) {
      throw new Error("HubPoolClient has not set a currentTime");
    }

    const deposits = _deposits.map((deposit) => {
      if (isV3Deposit(deposit)) {
        return deposit;
      }

      const { originToken: inputToken, amount: inputAmount, ...partialDeposit } = deposit;
      return { ...partialDeposit, inputToken, inputAmount };
    });

    // Map SpokePool token addresses to HubPool token addresses.
    const hubPoolTokens: { [originToken: string]: string } = {};

    // Map each HubPool token to an array of unqiue quoteTimestamps.
    const utilizationTimestamps: { [hubPoolToken: string]: number[] } = {};

    // Map each HubPool token to utilization at a particular block number.
    let utilization: { [hubPoolToken: string]: { [blockNumber: number]: BigNumber } } = {};

    let quoteBlocks: { [quoteTimestamp: number]: number } = {};

    // Helper to resolve the unqiue hubPoolToken & quoteTimestamp mappings.
    const resolveUniqueQuoteTimestamps = (deposit: (typeof deposits)[0]): void => {
      const { originChainId } = deposits[0];
      const { originChainId: chainId, inputToken, quoteTimestamp } = deposit;
      assert(
        chainId === originChainId,
        `Cannot compute bulk realizedLpFeePct for different origin chains (${chainId} != ${originChainId})`
      );

      // Resolve the HubPool token address, if it isn't already known.
      const quoteBlockNumber = quoteBlocks[deposit.quoteTimestamp];
      const hubPoolToken = (hubPoolTokens[inputToken] ??= this.getL1TokenForDeposit({
        ...deposit,
        inputToken,
        quoteBlockNumber,
      }));

      // Append the quoteTimestamp for this HubPool token, if it isn't already enqueued.
      utilizationTimestamps[hubPoolToken] ??= [];
      if (!utilizationTimestamps[hubPoolToken].includes(quoteTimestamp)) {
        utilizationTimestamps[hubPoolToken].push(quoteTimestamp);
      }
    };

    // Helper to resolve a quoteTimestamp to a HubPool block number.
    const resolveTimestampsToBlocks = async (quoteTimestamp: number): Promise<[number, number]> => {
      const quoteBlock = await this.getBlockNumber(quoteTimestamp);
      if (!isDefined(quoteBlock)) {
        throw new Error(`Could not find block for timestamp ${quoteTimestamp}`);
      }
      return [quoteTimestamp, quoteBlock];
    };

    // Helper to resolve existing HubPool token utilisation for an array of unique block numbers.
    // Produces a mapping of blockNumber -> utilization for a specific token.
    const resolveUtilization = async (hubPoolToken: string): Promise<Record<number, BigNumber>> => {
      return Object.fromEntries(
        await mapAsync(utilizationTimestamps[hubPoolToken], async (quoteTimestamp) => {
          const blockNumber = quoteBlocks[quoteTimestamp];
          const utilization = await this.getUtilization(
            hubPoolToken,
            blockNumber,
            bnZero, // amount
            quoteTimestamp,
            timeToCache
          );
          return [blockNumber, utilization];
        })
      );
    };

    // Helper compute the realizedLpFeePct of an individual deposit based on pre-retrieved batch data.
    const computeRealizedLpFeePct = async (deposit: (typeof deposits)[0]) => {
      const { originChainId, destinationChainId, inputToken, inputAmount, quoteTimestamp } = deposit;
      const quoteBlock = quoteBlocks[quoteTimestamp];

      const hubPoolToken = hubPoolTokens[inputToken];
      const rateModel = this.configStoreClient.getRateModelForBlockNumber(
        hubPoolToken,
        originChainId,
        destinationChainId,
        quoteBlock
      );

      const preUtilization = utilization[hubPoolToken][quoteBlock];
      const postUtilization = await this.getUtilization(
        hubPoolToken,
        quoteBlock,
        inputAmount,
        quoteTimestamp,
        timeToCache
      );
      const realizedLpFeePct = lpFeeCalculator.calculateRealizedLpFeePct(rateModel, preUtilization, postUtilization);

      return { quoteBlock, realizedLpFeePct };
    };

    /**
     * Execution flow starts here.
     */
    const timeToCache = this.configOverride.timeToCache ?? DEFAULT_CACHING_SAFE_LAG;

    // Identify the unique hubPoolToken & quoteTimestamp mappings. This is used to optimise subsequent HubPool queries.
    deposits.forEach((deposit) => resolveUniqueQuoteTimestamps(deposit));

    // Filter all deposits for unique quoteTimestamps, to be resolved to a blockNumber in parallel.
    const quoteTimestamps = dedupArray(deposits.map(({ quoteTimestamp }) => quoteTimestamp));
    quoteBlocks = Object.fromEntries(
      await mapAsync(quoteTimestamps, (quoteTimestamp) => resolveTimestampsToBlocks(quoteTimestamp))
    );

    // For each token / quoteBlock pair, resolve the utilisation for each quoted block.
    // This can be reused for each deposit with the same HubPool token and quoteTimestamp pair.
    utilization = Object.fromEntries(
      await mapAsync(Object.values(hubPoolTokens), async (hubPoolToken) => [
        hubPoolToken,
        await resolveUtilization(hubPoolToken),
      ])
    );

    // For each deposit, compute the post-relay HubPool utilisation independently.
    // @dev The caller expects to receive an array in the same length and ordering as the input `deposits`.
    return await mapAsync(deposits, (deposit) => computeRealizedLpFeePct(deposit));
  }

  getL1Tokens(): L1Token[] {
    return this.l1Tokens;
  }

  getTokenInfoForL1Token(l1Token: string): L1Token | undefined {
    return this.l1Tokens.find((token) => token.address === l1Token);
  }

  getLpTokenInfoForL1Token(l1Token: string): LpToken | undefined {
    return this.lpTokens[l1Token];
  }

  getL1TokenInfoForL2Token(l2Token: string, chainId: number): L1Token | undefined {
    const l1TokenCounterpart = this.getL1TokenForL2TokenAtBlock(l2Token, chainId, this.latestBlockSearched);
    return this.getTokenInfoForL1Token(l1TokenCounterpart);
  }

  getTokenInfoForDeposit(deposit: Deposit): L1Token | undefined {
    const inputToken = getDepositInputToken(deposit);
    return this.getTokenInfoForL1Token(
      this.getL1TokenForL2TokenAtBlock(inputToken, deposit.originChainId, this.latestBlockSearched)
    );
  }

  getTokenInfo(chainId: number | string, tokenAddress: string): L1Token | undefined {
    const deposit = { originChainId: parseInt(chainId.toString()), originToken: tokenAddress } as Deposit;
    return this.getTokenInfoForDeposit(deposit);
  }

  areTokensEquivalent(
    tokenA: string,
    chainIdA: number,
    tokenB: string,
    chainIdB: number,
    hubPoolBlock = this.latestBlockSearched
  ): boolean {
    try {
      // Resolve both SpokePool tokens back to their respective HubPool tokens and verify that they match.
      const l1TokenA = this.getL1TokenForL2TokenAtBlock(tokenA, chainIdA, hubPoolBlock);
      const l1TokenB = this.getL1TokenForL2TokenAtBlock(tokenB, chainIdB, hubPoolBlock);
      if (l1TokenA !== l1TokenB) {
        return false;
      }

      // Resolve both HubPool tokens back to a current SpokePool token and verify that they match.
      const _tokenA = this.getL2TokenForL1TokenAtBlock(l1TokenA, chainIdA, hubPoolBlock);
      const _tokenB = this.getL2TokenForL1TokenAtBlock(l1TokenB, chainIdB, hubPoolBlock);
      return tokenA === _tokenA && tokenB === _tokenB;
    } catch {
      return false; // One or both input tokens were not recognised.
    }
  }

  getSpokeActivationBlockForChain(chainId: number): number {
    return this.getSpokePoolActivationBlock(chainId, this.getSpokePoolForBlock(chainId)) ?? 0;
  }

  // Root bundles are valid if all of their pool rebalance leaves have been executed before the next bundle, or the
  // latest mainnet block to search. Whichever comes first.
  isRootBundleValid(rootBundle: ProposedRootBundle, latestMainnetBlock: number): boolean {
    const nextRootBundle = this.getFollowingRootBundle(rootBundle);
    const executedLeafCount = this.getExecutedLeavesForRootBundle(
      rootBundle,
      nextRootBundle ? Math.min(nextRootBundle.blockNumber, latestMainnetBlock) : latestMainnetBlock
    );
    return executedLeafCount.length === rootBundle.poolRebalanceLeafCount;
  }

  // This should find the ProposeRootBundle event whose bundle block number for `chain` is closest to the `block`
  // without being smaller. It returns the bundle block number for the chain or undefined if not matched.
  getRootBundleEvalBlockNumberContainingBlock(
    latestMainnetBlock: number,
    block: number,
    chain: number,
    chainIdListOverride?: number[]
  ): number | undefined {
    const chainIdList = chainIdListOverride ?? this.configStoreClient.getChainIdIndicesForBlock(latestMainnetBlock);
    let endingBlockNumber: number | undefined;
    // Search proposed root bundles in reverse chronological order.
    for (let i = this.proposedRootBundles.length - 1; i >= 0; i--) {
      const rootBundle = this.proposedRootBundles[i];
      const nextRootBundle = this.getFollowingRootBundle(rootBundle);
      if (!this.isRootBundleValid(rootBundle, nextRootBundle ? nextRootBundle.blockNumber : latestMainnetBlock)) {
        continue;
      }

      // 0 is the default value bundleEvalBlockNumber.
      const bundleEvalBlockNumber = this.getBundleEndBlockForChain(
        rootBundle as ProposedRootBundle,
        chain,
        chainIdList
      );

      // Since we're iterating from newest to oldest, bundleEvalBlockNumber is only decreasing, and if the
      // bundleEvalBlockNumber is smaller than the target block, then we should return the last set `endingBlockNumber`.
      if (bundleEvalBlockNumber <= block) {
        if (bundleEvalBlockNumber === block) {
          endingBlockNumber = bundleEvalBlockNumber;
        }
        break;
      }
      endingBlockNumber = bundleEvalBlockNumber;
    }
    return endingBlockNumber;
  }

  // TODO: This might not be necessary since the cumulative root bundle count doesn't grow fast enough, but consider
  // using _.findLast/_.find instead of resorting the arrays if these functions begin to take a lot time.
  getProposedRootBundlesInBlockRange(startingBlock: number, endingBlock: number): ProposedRootBundle[] {
    return this.proposedRootBundles.filter(
      (bundle: ProposedRootBundle) => bundle.blockNumber >= startingBlock && bundle.blockNumber <= endingBlock
    );
  }

  getCancelledRootBundlesInBlockRange(startingBlock: number, endingBlock: number): CancelledRootBundle[] {
    return sortEventsDescending(this.canceledRootBundles).filter(
      (bundle: CancelledRootBundle) => bundle.blockNumber >= startingBlock && bundle.blockNumber <= endingBlock
    );
  }

  getDisputedRootBundlesInBlockRange(startingBlock: number, endingBlock: number): DisputedRootBundle[] {
    return sortEventsDescending(this.disputedRootBundles).filter(
      (bundle: DisputedRootBundle) => bundle.blockNumber >= startingBlock && bundle.blockNumber <= endingBlock
    );
  }

  getLatestProposedRootBundle(): ProposedRootBundle {
    return this.proposedRootBundles[this.proposedRootBundles.length - 1] as ProposedRootBundle;
  }

  getFollowingRootBundle(currentRootBundle: ProposedRootBundle): ProposedRootBundle | undefined {
    const index = _.findLastIndex(
      this.proposedRootBundles,
      (bundle) => bundle.blockNumber === currentRootBundle.blockNumber
    );
    // If index of current root bundle is not found or is the last bundle, return undefined.
    if (index === -1 || index === this.proposedRootBundles.length - 1) {
      return undefined;
    }
    return this.proposedRootBundles[index + 1];
  }

  getExecutedLeavesForRootBundle(
    rootBundle: ProposedRootBundle,
    latestMainnetBlockToSearch: number
  ): ExecutedRootBundle[] {
    return this.executedRootBundles.filter(
      (executedLeaf: ExecutedRootBundle) =>
        executedLeaf.blockNumber <= latestMainnetBlockToSearch &&
        // Note: We can use > instead of >= here because a leaf can never be executed in same block as its root
        // proposal due to bundle liveness enforced by HubPool. This importantly avoids the edge case
        // where the execution all leaves occurs in the same block as the next proposal, leading us to think
        // that the next proposal is fully executed when its not.
        executedLeaf.blockNumber > rootBundle.blockNumber
    ) as ExecutedRootBundle[];
  }

  getValidatedRootBundles(latestMainnetBlock: number = Number.MAX_SAFE_INTEGER): ProposedRootBundle[] {
    return this.proposedRootBundles.filter((rootBundle: ProposedRootBundle) => {
      if (rootBundle.blockNumber > latestMainnetBlock) {
        return false;
      }
      return this.isRootBundleValid(rootBundle, latestMainnetBlock);
    });
  }

  getLatestFullyExecutedRootBundle(latestMainnetBlock: number): ProposedRootBundle | undefined {
    // Search for latest ProposeRootBundleExecuted event followed by all of its RootBundleExecuted event suggesting
    // that all pool rebalance leaves were executed. This ignores any proposed bundles that were partially executed.
    return _.findLast(this.proposedRootBundles, (rootBundle: ProposedRootBundle) => {
      if (rootBundle.blockNumber > latestMainnetBlock) {
        return false;
      }
      return this.isRootBundleValid(rootBundle, latestMainnetBlock);
    });
  }

  getEarliestFullyExecutedRootBundle(latestMainnetBlock: number, startBlock = 0): ProposedRootBundle | undefined {
    return this.proposedRootBundles.find((rootBundle: ProposedRootBundle) => {
      if (rootBundle.blockNumber > latestMainnetBlock) {
        return false;
      }
      if (rootBundle.blockNumber < startBlock) {
        return false;
      }
      return this.isRootBundleValid(rootBundle, latestMainnetBlock);
    });
  }

  // If n is negative, then return the Nth latest executed bundle, otherwise return the Nth earliest
  // executed bundle. Latest means most recent, earliest means oldest. N cannot be 0.
  // `startBlock` can be used to set the starting point from which we look forwards or backwards, depending
  // on whether n is positive or negative.
  getNthFullyExecutedRootBundle(n: number, startBlock?: number): ProposedRootBundle | undefined {
    if (n === 0) {
      throw new Error("n cannot be 0");
    }
    if (!this.latestBlockSearched) {
      throw new Error("HubPoolClient::getNthFullyExecutedRootBundle client not updated");
    }

    let bundleToReturn: ProposedRootBundle | undefined;

    // If n is negative, then return the Nth latest executed bundle, otherwise return the Nth earliest
    // executed bundle.
    if (n < 0) {
      let nextLatestMainnetBlock = startBlock ?? this.latestBlockSearched;
      for (let i = 0; i < Math.abs(n); i++) {
        bundleToReturn = this.getLatestFullyExecutedRootBundle(nextLatestMainnetBlock);
        const bundleBlockNumber = bundleToReturn ? bundleToReturn.blockNumber : 0;

        // Subtract 1 so that next `getLatestFullyExecutedRootBundle` call filters out the root bundle we just found
        // because its block number is > nextLatestMainnetBlock.
        nextLatestMainnetBlock = Math.max(0, bundleBlockNumber - 1);
      }
    } else {
      let nextStartBlock = startBlock ?? 0;
      for (let i = 0; i < n; i++) {
        bundleToReturn = this.getEarliestFullyExecutedRootBundle(this.latestBlockSearched, nextStartBlock);
        const bundleBlockNumber = bundleToReturn ? bundleToReturn.blockNumber : 0;

        // Add 1 so that next `getEarliestFullyExecutedRootBundle` call filters out the root bundle we just found
        // because its block number is < nextStartBlock.
        nextStartBlock = Math.min(bundleBlockNumber + 1, this.latestBlockSearched);
      }
    }

    return bundleToReturn;
  }

  getLatestBundleEndBlockForChain(chainIdList: number[], latestMainnetBlock: number, chainId: number): number {
    const latestFullyExecutedPoolRebalanceRoot = this.getLatestFullyExecutedRootBundle(latestMainnetBlock);

    // If no event, then we can return a conservative default starting block like 0,
    // or we could throw an Error.
    if (!latestFullyExecutedPoolRebalanceRoot) {
      return 0;
    }

    // Once this proposal event is found, determine its mapping of indices to chainId in its
    // bundleEvaluationBlockNumbers array using CHAIN_ID_LIST. For each chainId, their starting block number is that
    // chain's bundleEvaluationBlockNumber + 1 in this past proposal event.
    return this.getBundleEndBlockForChain(latestFullyExecutedPoolRebalanceRoot, chainId, chainIdList);
  }

  getNextBundleStartBlockNumber(chainIdList: number[], latestMainnetBlock: number, chainId: number): number {
    const endBlock = this.getLatestBundleEndBlockForChain(chainIdList, latestMainnetBlock, chainId);

    // This assumes that chain ID's are only added to the chain ID list over time, and that chains are never
    // deleted.
    return endBlock > 0 ? endBlock + 1 : 0;
  }

  getRunningBalanceBeforeBlockForChain(block: number, chain: number, l1Token: string): TokenRunningBalance {
    // Search ExecutedRootBundles in descending block order to find the most recent event before the target block.
    const executedRootBundle = sortEventsDescending(this.executedRootBundles).find(
      (executedLeaf: ExecutedRootBundle) => {
        return (
          executedLeaf.blockNumber <= block &&
          executedLeaf.chainId === chain &&
          executedLeaf.l1Tokens.map((l1Token) => l1Token.toLowerCase()).includes(l1Token.toLowerCase())
        );
      }
    ) as ExecutedRootBundle;

    return this.getRunningBalanceForToken(l1Token, executedRootBundle);
  }

  public getRunningBalanceForToken(l1Token: string, executedRootBundle: ExecutedRootBundle): TokenRunningBalance {
    let runningBalance = toBN(0);
    let incentiveBalance = toBN(0);
    if (executedRootBundle) {
      const indexOfL1Token = executedRootBundle.l1Tokens
        .map((l1Token) => l1Token.toLowerCase())
        .indexOf(l1Token.toLowerCase());
      runningBalance = executedRootBundle.runningBalances[indexOfL1Token];
      incentiveBalance = executedRootBundle.incentiveBalances[indexOfL1Token];
    }

    return { runningBalance, incentiveBalance };
  }

  async _update(eventNames: HubPoolEvent[]): Promise<HubPoolUpdate> {
    const hubPoolEvents = this.hubPoolEventFilters();

    const searchConfig = {
      fromBlock: this.firstBlockToSearch,
      toBlock: this.eventSearchConfig.toBlock || (await this.hubPool.provider.getBlockNumber()),
      maxBlockLookBack: this.eventSearchConfig.maxBlockLookBack,
    };
    if (searchConfig.fromBlock > searchConfig.toBlock) {
      this.logger.warn({ at: "HubPoolClient#_update", message: "Invalid update() searchConfig.", searchConfig });
      return { success: false };
    }

    this.logger.debug({
      at: "HubPoolClient",
      message: "Updating HubPool client",
      searchConfig,
      eventNames,
    });
    const timerStart = Date.now();
    const [currentTime, pendingRootBundleProposal, ...events] = await Promise.all([
      this.hubPool.getCurrentTime({ blockTag: searchConfig.toBlock }),
      this.hubPool.rootBundleProposal({ blockTag: searchConfig.toBlock }),
      ...eventNames.map((eventName) => paginatedEventQuery(this.hubPool, hubPoolEvents[eventName], searchConfig)),
    ]);
    this.logger.debug({
      at: "HubPoolClient#_update",
      message: `Time to query new events from RPC for ${this.chainId}: ${Date.now() - timerStart} ms`,
    });

    const _events = Object.fromEntries(eventNames.map((eventName, idx) => [eventName, events[idx]]));

    return {
      success: true,
      currentTime,
      pendingRootBundleProposal,
      searchEndBlock: searchConfig.toBlock,
      events: _events,
    };
  }

  async update(eventsToQuery?: HubPoolEvent[]): Promise<void> {
    if (!this.configStoreClient.isUpdated) {
      throw new Error("ConfigStoreClient not updated");
    }

    eventsToQuery = eventsToQuery ?? (Object.keys(this.hubPoolEventFilters()) as HubPoolEvent[]); // Query all events by default.

    const update = await this._update(eventsToQuery);
    if (!update.success) {
      // This failure only occurs if the RPC searchConfig is miscomputed, and has only been seen in the hardhat test
      // environment. Normal failures will throw instead. This is therefore an unfortunate workaround until we can
      // understand why we see this in test. @todo: Resolve.
      return;
    }
    const { events, currentTime, pendingRootBundleProposal, searchEndBlock } = update;

    for (const event of events["CrossChainContractsSet"]) {
      const args = spreadEventWithBlockNumber(event) as CrossChainContractsSet;
      assign(
        this.crossChainContracts,
        [args.l2ChainId],
        [
          {
            spokePool: args.spokePool,
            blockNumber: args.blockNumber,
            transactionIndex: args.transactionIndex,
            logIndex: args.logIndex,
          },
        ]
      );
    }

    for (const event of events["SetPoolRebalanceRoute"]) {
      const args = spreadEventWithBlockNumber(event) as SetPoolRebalanceRoot;
      assign(this.l1TokensToDestinationTokens, [args.l1Token, args.destinationChainId], args.destinationToken);
      assign(
        this.l1TokensToDestinationTokensWithBlock,
        [args.l1Token, args.destinationChainId],
        [
          {
            l1Token: args.l1Token,
            l2Token: args.destinationToken,
            blockNumber: args.blockNumber,
            transactionIndex: args.transactionIndex,
            logIndex: args.logIndex,
          },
        ]
      );
    }

    // For each enabled Lp token fetch the token symbol and decimals from the token contract. Note this logic will
    // only run iff a new token has been enabled. Will only append iff the info is not there already.
    // Filter out any duplicate addresses. This might happen due to enabling, disabling and re-enabling a token.
    const uniqueL1Tokens = [
      ...Array.from(
        new Set(events["L1TokenEnabledForLiquidityProvision"].map((event) => spreadEvent(event.args).l1Token))
      ),
    ];
    const [tokenInfo, lpTokenInfo] = await Promise.all([
      Promise.all(uniqueL1Tokens.map((l1Token: string) => fetchTokenInfo(l1Token, this.hubPool.provider))),
      Promise.all(
        uniqueL1Tokens.map(
          async (l1Token: string) => await this.hubPool.pooledTokens(l1Token, { blockTag: update.searchEndBlock })
        )
      ),
    ]);
    for (const info of tokenInfo) {
      if (!this.l1Tokens.find((token) => token.symbol === info.symbol)) {
        if (info.decimals > 0 && info.decimals <= 18) {
          this.l1Tokens.push(info);
        } else {
          throw new Error(`Unsupported HubPool token: ${JSON.stringify(info)}`);
        }
      }
    }

    uniqueL1Tokens.forEach((token: string, i) => {
      this.lpTokens[token] = { lastLpFeeUpdate: lpTokenInfo[i].lastLpFeeUpdate };
    });

    this.proposedRootBundles.push(
      ...events["ProposeRootBundle"]
        .filter((event) => !this.configOverride.ignoredHubProposedBundles.includes(event.blockNumber))
        .map((event) => {
          return { ...spreadEventWithBlockNumber(event), transactionHash: event.transactionHash } as ProposedRootBundle;
        })
    );
    this.canceledRootBundles.push(
      ...events["RootBundleCanceled"].map((event) => spreadEventWithBlockNumber(event) as CancelledRootBundle)
    );
    this.disputedRootBundles.push(
      ...events["RootBundleDisputed"].map((event) => spreadEventWithBlockNumber(event) as DisputedRootBundle)
    );

    for (const event of events["RootBundleExecuted"]) {
      if (this.configOverride.ignoredHubExecutedBundles.includes(event.blockNumber)) {
        continue;
      }

      // Set running balances and incentive balances for this bundle.
      const executedRootBundle = spreadEventWithBlockNumber(event) as ExecutedRootBundle;
      const { l1Tokens, runningBalances } = executedRootBundle;
      const nTokens = l1Tokens.length;

      // Safeguard
      if (![nTokens, nTokens * 2].includes(runningBalances.length)) {
        throw new Error(
          `Invalid runningBalances length: ${runningBalances.length}. Expected ${nTokens} or ${nTokens * 2} for chain ${
            this.chainId
          } transaction ${event.transactionHash}`
        );
      }
      executedRootBundle.runningBalances = runningBalances.slice(0, nTokens);
      executedRootBundle.incentiveBalances =
        runningBalances.length > nTokens ? runningBalances.slice(nTokens) : runningBalances.map(() => toBN(0));
      this.executedRootBundles.push(executedRootBundle);
    }

    // If the contract's current rootBundleProposal() value has an unclaimedPoolRebalanceLeafCount > 0, then
    // it means that either the root bundle proposal is in the challenge period and can be disputed, or it has
    // passed the challenge period and pool rebalance leaves can be executed. Once all leaves are executed, the
    // unclaimed count will drop to 0 and at that point there is nothing more that we can do with this root bundle
    // besides proposing another one.
    if (pendingRootBundleProposal.unclaimedPoolRebalanceLeafCount > 0) {
      const mostRecentProposedRootBundle = this.proposedRootBundles[this.proposedRootBundles.length - 1];
      this.pendingRootBundle = {
        poolRebalanceRoot: pendingRootBundleProposal.poolRebalanceRoot,
        relayerRefundRoot: pendingRootBundleProposal.relayerRefundRoot,
        slowRelayRoot: pendingRootBundleProposal.slowRelayRoot,
        proposer: pendingRootBundleProposal.proposer,
        unclaimedPoolRebalanceLeafCount: pendingRootBundleProposal.unclaimedPoolRebalanceLeafCount,
        challengePeriodEndTimestamp: pendingRootBundleProposal.challengePeriodEndTimestamp,
        bundleEvaluationBlockNumbers: mostRecentProposedRootBundle.bundleEvaluationBlockNumbers.map(
          (block: BigNumber) => {
            // Ideally, the HubPool.sol contract should limit the size of the elements within the
            // bundleEvaluationBlockNumbers array. But because it doesn't, we wrap the cast of BN --> Number
            // in a try/catch statement and return some value that would always be disputable.
            // This catches the denial of service attack vector where a malicious proposer proposes with bundle block
            // evaluation block numbers larger than what BigNumber::toNumber() can handle.
            try {
              return block.toNumber();
            } catch {
              return 0;
            }
          }
        ),
        proposalBlockNumber: mostRecentProposedRootBundle.blockNumber,
      };
    } else {
      this.pendingRootBundle = undefined;
    }

    this.currentTime = currentTime;
    this.latestBlockSearched = searchEndBlock;
    this.firstBlockToSearch = update.searchEndBlock + 1; // Next iteration should start off from where this one ended.
    this.eventSearchConfig.toBlock = undefined; // Caller can re-set on subsequent updates if necessary.

    this.isUpdated = true;
    this.logger.debug({ at: "HubPoolClient::update", message: "HubPool client updated!", searchEndBlock });
  }

  // Returns end block for `chainId` in ProposedRootBundle.bundleBlockEvalNumbers. Looks up chainId
  // in chainId list, gets the index where its located, and returns the value of the index in
  // bundleBlockEvalNumbers. Returns 0 if `chainId` can't be found in `chainIdList` and if index doesn't
  // exist in bundleBlockEvalNumbers.
  protected getBundleEndBlockForChain(
    proposeRootBundleEvent: ProposedRootBundle,
    chainId: number,
    chainIdList: number[]
  ): number {
    const bundleEvaluationBlockNumbers: BigNumber[] = proposeRootBundleEvent.bundleEvaluationBlockNumbers;
    const chainIdIndex = chainIdList.indexOf(chainId);
    if (chainIdIndex === -1) {
      return 0;
    }
    // Sometimes, the root bundle event's chain ID list will update from bundle to bundle, so we need to check that
    // the bundle evaluation block number list is long enough to contain this index. We assume that chain ID's
    // are only added to the bundle block list, never deleted.
    if (chainIdIndex >= bundleEvaluationBlockNumbers.length) {
      return 0;
    }
    return bundleEvaluationBlockNumbers[chainIdIndex].toNumber();
  }
}<|MERGE_RESOLUTION|>--- conflicted
+++ resolved
@@ -248,12 +248,8 @@
     // L1-->L2 token mappings are set via PoolRebalanceRoutes which occur on mainnet,
     // so we use the latest token mapping. This way if a very old deposit is filled, the relayer can use the
     // latest L2 token mapping to find the L1 token counterpart.
-<<<<<<< HEAD
     // @todo Remove type assertion once new generics PR is merged.
     const inputToken = getDepositInputToken(deposit as DepositWithBlock);
-=======
-    const inputToken = getDepositInputToken(deposit);
->>>>>>> c3b6cb7c
     return this.getL1TokenForL2TokenAtBlock(inputToken, deposit.originChainId, deposit.quoteBlockNumber);
   }
 
