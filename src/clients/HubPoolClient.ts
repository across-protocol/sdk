import assert from "assert";
import { BigNumber, Contract, Event, EventFilter } from "ethers";
import _ from "lodash";
import winston from "winston";
import { DEFAULT_CACHING_SAFE_LAG, DEFAULT_CACHING_TTL } from "../constants";
import {
  CachingMechanismInterface,
  CancelledRootBundle,
  CrossChainContractsSet,
  Deposit,
  DepositWithBlock,
  DestinationTokenWithBlock,
  DisputedRootBundle,
  ExecutedRootBundle,
  ExecutedRootBundleStringified,
  L1Token,
  LpToken,
  PendingRootBundle,
  ProposedRootBundle,
  ProposedRootBundleStringified,
  RealizedLpFee,
  SetPoolRebalanceRoot,
  TokenRunningBalance,
} from "../interfaces";
import * as lpFeeCalculator from "../lpFeeCalculator";
import {
  BlockFinder,
  bnZero,
  dedupArray,
  EventSearchConfig,
  MakeOptional,
  assign,
  fetchTokenInfo,
  getCachedBlockForTimestamp,
  getCurrentTime,
  isDefined,
  mapAsync,
  paginatedEventQuery,
  shouldCache,
  sortEventsDescending,
  spreadEvent,
  spreadEventWithBlockNumber,
  stringifyJSONWithNumericString,
  toBN,
} from "../utils";
import { AcrossConfigStoreClient as ConfigStoreClient } from "./AcrossConfigStoreClient/AcrossConfigStoreClient";
import { BaseAbstractClient } from "./BaseAbstractClient";
import { isUBAActivatedAtBlock } from "./UBAClient/UBAClientUtilities";

type _HubPoolUpdate = {
  success: true;
  currentTime: number;
  pendingRootBundleProposal: PendingRootBundle;
  events: Record<string, Event[]>;
  searchEndBlock: number;
};
export type HubPoolUpdate = { success: false } | _HubPoolUpdate;

type HubPoolEvent =
  | "SetPoolRebalanceRoute"
  | "L1TokenEnabledForLiquidityProvision"
  | "ProposeRootBundle"
  | "RootBundleCanceled"
  | "RootBundleDisputed"
  | "RootBundleExecuted"
  | "CrossChainContractsSet";

type L1TokensToDestinationTokens = {
  [l1Token: string]: { [destinationChainId: number]: string };
};
export class HubPoolClient extends BaseAbstractClient {
  // L1Token -> destinationChainId -> destinationToken
  protected l1TokensToDestinationTokens: L1TokensToDestinationTokens = {};
  protected l1Tokens: L1Token[] = []; // L1Tokens and their associated info.
  protected lpTokens: { [token: string]: LpToken } = {};
  protected proposedRootBundles: ProposedRootBundle[] = [];
  protected canceledRootBundles: CancelledRootBundle[] = [];
  protected disputedRootBundles: DisputedRootBundle[] = [];
  protected executedRootBundles: ExecutedRootBundle[] = [];
  protected crossChainContracts: { [l2ChainId: number]: CrossChainContractsSet[] } = {};
  protected l1TokensToDestinationTokensWithBlock: {
    [l1Token: string]: { [destinationChainId: number]: DestinationTokenWithBlock[] };
  } = {};
  protected pendingRootBundle: PendingRootBundle | undefined;

  public firstBlockToSearch: number;
  public latestBlockNumber: number | undefined;
  public currentTime: number | undefined;
  public readonly blockFinder: BlockFinder;

  constructor(
    readonly logger: winston.Logger,
    readonly hubPool: Contract,
    public configStoreClient: ConfigStoreClient,
    public deploymentBlock = 0,
    readonly chainId: number = 1,
    readonly eventSearchConfig: MakeOptional<EventSearchConfig, "toBlock"> = { fromBlock: 0, maxBlockLookBack: 0 },
    protected readonly configOverride: {
      ignoredHubExecutedBundles: number[];
      ignoredHubProposedBundles: number[];
      timeToCache?: number;
    } = {
      ignoredHubExecutedBundles: [],
      ignoredHubProposedBundles: [],
    },
    cachingMechanism?: CachingMechanismInterface
  ) {
    super(cachingMechanism);
    this.latestBlockNumber = deploymentBlock === 0 ? deploymentBlock : deploymentBlock - 1;
    this.firstBlockToSearch = eventSearchConfig.fromBlock;

    const provider = this.hubPool.provider;
    this.blockFinder = new BlockFinder(provider);
  }

  protected hubPoolEventFilters(): Record<HubPoolEvent, EventFilter> {
    return {
      SetPoolRebalanceRoute: this.hubPool.filters.SetPoolRebalanceRoute(),
      L1TokenEnabledForLiquidityProvision: this.hubPool.filters.L1TokenEnabledForLiquidityProvision(),
      ProposeRootBundle: this.hubPool.filters.ProposeRootBundle(),
      RootBundleCanceled: this.hubPool.filters.RootBundleCanceled(),
      RootBundleDisputed: this.hubPool.filters.RootBundleDisputed(),
      RootBundleExecuted: this.hubPool.filters.RootBundleExecuted(),
      CrossChainContractsSet: this.hubPool.filters.CrossChainContractsSet(),
    };
  }

  hasPendingProposal(): boolean {
    return this.pendingRootBundle !== undefined;
  }

  getPendingRootBundle(): PendingRootBundle | undefined {
    return this.pendingRootBundle;
  }

  getProposedRootBundles(): ProposedRootBundle[] {
    return this.proposedRootBundles;
  }

  getCancelledRootBundles(): CancelledRootBundle[] {
    return this.canceledRootBundles;
  }

  getDisputedRootBundles(): DisputedRootBundle[] {
    return this.disputedRootBundles;
  }

  getSpokePoolForBlock(chain: number, block: number = Number.MAX_SAFE_INTEGER): string {
    if (!this.crossChainContracts[chain]) {
      throw new Error(`No cross chain contracts set for ${chain}`);
    }
    const mostRecentSpokePoolUpdateBeforeBlock = (
      sortEventsDescending(this.crossChainContracts[chain]) as CrossChainContractsSet[]
    ).find((crossChainContract) => crossChainContract.blockNumber <= block);
    if (!mostRecentSpokePoolUpdateBeforeBlock) {
      throw new Error(`No cross chain contract found before block ${block} for chain ${chain}`);
    } else {
      return mostRecentSpokePoolUpdateBeforeBlock.spokePool;
    }
  }

  getSpokePoolActivationBlock(chain: number, spokePool: string): number | undefined {
    // Return first time that this spoke pool was registered in the HubPool as a cross chain contract. We can use
    // this block as the oldest block that we should query for SpokePoolClient purposes.
    const mostRecentSpokePoolUpdateBeforeBlock = this.crossChainContracts[chain].find(
      (crossChainContract) => crossChainContract.spokePool === spokePool
    );
    return mostRecentSpokePoolUpdateBeforeBlock?.blockNumber;
  }

  // Returns the latest L2 token to use for an L1 token as of the input hub block.
  protected getL2TokenForL1TokenAtBlock(
    l1Token: string,
    destinationChainId: number,
    latestHubBlock = Number.MAX_SAFE_INTEGER
  ): string {
    if (!this.l1TokensToDestinationTokensWithBlock?.[l1Token]?.[destinationChainId]) {
      throw new Error(`Could not find L2 token mapping for chain ${destinationChainId} and L1 token ${l1Token}`);
    }
    // Find the last mapping published before the target block.
    const l2Token: DestinationTokenWithBlock | undefined = sortEventsDescending(
      this.l1TokensToDestinationTokensWithBlock[l1Token][destinationChainId]
    ).find((mapping: DestinationTokenWithBlock) => mapping.blockNumber <= latestHubBlock);
    if (!l2Token) {
      throw new Error(
        `Could not find L2 token mapping for chain ${destinationChainId} and L1 token ${l1Token} equal to or earlier than block ${latestHubBlock}!`
      );
    }
    return l2Token.l2Token;
  }

  // Returns the latest L1 token to use for an L2 token as of the input hub block.
  protected getL1TokenForL2TokenAtBlock(
    l2Token: string,
    destinationChainId: number,
    latestHubBlock = Number.MAX_SAFE_INTEGER
  ): string {
    const l2Tokens = Object.keys(this.l1TokensToDestinationTokensWithBlock)
      .map((l1Token) => {
        // If this token doesn't exist on this L2, skip it
        if (this.l1TokensToDestinationTokensWithBlock[l1Token][destinationChainId] === undefined) {
          return undefined;
        }
        // Return all matching L2 token mappings that are equal to or earlier than the target block.
        return this.l1TokensToDestinationTokensWithBlock[l1Token][destinationChainId].filter(
          (mapping) => mapping.l2Token === l2Token && mapping.blockNumber <= latestHubBlock
        );
      })
      .filter(isDefined)
      .flat();
    if (l2Tokens.length === 0) {
      throw new Error(
        `Could not find L1 token mapping for chain ${destinationChainId} and L2 token ${l2Token} equal to or earlier than block ${latestHubBlock}!`
      );
    }
    // Find the last mapping published before the target block.
    return sortEventsDescending(l2Tokens)[0].l1Token;
  }

  /**
   * Returns the L1 token that should be used for an L2 Bridge event. This function is
   * designed to be used by the caller to associate the L2 token with its mapped L1 token
   * at the HubPool equivalent block number of the L2 event.
   * @param deposit Deposit event
   * @param returns string L1 token counterpart for Deposit
   */
  getL1TokenForDeposit(deposit: Pick<DepositWithBlock, "quoteBlockNumber" | "originToken" | "originChainId">): string {
    // L1-->L2 token mappings are set via PoolRebalanceRoutes which occur on mainnet,
    // so we use the latest token mapping. This way if a very old deposit is filled, the relayer can use the
    // latest L2 token mapping to find the L1 token counterpart.

    return this.getL1TokenForL2TokenAtBlock(deposit.originToken, deposit.originChainId, deposit.quoteBlockNumber);
  }

  /**
   * Returns the L2 token that should be used as a counterpart to a deposit event. For example, the caller
   * might want to know what the refund token will be on l2ChainId for the deposit event.
   * @param l2ChainId Chain where caller wants to get L2 token counterpart for
   * @param event Deposit event
   * @returns string L2 token counterpart on l2ChainId
   */
  getL2TokenForDeposit(
    l2ChainId: number,
    deposit: Pick<DepositWithBlock, "quoteBlockNumber" | "originToken" | "originChainId">
  ): string {
    // First get L1 token associated with deposit.
    const l1Token = this.getL1TokenForDeposit(deposit);

    // Use the latest hub block number to find the L2 token counterpart.
    return this.getL2TokenForL1TokenAtBlock(l1Token, l2ChainId, deposit.quoteBlockNumber);
  }

  l2TokenEnabledForL1Token(l1Token: string, destinationChainId: number): boolean {
    return this.l1TokensToDestinationTokens[l1Token][destinationChainId] != undefined;
  }

  getBlockNumber(timestamp: number): Promise<number | undefined> {
    const hints = { lowBlock: this.deploymentBlock };
    return getCachedBlockForTimestamp(this.chainId, timestamp, this.blockFinder, this.cachingMechanism, hints);
  }

  async getCurrentPoolUtilization(l1Token: string): Promise<BigNumber> {
    const blockNumber = this.latestBlockNumber ?? await this.hubPool.provider.getBlockNumber();
    return await this.getUtilization(l1Token, blockNumber, bnZero, getCurrentTime(), 0);
  }

  /**
   * For a HubPool token at a specific block number, compute the relevant utilization.
   * @param hubPoolToken HubPool token to query utilization for.
   * @param blocknumber Block number to query utilization at.
   * @param amount Amount to query. If set to 0, the closing utilization at blockNumber is returned.
   * @param amount timestamp Associated quoteTimestamp for query, used for caching evaluation.
   * @param timeToCache Age at which the response is able to be cached.
   * @returns HubPool utilization at `blockNumber` after optional `amount` increase in utilization.
   */
  protected async getUtilization(
    hubPoolToken: string,
    blockNumber: number,
    depositAmount: BigNumber,
    timestamp: number,
    timeToCache: number
  ): Promise<BigNumber> {
    // Resolve this function call as an async anonymous function
    const resolver = async () => {
      const overrides = { blockTag: blockNumber };
      if (depositAmount.eq(0)) {
        // For zero amount, just get the utilisation at `blockNumber`.
        return await this.hubPool.callStatic.liquidityUtilizationCurrent(hubPoolToken, overrides);
      }

      return await this.hubPool.callStatic.liquidityUtilizationPostRelay(hubPoolToken, depositAmount, overrides);
    };

    // Resolve the cache locally so that we can appease typescript
    const cache = this.cachingMechanism;

    // If there is no cache or the timestamp is not old enough to be cached, just resolve the function.
    if (!cache || !shouldCache(getCurrentTime(), timestamp, timeToCache)) {
      return resolver();
    }

    // Otherwise, let's resolve the key
    // @note Avoid collisions with pre-existing cache keys by appending an underscore (_) for post-relay utilization.
    // @fixme This can be removed once the existing keys have been ejected from the cache (i.e. 7 days).
    const key = depositAmount.eq(0)
      ? `utilization_${hubPoolToken}_${blockNumber}`
      : `utilization_${hubPoolToken}_${blockNumber}_${depositAmount.toString()}_`;
    const result = await cache.get<string>(key);
    if (isDefined(result)) {
      return BigNumber.from(result);
    }

    // We were not able to find a valid result, so let's resolve the function.
    const utilization = await resolver();
    if (cache && shouldCache(getCurrentTime(), timestamp, timeToCache)) {
      // If we should cache the result, store it for up to DEFAULT_CACHING_TTL.
      await cache.set(key, `${utilization.toString()}`, DEFAULT_CACHING_TTL);
    }

    return utilization;
  }

  async computeRealizedLpFeePct(
    deposit: Pick<
      DepositWithBlock,
<<<<<<< HEAD
      "quoteTimestamp" | "amount" | "destinationChainId" | "originChainId" | "blockNumber" | "originToken"
    >
  ): Promise<{ realizedLpFeePct: BigNumber | undefined; quoteBlock: number }> {
=======
      "quoteTimestamp" | "amount" | "originChainId" | "originToken" | "destinationChainId" | "blockNumber"
    >
  ): Promise<RealizedLpFee> {
    const [lpFee] = await this.batchComputeRealizedLpFeePct([deposit]);
    return lpFee;
  }

  async batchComputeRealizedLpFeePct(
    deposits: Pick<
      DepositWithBlock,
      "quoteTimestamp" | "amount" | "originChainId" | "originToken" | "destinationChainId" | "blockNumber"
    >[]
  ): Promise<RealizedLpFee[]> {
    assert(deposits.length > 0, "No deposits supplied to batchComputeRealizedLpFeePct");
>>>>>>> 14fb7e4b
    if (!isDefined(this.currentTime)) {
      throw new Error("HubPoolClient has not set a currentTime");
    }

    // Map SpokePool token addresses to HubPool token addresses.
    const hubPoolTokens: { [originToken: string]: string } = {};

<<<<<<< HEAD
    const l1Token = this.getL1TokenForDeposit({ ...deposit, quoteBlockNumber: quoteBlock });

    // Otherwise, use the legacy fee model which is based ont he deposit quote block.
    const rateModel = this.configStoreClient.getRateModelForBlockNumber(
      l1Token,
      deposit.originChainId,
      deposit.destinationChainId,
      quoteBlock
    );
=======
    // Map each HubPool token to an array of unqiue quoteTimestamps.
    const utilizationTimestamps: { [hubPoolToken: string]: number[] } = {};

    // Map each HubPool token to utilization at a particular block number.
    let utilization: { [hubPoolToken: string]: { [blockNumber: number]: BigNumber } } = {};

    let quoteBlocks: { [quoteTimestamp: number]: number } = {};

    // Helper to resolve the unqiue hubPoolToken & quoteTimestamp mappings.
    const resolveUniqueQuoteTimestamps = (deposit: (typeof deposits)[0]): void => {
      const { originChainId } = deposits[0];
      const { originChainId: chainId, originToken, quoteTimestamp } = deposit;
      assert(
        chainId === originChainId,
        `Cannot compute bulk realizedLpFeePct for different origin chains (${chainId} != ${originChainId})`
      );

      // Resolve the HubPool token address, if it isn't already known.
      const hubPoolToken = hubPoolTokens[originToken] ?? this.getL1TokenForDeposit(deposit);
      hubPoolTokens[originToken] ??= hubPoolToken;
>>>>>>> 14fb7e4b

      // Append the quoteTimestamp for this HubPool token, if it isn't already enqueued.
      utilizationTimestamps[hubPoolToken] ??= [];
      if (!utilizationTimestamps[hubPoolToken].includes(quoteTimestamp)) {
        utilizationTimestamps[hubPoolToken].push(quoteTimestamp);
      }
    };

    // Helper to resolve a quoteTimestamp to a HubPool block number.
    const resolveTimestampsToBlocks = async (quoteTimestamp: number): Promise<[number, number]> => {
      const quoteBlock = await this.getBlockNumber(quoteTimestamp);
      if (!isDefined(quoteBlock)) {
        throw new Error(`Could not find block for timestamp ${quoteTimestamp}`);
      }
      return [quoteTimestamp, quoteBlock];
    };

    // Helper to resolve existing HubPool token utilisation for an array of unique block numbers.
    // Produces a mapping of blockNumber -> utilization for a specific token.
    const resolveUtilization = async (hubPoolToken: string): Promise<Record<number, BigNumber>> => {
      return Object.fromEntries(
        await mapAsync(utilizationTimestamps[hubPoolToken], async (quoteTimestamp) => {
          const blockNumber = quoteBlocks[quoteTimestamp];
          const utilization = await this.getUtilization(
            hubPoolToken,
            blockNumber,
            bnZero, // amount
            quoteTimestamp,
            timeToCache
          );
          return [blockNumber, utilization];
        })
      );
    };

    // Helper compute the realizedLpFeePct of an individual deposit based on pre-retrieved batch data.
    const computeRealizedLpFeePct = async (deposit: (typeof deposits)[0]) => {
      const { amount, originToken, originChainId, destinationChainId, quoteTimestamp } = deposit;
      const quoteBlock = quoteBlocks[quoteTimestamp];

      // Compare deposit block against UBA bundle start blocks. If the deposit is post-UBA
      // then realizedLpFeePct computation is deferred until after UBA Client update.
      if (isUBAActivatedAtBlock(this, deposit.blockNumber, deposit.originChainId)) {
        return { quoteBlock, realizedLpFeePct: undefined };
      }

      // Otherwise, use the legacy fee model which is based ont he deposit quote block.
      const hubPoolToken = hubPoolTokens[originToken];
      const rateModel = this.configStoreClient.getRateModelForBlockNumber(
        hubPoolToken,
        originChainId,
        destinationChainId,
        quoteBlock
      );

      const preUtilization = utilization[hubPoolToken][quoteBlock];
      const postUtilization = await this.getUtilization(hubPoolToken, quoteBlock, amount, quoteTimestamp, timeToCache);
      const realizedLpFeePct = lpFeeCalculator.calculateRealizedLpFeePct(rateModel, preUtilization, postUtilization);

      return { quoteBlock, realizedLpFeePct };
    };

    /**
     * Execution flow starts here.
     */
    const timeToCache = this.configOverride.timeToCache ?? DEFAULT_CACHING_SAFE_LAG;

    // Identify the unique hubPoolToken & quoteTimestamp mappings. This is used to optimise subsequent HubPool queries.
    deposits.forEach((deposit) => resolveUniqueQuoteTimestamps(deposit));

    // Filter all deposits for unique quoteTimestamps, to be resolved to a blockNumber in parallel.
    const quoteTimestamps = dedupArray(deposits.map(({ quoteTimestamp }) => quoteTimestamp));
    quoteBlocks = Object.fromEntries(
      await mapAsync(quoteTimestamps, (quoteTimestamp) => resolveTimestampsToBlocks(quoteTimestamp))
    );

    // For each token / quoteBlock pair, resolve the utilisation for each quoted block.
    // This can be reused for each deposit with the same HubPool token and quoteTimestamp pair.
    utilization = Object.fromEntries(
      await mapAsync(Object.values(hubPoolTokens), async (hubPoolToken) => [
        hubPoolToken,
        await resolveUtilization(hubPoolToken),
      ])
    );

    // For each deposit, compute the post-relay HubPool utilisation independently.
    // @dev The caller expects to receive an array in the same length and ordering as the input `deposits`.
    return await mapAsync(deposits, (deposit) => computeRealizedLpFeePct(deposit));
  }

  getL1Tokens(): L1Token[] {
    return this.l1Tokens;
  }

  getTokenInfoForL1Token(l1Token: string): L1Token | undefined {
    return this.l1Tokens.find((token) => token.address === l1Token);
  }

  getLpTokenInfoForL1Token(l1Token: string): LpToken | undefined {
    return this.lpTokens[l1Token];
  }

  getL1TokenInfoForL2Token(l2Token: string, chainId: number): L1Token | undefined {
    const l1TokenCounterpart = this.getL1TokenForL2TokenAtBlock(l2Token, chainId, this.latestBlockNumber);
    return this.getTokenInfoForL1Token(l1TokenCounterpart);
  }

  getTokenInfoForDeposit(deposit: Deposit): L1Token | undefined {
    return this.getTokenInfoForL1Token(
      this.getL1TokenForL2TokenAtBlock(deposit.originToken, deposit.originChainId, this.latestBlockNumber)
    );
  }

  getTokenInfo(chainId: number | string, tokenAddress: string): L1Token | undefined {
    const deposit = { originChainId: parseInt(chainId.toString()), originToken: tokenAddress } as Deposit;
    return this.getTokenInfoForDeposit(deposit);
  }

  getSpokeActivationBlockForChain(chainId: number): number {
    return this.getSpokePoolActivationBlock(chainId, this.getSpokePoolForBlock(chainId)) ?? 0;
  }

  // Root bundles are valid if all of their pool rebalance leaves have been executed before the next bundle, or the
  // latest mainnet block to search. Whichever comes first.
  isRootBundleValid(rootBundle: ProposedRootBundle, latestMainnetBlock: number): boolean {
    const nextRootBundle = this.getFollowingRootBundle(rootBundle);
    const executedLeafCount = this.getExecutedLeavesForRootBundle(
      rootBundle,
      nextRootBundle ? Math.min(nextRootBundle.blockNumber, latestMainnetBlock) : latestMainnetBlock
    );
    return executedLeafCount.length === rootBundle.poolRebalanceLeafCount;
  }

  // This should find the ProposeRootBundle event whose bundle block number for `chain` is closest to the `block`
  // without being smaller. It returns the bundle block number for the chain or undefined if not matched.
  getRootBundleEvalBlockNumberContainingBlock(
    latestMainnetBlock: number,
    block: number,
    chain: number,
    chainIdListOverride?: number[]
  ): number | undefined {
    const chainIdList = chainIdListOverride ?? this.configStoreClient.getChainIdIndicesForBlock(latestMainnetBlock);
    let endingBlockNumber: number | undefined;
    // Search proposed root bundles in reverse chronological order.
    for (let i = this.proposedRootBundles.length - 1; i >= 0; i--) {
      const rootBundle = this.proposedRootBundles[i];
      const nextRootBundle = this.getFollowingRootBundle(rootBundle);
      if (!this.isRootBundleValid(rootBundle, nextRootBundle ? nextRootBundle.blockNumber : latestMainnetBlock)) {
        continue;
      }

      // 0 is the default value bundleEvalBlockNumber.
      const bundleEvalBlockNumber = this.getBundleEndBlockForChain(
        rootBundle as ProposedRootBundle,
        chain,
        chainIdList
      );

      // Since we're iterating from newest to oldest, bundleEvalBlockNumber is only decreasing, and if the
      // bundleEvalBlockNumber is smaller than the target block, then we should return the last set `endingBlockNumber`.
      if (bundleEvalBlockNumber <= block) {
        if (bundleEvalBlockNumber === block) {
          endingBlockNumber = bundleEvalBlockNumber;
        }
        break;
      }
      endingBlockNumber = bundleEvalBlockNumber;
    }
    return endingBlockNumber;
  }

  // TODO: This might not be necessary since the cumulative root bundle count doesn't grow fast enough, but consider
  // using _.findLast/_.find instead of resorting the arrays if these functions begin to take a lot time.
  getProposedRootBundlesInBlockRange(startingBlock: number, endingBlock: number): ProposedRootBundle[] {
    return this.proposedRootBundles.filter(
      (bundle: ProposedRootBundle) => bundle.blockNumber >= startingBlock && bundle.blockNumber <= endingBlock
    );
  }

  getCancelledRootBundlesInBlockRange(startingBlock: number, endingBlock: number): CancelledRootBundle[] {
    return sortEventsDescending(this.canceledRootBundles).filter(
      (bundle: CancelledRootBundle) => bundle.blockNumber >= startingBlock && bundle.blockNumber <= endingBlock
    );
  }

  getDisputedRootBundlesInBlockRange(startingBlock: number, endingBlock: number): DisputedRootBundle[] {
    return sortEventsDescending(this.disputedRootBundles).filter(
      (bundle: DisputedRootBundle) => bundle.blockNumber >= startingBlock && bundle.blockNumber <= endingBlock
    );
  }

  getLatestProposedRootBundle(): ProposedRootBundle {
    return this.proposedRootBundles[this.proposedRootBundles.length - 1] as ProposedRootBundle;
  }

  getFollowingRootBundle(currentRootBundle: ProposedRootBundle): ProposedRootBundle | undefined {
    const index = _.findLastIndex(
      this.proposedRootBundles,
      (bundle) => bundle.blockNumber === currentRootBundle.blockNumber
    );
    // If index of current root bundle is not found or is the last bundle, return undefined.
    if (index === -1 || index === this.proposedRootBundles.length - 1) {
      return undefined;
    }
    return this.proposedRootBundles[index + 1];
  }

  getExecutedLeavesForRootBundle(
    rootBundle: ProposedRootBundle,
    latestMainnetBlockToSearch: number
  ): ExecutedRootBundle[] {
    return this.executedRootBundles.filter(
      (executedLeaf: ExecutedRootBundle) =>
        executedLeaf.blockNumber <= latestMainnetBlockToSearch &&
        // Note: We can use > instead of >= here because a leaf can never be executed in same block as its root
        // proposal due to bundle liveness enforced by HubPool. This importantly avoids the edge case
        // where the execution all leaves occurs in the same block as the next proposal, leading us to think
        // that the next proposal is fully executed when its not.
        executedLeaf.blockNumber > rootBundle.blockNumber
    ) as ExecutedRootBundle[];
  }

  getValidatedRootBundles(latestMainnetBlock: number = Number.MAX_SAFE_INTEGER): ProposedRootBundle[] {
    return this.proposedRootBundles.filter((rootBundle: ProposedRootBundle) => {
      if (rootBundle.blockNumber > latestMainnetBlock) {
        return false;
      }
      return this.isRootBundleValid(rootBundle, latestMainnetBlock);
    });
  }

  getLatestFullyExecutedRootBundle(latestMainnetBlock: number): ProposedRootBundle | undefined {
    // Search for latest ProposeRootBundleExecuted event followed by all of its RootBundleExecuted event suggesting
    // that all pool rebalance leaves were executed. This ignores any proposed bundles that were partially executed.
    return _.findLast(this.proposedRootBundles, (rootBundle: ProposedRootBundle) => {
      if (rootBundle.blockNumber > latestMainnetBlock) {
        return false;
      }
      return this.isRootBundleValid(rootBundle, latestMainnetBlock);
    });
  }

  getEarliestFullyExecutedRootBundle(latestMainnetBlock: number, startBlock = 0): ProposedRootBundle | undefined {
    return this.proposedRootBundles.find((rootBundle: ProposedRootBundle) => {
      if (rootBundle.blockNumber > latestMainnetBlock) {
        return false;
      }
      if (rootBundle.blockNumber < startBlock) {
        return false;
      }
      return this.isRootBundleValid(rootBundle, latestMainnetBlock);
    });
  }

  // If n is negative, then return the Nth latest executed bundle, otherwise return the Nth earliest
  // executed bundle. Latest means most recent, earliest means oldest. N cannot be 0.
  // `startBlock` can be used to set the starting point from which we look forwards or backwards, depending
  // on whether n is positive or negative.
  getNthFullyExecutedRootBundle(n: number, startBlock?: number): ProposedRootBundle | undefined {
    if (n === 0) {
      throw new Error("n cannot be 0");
    }
    if (!this.latestBlockNumber) {
      throw new Error("HubPoolClient::getNthFullyExecutedRootBundle client not updated");
    }

    let bundleToReturn: ProposedRootBundle | undefined;

    // If n is negative, then return the Nth latest executed bundle, otherwise return the Nth earliest
    // executed bundle.
    if (n < 0) {
      let nextLatestMainnetBlock = startBlock ?? this.latestBlockNumber;
      for (let i = 0; i < Math.abs(n); i++) {
        bundleToReturn = this.getLatestFullyExecutedRootBundle(nextLatestMainnetBlock);
        const bundleBlockNumber = bundleToReturn ? bundleToReturn.blockNumber : 0;

        // Subtract 1 so that next `getLatestFullyExecutedRootBundle` call filters out the root bundle we just found
        // because its block number is > nextLatestMainnetBlock.
        nextLatestMainnetBlock = Math.max(0, bundleBlockNumber - 1);
      }
    } else {
      let nextStartBlock = startBlock ?? 0;
      for (let i = 0; i < n; i++) {
        bundleToReturn = this.getEarliestFullyExecutedRootBundle(this.latestBlockNumber, nextStartBlock);
        const bundleBlockNumber = bundleToReturn ? bundleToReturn.blockNumber : 0;

        // Add 1 so that next `getEarliestFullyExecutedRootBundle` call filters out the root bundle we just found
        // because its block number is < nextStartBlock.
        nextStartBlock = Math.min(bundleBlockNumber + 1, this.latestBlockNumber);
      }
    }

    return bundleToReturn;
  }

  getLatestBundleEndBlockForChain(chainIdList: number[], latestMainnetBlock: number, chainId: number): number {
    const latestFullyExecutedPoolRebalanceRoot = this.getLatestFullyExecutedRootBundle(latestMainnetBlock);

    // If no event, then we can return a conservative default starting block like 0,
    // or we could throw an Error.
    if (!latestFullyExecutedPoolRebalanceRoot) {
      return 0;
    }

    // Once this proposal event is found, determine its mapping of indices to chainId in its
    // bundleEvaluationBlockNumbers array using CHAIN_ID_LIST. For each chainId, their starting block number is that
    // chain's bundleEvaluationBlockNumber + 1 in this past proposal event.
    return this.getBundleEndBlockForChain(latestFullyExecutedPoolRebalanceRoot, chainId, chainIdList);
  }

  getNextBundleStartBlockNumber(chainIdList: number[], latestMainnetBlock: number, chainId: number): number {
    const endBlock = this.getLatestBundleEndBlockForChain(chainIdList, latestMainnetBlock, chainId);

    // This assumes that chain ID's are only added to the chain ID list over time, and that chains are never
    // deleted.
    return endBlock > 0 ? endBlock + 1 : 0;
  }

  getRunningBalanceBeforeBlockForChain(block: number, chain: number, l1Token: string): TokenRunningBalance {
    // Search ExecutedRootBundles in descending block order to find the most recent event before the target block.
    const executedRootBundle = sortEventsDescending(this.executedRootBundles).find(
      (executedLeaf: ExecutedRootBundle) => {
        return (
          executedLeaf.blockNumber <= block &&
          executedLeaf.chainId === chain &&
          executedLeaf.l1Tokens.map((l1Token) => l1Token.toLowerCase()).includes(l1Token.toLowerCase())
        );
      }
    ) as ExecutedRootBundle;

    return this.getRunningBalanceForToken(l1Token, executedRootBundle);
  }

  public getRunningBalanceForToken(l1Token: string, executedRootBundle: ExecutedRootBundle): TokenRunningBalance {
    let runningBalance = toBN(0);
    let incentiveBalance = toBN(0);
    if (executedRootBundle) {
      const indexOfL1Token = executedRootBundle.l1Tokens
        .map((l1Token) => l1Token.toLowerCase())
        .indexOf(l1Token.toLowerCase());
      runningBalance = executedRootBundle.runningBalances[indexOfL1Token];
      incentiveBalance = executedRootBundle.incentiveBalances[indexOfL1Token];
    }

    return { runningBalance, incentiveBalance };
  }

  async _update(eventNames: HubPoolEvent[]): Promise<HubPoolUpdate> {
    const hubPoolEvents = this.hubPoolEventFilters();

    const searchConfig = {
      fromBlock: this.firstBlockToSearch,
      toBlock: this.eventSearchConfig.toBlock || (await this.hubPool.provider.getBlockNumber()),
      maxBlockLookBack: this.eventSearchConfig.maxBlockLookBack,
    };
    if (searchConfig.fromBlock > searchConfig.toBlock) {
      this.logger.warn({ at: "HubPoolClient#_update", message: "Invalid update() searchConfig.", searchConfig });
      return { success: false };
    }

    this.logger.debug({
      at: "HubPoolClient",
      message: "Updating HubPool client",
      searchConfig,
      eventNames,
    });
    const timerStart = Date.now();
    const [currentTime, pendingRootBundleProposal, ...events] = await Promise.all([
      this.hubPool.getCurrentTime({ blockTag: searchConfig.toBlock }),
      this.hubPool.rootBundleProposal({ blockTag: searchConfig.toBlock }),
      ...eventNames.map((eventName) => paginatedEventQuery(this.hubPool, hubPoolEvents[eventName], searchConfig)),
    ]);
    this.logger.debug({
      at: "HubPoolClient#_update",
      message: `Time to query new events from RPC for ${this.chainId}: ${Date.now() - timerStart} ms`,
    });

    const _events = Object.fromEntries(eventNames.map((eventName, idx) => [eventName, events[idx]]));

    return {
      success: true,
      currentTime,
      pendingRootBundleProposal,
      searchEndBlock: searchConfig.toBlock,
      events: _events,
    };
  }

  async update(eventsToQuery?: HubPoolEvent[]): Promise<void> {
    if (!this.configStoreClient.isUpdated) {
      throw new Error("ConfigStoreClient not updated");
    }

    eventsToQuery = eventsToQuery ?? (Object.keys(this.hubPoolEventFilters()) as HubPoolEvent[]); // Query all events by default.

    const update = await this._update(eventsToQuery);
    if (!update.success) {
      // This failure only occurs if the RPC searchConfig is miscomputed, and has only been seen in the hardhat test
      // environment. Normal failures will throw instead. This is therefore an unfortunate workaround until we can
      // understand why we see this in test. @todo: Resolve.
      return;
    }
    const { events, currentTime, pendingRootBundleProposal, searchEndBlock } = update;

    for (const event of events["CrossChainContractsSet"]) {
      const args = spreadEventWithBlockNumber(event) as CrossChainContractsSet;
      assign(
        this.crossChainContracts,
        [args.l2ChainId],
        [
          {
            spokePool: args.spokePool,
            blockNumber: args.blockNumber,
            transactionIndex: args.transactionIndex,
            logIndex: args.logIndex,
          },
        ]
      );
    }

    for (const event of events["SetPoolRebalanceRoute"]) {
      const args = spreadEventWithBlockNumber(event) as SetPoolRebalanceRoot;
      assign(this.l1TokensToDestinationTokens, [args.l1Token, args.destinationChainId], args.destinationToken);
      assign(
        this.l1TokensToDestinationTokensWithBlock,
        [args.l1Token, args.destinationChainId],
        [
          {
            l1Token: args.l1Token,
            l2Token: args.destinationToken,
            blockNumber: args.blockNumber,
            transactionIndex: args.transactionIndex,
            logIndex: args.logIndex,
          },
        ]
      );
    }

    // For each enabled Lp token fetch the token symbol and decimals from the token contract. Note this logic will
    // only run iff a new token has been enabled. Will only append iff the info is not there already.
    // Filter out any duplicate addresses. This might happen due to enabling, disabling and re-enabling a token.
    const uniqueL1Tokens = [
      ...Array.from(
        new Set(events["L1TokenEnabledForLiquidityProvision"].map((event) => spreadEvent(event.args).l1Token))
      ),
    ];
    const [tokenInfo, lpTokenInfo] = await Promise.all([
      Promise.all(uniqueL1Tokens.map((l1Token: string) => fetchTokenInfo(l1Token, this.hubPool.provider))),
      Promise.all(
        uniqueL1Tokens.map(
          async (l1Token: string) => await this.hubPool.pooledTokens(l1Token, { blockTag: update.searchEndBlock })
        )
      ),
    ]);
    for (const info of tokenInfo) {
      if (!this.l1Tokens.find((token) => token.symbol === info.symbol)) {
        if (info.decimals > 0 && info.decimals <= 18) {
          this.l1Tokens.push(info);
        } else {
          throw new Error(`Unsupported HubPool token: ${JSON.stringify(info)}`);
        }
      }
    }

    uniqueL1Tokens.forEach((token: string, i) => {
      this.lpTokens[token] = { lastLpFeeUpdate: lpTokenInfo[i].lastLpFeeUpdate };
    });

    this.proposedRootBundles.push(
      ...events["ProposeRootBundle"]
        .filter((event) => !this.configOverride.ignoredHubProposedBundles.includes(event.blockNumber))
        .map((event) => {
          return { ...spreadEventWithBlockNumber(event), transactionHash: event.transactionHash } as ProposedRootBundle;
        })
    );
    this.canceledRootBundles.push(
      ...events["RootBundleCanceled"].map((event) => spreadEventWithBlockNumber(event) as CancelledRootBundle)
    );
    this.disputedRootBundles.push(
      ...events["RootBundleDisputed"].map((event) => spreadEventWithBlockNumber(event) as DisputedRootBundle)
    );

    for (const event of events["RootBundleExecuted"]) {
      if (this.configOverride.ignoredHubExecutedBundles.includes(event.blockNumber)) {
        continue;
      }

      // Set running balances and incentive balances for this bundle.
      // Pre-UBA: runningBalances length is 1:1 with l1Tokens length. Pad incentiveBalances with zeroes.
      // Post-UBA: runningBalances array is a concatenation of pre-UBA runningBalances and incentiveBalances.
      const executedRootBundle = spreadEventWithBlockNumber(event) as ExecutedRootBundle;
      const { l1Tokens, runningBalances } = executedRootBundle;
      const nTokens = l1Tokens.length;

      // Safeguard
      if (![nTokens, nTokens * 2].includes(runningBalances.length)) {
        throw new Error(
          `Invalid runningBalances length: ${runningBalances.length}. Expected ${nTokens} or ${nTokens * 2} for chain ${
            this.chainId
          } transaction ${event.transactionHash}`
        );
      }
      executedRootBundle.runningBalances = runningBalances.slice(0, nTokens);
      executedRootBundle.incentiveBalances =
        runningBalances.length > nTokens ? runningBalances.slice(nTokens) : runningBalances.map(() => toBN(0));
      this.executedRootBundles.push(executedRootBundle);
    }

    // If the contract's current rootBundleProposal() value has an unclaimedPoolRebalanceLeafCount > 0, then
    // it means that either the root bundle proposal is in the challenge period and can be disputed, or it has
    // passed the challenge period and pool rebalance leaves can be executed. Once all leaves are executed, the
    // unclaimed count will drop to 0 and at that point there is nothing more that we can do with this root bundle
    // besides proposing another one.
    if (pendingRootBundleProposal.unclaimedPoolRebalanceLeafCount > 0) {
      const mostRecentProposedRootBundle = this.proposedRootBundles[this.proposedRootBundles.length - 1];
      this.pendingRootBundle = {
        poolRebalanceRoot: pendingRootBundleProposal.poolRebalanceRoot,
        relayerRefundRoot: pendingRootBundleProposal.relayerRefundRoot,
        slowRelayRoot: pendingRootBundleProposal.slowRelayRoot,
        proposer: pendingRootBundleProposal.proposer,
        unclaimedPoolRebalanceLeafCount: pendingRootBundleProposal.unclaimedPoolRebalanceLeafCount,
        challengePeriodEndTimestamp: pendingRootBundleProposal.challengePeriodEndTimestamp,
        bundleEvaluationBlockNumbers: mostRecentProposedRootBundle.bundleEvaluationBlockNumbers.map(
          (block: BigNumber) => {
            // Ideally, the HubPool.sol contract should limit the size of the elements within the
            // bundleEvaluationBlockNumbers array. But because it doesn't, we wrap the cast of BN --> Number
            // in a try/catch statement and return some value that would always be disputable.
            // This catches the denial of service attack vector where a malicious proposer proposes with bundle block
            // evaluation block numbers larger than what BigNumber::toNumber() can handle.
            try {
              return block.toNumber();
            } catch {
              return 0;
            }
          }
        ),
        proposalBlockNumber: mostRecentProposedRootBundle.blockNumber,
      };
    } else {
      this.pendingRootBundle = undefined;
    }

    this.currentTime = currentTime;
    this.latestBlockNumber = searchEndBlock;
    this.firstBlockToSearch = update.searchEndBlock + 1; // Next iteration should start off from where this one ended.
    this.eventSearchConfig.toBlock = undefined; // Caller can re-set on subsequent updates if necessary.

    this.isUpdated = true;
    this.logger.debug({ at: "HubPoolClient::update", message: "HubPool client updated!", searchEndBlock });
  }

  // Returns end block for `chainId` in ProposedRootBundle.bundleBlockEvalNumbers. Looks up chainId
  // in chainId list, gets the index where its located, and returns the value of the index in
  // bundleBlockEvalNumbers. Returns 0 if `chainId` can't be found in `chainIdList` and if index doesn't
  // exist in bundleBlockEvalNumbers.
  protected getBundleEndBlockForChain(
    proposeRootBundleEvent: ProposedRootBundle,
    chainId: number,
    chainIdList: number[]
  ): number {
    const bundleEvaluationBlockNumbers: BigNumber[] = proposeRootBundleEvent.bundleEvaluationBlockNumbers;
    const chainIdIndex = chainIdList.indexOf(chainId);
    if (chainIdIndex === -1) {
      return 0;
    }
    // Sometimes, the root bundle event's chain ID list will update from bundle to bundle, so we need to check that
    // the bundle evaluation block number list is long enough to contain this index. We assume that chain ID's
    // are only added to the bundle block list, never deleted.
    if (chainIdIndex >= bundleEvaluationBlockNumbers.length) {
      return 0;
    }
    return bundleEvaluationBlockNumbers[chainIdIndex].toNumber();
  }

  public updateFromJSON(hubPoolClientState: Partial<ReturnType<HubPoolClient["toJSON"]>>): void {
    const keysToUpdate = Object.keys(hubPoolClientState);

    this.logger.debug({
      at: "HubPoolClient",
      message: "Updating HubPool client from JSON",
      keys: keysToUpdate,
    });

    if (keysToUpdate.length === 0) {
      return;
    }

    if (!this.configStoreClient.isUpdated) {
      throw new Error("ConfigStoreClient not updated");
    }

    const {
      l1TokensToDestinationTokens = this.l1TokensToDestinationTokens,
      l1Tokens = this.l1Tokens,
      lpTokens = this.lpTokens,
      canceledRootBundles = this.canceledRootBundles,
      disputedRootBundles = this.disputedRootBundles,
      pendingRootBundle = this.pendingRootBundle,
      crossChainContracts = this.crossChainContracts,
      l1TokensToDestinationTokensWithBlock = this.l1TokensToDestinationTokensWithBlock,
      firstBlockToSearch = this.firstBlockToSearch,
      latestBlockNumber = this.latestBlockNumber,
      currentTime = this.currentTime,
      proposedRootBundles,
      executedRootBundles,
    } = hubPoolClientState;

    this.l1TokensToDestinationTokens = l1TokensToDestinationTokens;
    this.l1Tokens = l1Tokens;
    this.lpTokens = lpTokens;
    this.proposedRootBundles = proposedRootBundles
      ? proposedRootBundles.map((bundle) => ({
          ...bundle,
          bundleEvaluationBlockNumbers: bundle.bundleEvaluationBlockNumbers.map((block) => BigNumber.from(block)),
        }))
      : this.proposedRootBundles;
    this.canceledRootBundles = canceledRootBundles;
    this.disputedRootBundles = disputedRootBundles;
    this.executedRootBundles = executedRootBundles
      ? executedRootBundles.map((bundle) => ({
          ...bundle,
          bundleLpFees: bundle.bundleLpFees.map((fee) => BigNumber.from(fee)),
          netSendAmounts: bundle.netSendAmounts.map((amount) => BigNumber.from(amount)),
          runningBalances: bundle.runningBalances.map((balance) => BigNumber.from(balance)),
          incentiveBalances: bundle.incentiveBalances.map((balance) => BigNumber.from(balance)),
        }))
      : this.executedRootBundles;
    this.pendingRootBundle = pendingRootBundle;
    this.crossChainContracts = crossChainContracts;
    this.l1TokensToDestinationTokensWithBlock = l1TokensToDestinationTokensWithBlock;
    this.firstBlockToSearch = firstBlockToSearch;
    this.latestBlockNumber = latestBlockNumber;
    this.currentTime = currentTime;
    this.isUpdated = true;
  }

  public toJSON() {
    return {
      deploymentBlock: this.deploymentBlock,
      chainId: this.chainId,
      eventSearchConfig: this.eventSearchConfig,
      configOverride: this.configOverride,

      firstBlockToSearch: this.firstBlockToSearch,
      latestBlockNumber: this.latestBlockNumber,
      currentTime: this.currentTime,

      l1TokensToDestinationTokens: this.l1TokensToDestinationTokens,
      l1Tokens: this.l1Tokens,
      lpTokens: this.lpTokens,

      proposedRootBundles: this.proposedRootBundles.map((bundle) =>
        JSON.parse(stringifyJSONWithNumericString(bundle))
      ) as ProposedRootBundleStringified[],
      canceledRootBundles: this.canceledRootBundles,
      disputedRootBundles: this.disputedRootBundles,
      executedRootBundles: this.executedRootBundles.map((bundle) =>
        JSON.parse(stringifyJSONWithNumericString(bundle))
      ) as ExecutedRootBundleStringified[],
      pendingRootBundle: this.pendingRootBundle,
      crossChainContracts: this.crossChainContracts,
      l1TokensToDestinationTokensWithBlock: this.l1TokensToDestinationTokensWithBlock,
    };
  }
}<|MERGE_RESOLUTION|>--- conflicted
+++ resolved
@@ -323,11 +323,6 @@
   async computeRealizedLpFeePct(
     deposit: Pick<
       DepositWithBlock,
-<<<<<<< HEAD
-      "quoteTimestamp" | "amount" | "destinationChainId" | "originChainId" | "blockNumber" | "originToken"
-    >
-  ): Promise<{ realizedLpFeePct: BigNumber | undefined; quoteBlock: number }> {
-=======
       "quoteTimestamp" | "amount" | "originChainId" | "originToken" | "destinationChainId" | "blockNumber"
     >
   ): Promise<RealizedLpFee> {
@@ -342,7 +337,6 @@
     >[]
   ): Promise<RealizedLpFee[]> {
     assert(deposits.length > 0, "No deposits supplied to batchComputeRealizedLpFeePct");
->>>>>>> 14fb7e4b
     if (!isDefined(this.currentTime)) {
       throw new Error("HubPoolClient has not set a currentTime");
     }
@@ -350,17 +344,6 @@
     // Map SpokePool token addresses to HubPool token addresses.
     const hubPoolTokens: { [originToken: string]: string } = {};
 
-<<<<<<< HEAD
-    const l1Token = this.getL1TokenForDeposit({ ...deposit, quoteBlockNumber: quoteBlock });
-
-    // Otherwise, use the legacy fee model which is based ont he deposit quote block.
-    const rateModel = this.configStoreClient.getRateModelForBlockNumber(
-      l1Token,
-      deposit.originChainId,
-      deposit.destinationChainId,
-      quoteBlock
-    );
-=======
     // Map each HubPool token to an array of unqiue quoteTimestamps.
     const utilizationTimestamps: { [hubPoolToken: string]: number[] } = {};
 
@@ -381,7 +364,6 @@
       // Resolve the HubPool token address, if it isn't already known.
       const hubPoolToken = hubPoolTokens[originToken] ?? this.getL1TokenForDeposit(deposit);
       hubPoolTokens[originToken] ??= hubPoolToken;
->>>>>>> 14fb7e4b
 
       // Append the quoteTimestamp for this HubPool token, if it isn't already enqueued.
       utilizationTimestamps[hubPoolToken] ??= [];
