--- conflicted
+++ resolved
@@ -1,19 +1,10 @@
-<<<<<<< HEAD
-import { Contract, BigNumber, Event, EventFilter } from "ethers";
-import winston from "winston";
-=======
-import { Block } from "@ethersproject/abstract-provider";
-import { BlockFinder } from "@uma/sdk";
 import { BigNumber, Contract, Event, EventFilter } from "ethers";
->>>>>>> e3e3a78f
 import _ from "lodash";
 import winston from "winston";
 import { DEFAULT_CACHING_TTL } from "../constants";
 import {
-<<<<<<< HEAD
   assign,
   BlockFinder,
-=======
   CachingMechanismInterface,
   CancelledRootBundle,
   CrossChainContractsSet,
@@ -34,7 +25,6 @@
 import * as lpFeeCalculator from "../lpFeeCalculator";
 import {
   BigNumberish,
->>>>>>> e3e3a78f
   EventSearchConfig,
   MakeOptional,
   assign,
@@ -43,10 +33,7 @@
   isDefined,
   paginatedEventQuery,
   shouldCache,
-<<<<<<< HEAD
   fetchTokenInfo,
-=======
->>>>>>> e3e3a78f
   sortEventsDescending,
   spreadEvent,
   spreadEventWithBlockNumber,
