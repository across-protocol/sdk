import assert from "assert";
import { BigNumber, Contract, Event, EventFilter } from "ethers";
import _ from "lodash";
import winston from "winston";
import { DEFAULT_CACHING_SAFE_LAG, DEFAULT_CACHING_TTL } from "../constants";
import {
  CachingMechanismInterface,
  CancelledRootBundle,
  CrossChainContractsSet,
  Deposit,
  DepositWithBlock,
  DestinationTokenWithBlock,
  DisputedRootBundle,
  ExecutedRootBundle,
  ExecutedRootBundleStringified,
  L1Token,
  LpToken,
  PendingRootBundle,
  ProposedRootBundle,
  ProposedRootBundleStringified,
  RealizedLpFee,
  SetPoolRebalanceRoot,
  TokenRunningBalance,
} from "../interfaces";
import * as lpFeeCalculator from "../lpFeeCalculator";
import {
  BlockFinder,
  bnZero,
  dedupArray,
  EventSearchConfig,
  MakeOptional,
  assign,
  fetchTokenInfo,
  getCachedBlockForTimestamp,
  getCurrentTime,
  getNetworkName,
  isDefined,
  mapAsync,
  paginatedEventQuery,
  shouldCache,
  sortEventsDescending,
  spreadEvent,
  spreadEventWithBlockNumber,
  stringifyJSONWithNumericString,
  toBN,
} from "../utils";
import { AcrossConfigStoreClient as ConfigStoreClient } from "./AcrossConfigStoreClient/AcrossConfigStoreClient";
import { BaseAbstractClient } from "./BaseAbstractClient";
import { isUBAActivatedAtBlock } from "./UBAClient/UBAClientUtilities";

type _HubPoolUpdate = {
  success: true;
  currentTime: number;
  pendingRootBundleProposal: PendingRootBundle;
  events: Record<string, Event[]>;
  searchEndBlock: number;
};
export type HubPoolUpdate = { success: false } | _HubPoolUpdate;

type HubPoolEvent =
  | "SetPoolRebalanceRoute"
  | "L1TokenEnabledForLiquidityProvision"
  | "ProposeRootBundle"
  | "RootBundleCanceled"
  | "RootBundleDisputed"
  | "RootBundleExecuted"
  | "CrossChainContractsSet";

type L1TokensToDestinationTokens = {
  [l1Token: string]: { [destinationChainId: number]: string };
};
export class HubPoolClient extends BaseAbstractClient {
  // L1Token -> destinationChainId -> destinationToken
  protected l1TokensToDestinationTokens: L1TokensToDestinationTokens = {};
  protected l1Tokens: L1Token[] = []; // L1Tokens and their associated info.
  protected lpTokens: { [token: string]: LpToken } = {};
  protected proposedRootBundles: ProposedRootBundle[] = [];
  protected canceledRootBundles: CancelledRootBundle[] = [];
  protected disputedRootBundles: DisputedRootBundle[] = [];
  protected executedRootBundles: ExecutedRootBundle[] = [];
  protected crossChainContracts: { [l2ChainId: number]: CrossChainContractsSet[] } = {};
  protected l1TokensToDestinationTokensWithBlock: {
    [l1Token: string]: { [destinationChainId: number]: DestinationTokenWithBlock[] };
  } = {};
  protected pendingRootBundle: PendingRootBundle | undefined;

  public currentTime: number | undefined;
  public readonly blockFinder: BlockFinder;

  constructor(
    readonly logger: winston.Logger,
    readonly hubPool: Contract,
    public configStoreClient: ConfigStoreClient,
    public deploymentBlock = 0,
    readonly chainId: number = 1,
    readonly eventSearchConfig: MakeOptional<EventSearchConfig, "toBlock"> = { fromBlock: 0, maxBlockLookBack: 0 },
    protected readonly configOverride: {
      ignoredHubExecutedBundles: number[];
      ignoredHubProposedBundles: number[];
      timeToCache?: number;
    } = {
      ignoredHubExecutedBundles: [],
      ignoredHubProposedBundles: [],
    },
    cachingMechanism?: CachingMechanismInterface
  ) {
    super(cachingMechanism);
    this.latestBlockSearched = Math.min(deploymentBlock - 1, 0);
    this.firstBlockToSearch = eventSearchConfig.fromBlock;

    const provider = this.hubPool.provider;
    this.blockFinder = new BlockFinder(provider);
  }

  protected hubPoolEventFilters(): Record<HubPoolEvent, EventFilter> {
    return {
      SetPoolRebalanceRoute: this.hubPool.filters.SetPoolRebalanceRoute(),
      L1TokenEnabledForLiquidityProvision: this.hubPool.filters.L1TokenEnabledForLiquidityProvision(),
      ProposeRootBundle: this.hubPool.filters.ProposeRootBundle(),
      RootBundleCanceled: this.hubPool.filters.RootBundleCanceled(),
      RootBundleDisputed: this.hubPool.filters.RootBundleDisputed(),
      RootBundleExecuted: this.hubPool.filters.RootBundleExecuted(),
      CrossChainContractsSet: this.hubPool.filters.CrossChainContractsSet(),
    };
  }

  hasPendingProposal(): boolean {
    return this.pendingRootBundle !== undefined;
  }

  getPendingRootBundle(): PendingRootBundle | undefined {
    return this.pendingRootBundle;
  }

  getProposedRootBundles(): ProposedRootBundle[] {
    return this.proposedRootBundles;
  }

  getCancelledRootBundles(): CancelledRootBundle[] {
    return this.canceledRootBundles;
  }

  getDisputedRootBundles(): DisputedRootBundle[] {
    return this.disputedRootBundles;
  }

  getSpokePoolForBlock(chain: number, block: number = Number.MAX_SAFE_INTEGER): string {
    if (!this.crossChainContracts[chain]) {
      throw new Error(`No cross chain contracts set for ${chain}`);
    }
    const mostRecentSpokePoolUpdateBeforeBlock = (
      sortEventsDescending(this.crossChainContracts[chain]) as CrossChainContractsSet[]
    ).find((crossChainContract) => crossChainContract.blockNumber <= block);
    if (!mostRecentSpokePoolUpdateBeforeBlock) {
      throw new Error(`No cross chain contract found before block ${block} for chain ${chain}`);
    } else {
      return mostRecentSpokePoolUpdateBeforeBlock.spokePool;
    }
  }

  getSpokePoolActivationBlock(chain: number, spokePool: string): number | undefined {
    // Return first time that this spoke pool was registered in the HubPool as a cross chain contract. We can use
    // this block as the oldest block that we should query for SpokePoolClient purposes.
    const mostRecentSpokePoolUpdateBeforeBlock = this.crossChainContracts[chain].find(
      (crossChainContract) => crossChainContract.spokePool === spokePool
    );
    return mostRecentSpokePoolUpdateBeforeBlock?.blockNumber;
  }

  // Returns the latest L2 token to use for an L1 token as of the input hub block.
  getL2TokenForL1TokenAtBlock(
    l1Token: string,
    destinationChainId: number,
    latestHubBlock = Number.MAX_SAFE_INTEGER
  ): string {
    if (!this.l1TokensToDestinationTokensWithBlock?.[l1Token]?.[destinationChainId]) {
      const chain = getNetworkName(destinationChainId);
      const { symbol } = this.l1Tokens.find(({ address }) => address === l1Token) ?? { symbol: l1Token };
      throw new Error(`Could not find SpokePool mapping for ${symbol} on ${chain} and L1 token ${l1Token}`);
    }
    // Find the last mapping published before the target block.
    const l2Token: DestinationTokenWithBlock | undefined = sortEventsDescending(
      this.l1TokensToDestinationTokensWithBlock[l1Token][destinationChainId]
    ).find((mapping: DestinationTokenWithBlock) => mapping.blockNumber <= latestHubBlock);
    if (!l2Token) {
      const chain = getNetworkName(destinationChainId);
      const { symbol } = this.l1Tokens.find(({ address }) => address === l1Token) ?? { symbol: l1Token };
      throw new Error(
        `Could not find SpokePool mapping for ${symbol} on ${chain} at or before HubPool block ${latestHubBlock}!`
      );
    }
    return l2Token.l2Token;
  }

  // Returns the latest L1 token to use for an L2 token as of the input hub block.
  getL1TokenForL2TokenAtBlock(
    l2Token: string,
    destinationChainId: number,
    latestHubBlock = Number.MAX_SAFE_INTEGER
  ): string {
    const l2Tokens = Object.keys(this.l1TokensToDestinationTokensWithBlock)
      .filter((l1Token) => this.l2TokenEnabledForL1Token(l1Token, destinationChainId))
      .map((l1Token) => {
        // Return all matching L2 token mappings that are equal to or earlier than the target block.
        return this.l1TokensToDestinationTokensWithBlock[l1Token][destinationChainId].filter(
          (mapping) => mapping.l2Token === l2Token && mapping.blockNumber <= latestHubBlock
        );
      })
      .flat();
    if (l2Tokens.length === 0) {
      const chain = getNetworkName(destinationChainId);
      throw new Error(
        `Could not find HubPool mapping for ${l2Token} on ${chain} at or before HubPool block ${latestHubBlock}!`
      );
    }
    // Find the last mapping published before the target block.
    return sortEventsDescending(l2Tokens)[0].l1Token;
  }

  /**
   * Returns the L1 token that should be used for an L2 Bridge event. This function is
   * designed to be used by the caller to associate the L2 token with its mapped L1 token
   * at the HubPool equivalent block number of the L2 event.
   * @param deposit Deposit event
   * @param returns string L1 token counterpart for Deposit
   */
  getL1TokenForDeposit(deposit: Pick<DepositWithBlock, "quoteBlockNumber" | "originToken" | "originChainId">): string {
    // L1-->L2 token mappings are set via PoolRebalanceRoutes which occur on mainnet,
    // so we use the latest token mapping. This way if a very old deposit is filled, the relayer can use the
    // latest L2 token mapping to find the L1 token counterpart.

    return this.getL1TokenForL2TokenAtBlock(deposit.originToken, deposit.originChainId, deposit.quoteBlockNumber);
  }

  /**
   * Returns the L2 token that should be used as a counterpart to a deposit event. For example, the caller
   * might want to know what the refund token will be on l2ChainId for the deposit event.
   * @param l2ChainId Chain where caller wants to get L2 token counterpart for
   * @param event Deposit event
   * @returns string L2 token counterpart on l2ChainId
   */
  getL2TokenForDeposit(
    deposit: Pick<DepositWithBlock, "quoteBlockNumber" | "originToken" | "originChainId" | "destinationChainId">,
    l2ChainId = deposit.destinationChainId
  ): string {
    // First get L1 token associated with deposit.
    const l1Token = this.getL1TokenForDeposit(deposit);

    // Use the latest hub block number to find the L2 token counterpart.
    return this.getL2TokenForL1TokenAtBlock(l1Token, l2ChainId, deposit.quoteBlockNumber);
  }

  l2TokenEnabledForL1Token(l1Token: string, destinationChainId: number): boolean {
    return this.l1TokensToDestinationTokens[l1Token][destinationChainId] != undefined;
  }

  getBlockNumber(timestamp: number): Promise<number | undefined> {
    const hints = { lowBlock: this.deploymentBlock };
    return getCachedBlockForTimestamp(this.chainId, timestamp, this.blockFinder, this.cachingMechanism, hints);
  }

  async getCurrentPoolUtilization(l1Token: string): Promise<BigNumber> {
    const blockNumber = this.latestBlockSearched ?? await this.hubPool.provider.getBlockNumber();
    return await this.getUtilization(l1Token, blockNumber, bnZero, getCurrentTime(), 0);
  }

  /**
   * For a HubPool token at a specific block number, compute the relevant utilization.
   * @param hubPoolToken HubPool token to query utilization for.
   * @param blocknumber Block number to query utilization at.
   * @param amount Amount to query. If set to 0, the closing utilization at blockNumber is returned.
   * @param amount timestamp Associated quoteTimestamp for query, used for caching evaluation.
   * @param timeToCache Age at which the response is able to be cached.
   * @returns HubPool utilization at `blockNumber` after optional `amount` increase in utilization.
   */
  protected async getUtilization(
    hubPoolToken: string,
    blockNumber: number,
    depositAmount: BigNumber,
    timestamp: number,
    timeToCache: number
  ): Promise<BigNumber> {
    // Resolve this function call as an async anonymous function
    const resolver = async () => {
      const overrides = { blockTag: blockNumber };
      if (depositAmount.eq(0)) {
        // For zero amount, just get the utilisation at `blockNumber`.
        return await this.hubPool.callStatic.liquidityUtilizationCurrent(hubPoolToken, overrides);
      }

      return await this.hubPool.callStatic.liquidityUtilizationPostRelay(hubPoolToken, depositAmount, overrides);
    };

    // Resolve the cache locally so that we can appease typescript
    const cache = this.cachingMechanism;

    // If there is no cache or the timestamp is not old enough to be cached, just resolve the function.
    if (!cache || !shouldCache(getCurrentTime(), timestamp, timeToCache)) {
      return resolver();
    }

    // Otherwise, let's resolve the key
    // @note Avoid collisions with pre-existing cache keys by appending an underscore (_) for post-relay utilization.
    // @fixme This can be removed once the existing keys have been ejected from the cache (i.e. 7 days).
    const key = depositAmount.eq(0)
      ? `utilization_${hubPoolToken}_${blockNumber}`
      : `utilization_${hubPoolToken}_${blockNumber}_${depositAmount.toString()}_`;
    const result = await cache.get<string>(key);
    if (isDefined(result)) {
      return BigNumber.from(result);
    }

    // We were not able to find a valid result, so let's resolve the function.
    const utilization = await resolver();
    if (cache && shouldCache(getCurrentTime(), timestamp, timeToCache)) {
      // If we should cache the result, store it for up to DEFAULT_CACHING_TTL.
      await cache.set(key, `${utilization.toString()}`, DEFAULT_CACHING_TTL);
    }

    return utilization;
  }

  async computeRealizedLpFeePct(
    deposit: Pick<
      DepositWithBlock,
      "quoteTimestamp" | "amount" | "originChainId" | "originToken" | "destinationChainId" | "blockNumber"
    >
  ): Promise<RealizedLpFee> {
    const [lpFee] = await this.batchComputeRealizedLpFeePct([deposit]);
    return lpFee;
  }

  async batchComputeRealizedLpFeePct(
    deposits: Pick<
      DepositWithBlock,
      "quoteTimestamp" | "amount" | "originChainId" | "originToken" | "destinationChainId" | "blockNumber"
    >[]
  ): Promise<RealizedLpFee[]> {
    assert(deposits.length > 0, "No deposits supplied to batchComputeRealizedLpFeePct");
    if (!isDefined(this.currentTime)) {
      throw new Error("HubPoolClient has not set a currentTime");
    }

    // Map SpokePool token addresses to HubPool token addresses.
    const hubPoolTokens: { [originToken: string]: string } = {};

    // Map each HubPool token to an array of unqiue quoteTimestamps.
    const utilizationTimestamps: { [hubPoolToken: string]: number[] } = {};

    // Map each HubPool token to utilization at a particular block number.
    let utilization: { [hubPoolToken: string]: { [blockNumber: number]: BigNumber } } = {};

    let quoteBlocks: { [quoteTimestamp: number]: number } = {};

    // Helper to resolve the unqiue hubPoolToken & quoteTimestamp mappings.
    const resolveUniqueQuoteTimestamps = (deposit: (typeof deposits)[0]): void => {
      const { originChainId } = deposits[0];
      const { originChainId: chainId, originToken, quoteTimestamp } = deposit;
      assert(
        chainId === originChainId,
        `Cannot compute bulk realizedLpFeePct for different origin chains (${chainId} != ${originChainId})`
      );

      // Resolve the HubPool token address, if it isn't already known.
      const quoteBlockNumber = quoteBlocks[deposit.quoteTimestamp];
      const hubPoolToken = hubPoolTokens[originToken] ?? this.getL1TokenForDeposit({ ...deposit, quoteBlockNumber });
      hubPoolTokens[originToken] ??= hubPoolToken;

      // Append the quoteTimestamp for this HubPool token, if it isn't already enqueued.
      utilizationTimestamps[hubPoolToken] ??= [];
      if (!utilizationTimestamps[hubPoolToken].includes(quoteTimestamp)) {
        utilizationTimestamps[hubPoolToken].push(quoteTimestamp);
      }
    };

    // Helper to resolve a quoteTimestamp to a HubPool block number.
    const resolveTimestampsToBlocks = async (quoteTimestamp: number): Promise<[number, number]> => {
      const quoteBlock = await this.getBlockNumber(quoteTimestamp);
      if (!isDefined(quoteBlock)) {
        throw new Error(`Could not find block for timestamp ${quoteTimestamp}`);
      }
      return [quoteTimestamp, quoteBlock];
    };

    // Helper to resolve existing HubPool token utilisation for an array of unique block numbers.
    // Produces a mapping of blockNumber -> utilization for a specific token.
    const resolveUtilization = async (hubPoolToken: string): Promise<Record<number, BigNumber>> => {
      return Object.fromEntries(
        await mapAsync(utilizationTimestamps[hubPoolToken], async (quoteTimestamp) => {
          const blockNumber = quoteBlocks[quoteTimestamp];
          const utilization = await this.getUtilization(
            hubPoolToken,
            blockNumber,
            bnZero, // amount
            quoteTimestamp,
            timeToCache
          );
          return [blockNumber, utilization];
        })
      );
    };

    // Helper compute the realizedLpFeePct of an individual deposit based on pre-retrieved batch data.
    const computeRealizedLpFeePct = async (deposit: (typeof deposits)[0]) => {
      const { amount, originToken, originChainId, destinationChainId, quoteTimestamp } = deposit;
      const quoteBlock = quoteBlocks[quoteTimestamp];

      // Compare deposit block against UBA bundle start blocks. If the deposit is post-UBA
      // then realizedLpFeePct computation is deferred until after UBA Client update.
      if (isUBAActivatedAtBlock(this, deposit.blockNumber, deposit.originChainId)) {
        return { quoteBlock, realizedLpFeePct: undefined };
      }

      // Otherwise, use the legacy fee model which is based ont he deposit quote block.
      const hubPoolToken = hubPoolTokens[originToken];
      const rateModel = this.configStoreClient.getRateModelForBlockNumber(
        hubPoolToken,
        originChainId,
        destinationChainId,
        quoteBlock
      );

      const preUtilization = utilization[hubPoolToken][quoteBlock];
      const postUtilization = await this.getUtilization(hubPoolToken, quoteBlock, amount, quoteTimestamp, timeToCache);
      const realizedLpFeePct = lpFeeCalculator.calculateRealizedLpFeePct(rateModel, preUtilization, postUtilization);

      return { quoteBlock, realizedLpFeePct };
    };

    /**
     * Execution flow starts here.
     */
    const timeToCache = this.configOverride.timeToCache ?? DEFAULT_CACHING_SAFE_LAG;

    // Identify the unique hubPoolToken & quoteTimestamp mappings. This is used to optimise subsequent HubPool queries.
    deposits.forEach((deposit) => resolveUniqueQuoteTimestamps(deposit));

    // Filter all deposits for unique quoteTimestamps, to be resolved to a blockNumber in parallel.
    const quoteTimestamps = dedupArray(deposits.map(({ quoteTimestamp }) => quoteTimestamp));
    quoteBlocks = Object.fromEntries(
      await mapAsync(quoteTimestamps, (quoteTimestamp) => resolveTimestampsToBlocks(quoteTimestamp))
    );

    // For each token / quoteBlock pair, resolve the utilisation for each quoted block.
    // This can be reused for each deposit with the same HubPool token and quoteTimestamp pair.
    utilization = Object.fromEntries(
      await mapAsync(Object.values(hubPoolTokens), async (hubPoolToken) => [
        hubPoolToken,
        await resolveUtilization(hubPoolToken),
      ])
    );

    // For each deposit, compute the post-relay HubPool utilisation independently.
    // @dev The caller expects to receive an array in the same length and ordering as the input `deposits`.
    return await mapAsync(deposits, (deposit) => computeRealizedLpFeePct(deposit));
  }

  getL1Tokens(): L1Token[] {
    return this.l1Tokens;
  }

  getTokenInfoForL1Token(l1Token: string): L1Token | undefined {
    return this.l1Tokens.find((token) => token.address === l1Token);
  }

  getLpTokenInfoForL1Token(l1Token: string): LpToken | undefined {
    return this.lpTokens[l1Token];
  }

  getL1TokenInfoForL2Token(l2Token: string, chainId: number): L1Token | undefined {
<<<<<<< HEAD
    const l1TokenCounterpart = this.getL1TokenForL2TokenAtBlock(l2Token, chainId, this.latestBlockNumber);
=======
    const l1TokenCounterpart = this.getL1TokenCounterpartAtBlock(chainId, l2Token, this.latestBlockSearched || 0);
>>>>>>> 91bf69a2
    return this.getTokenInfoForL1Token(l1TokenCounterpart);
  }

  getTokenInfoForDeposit(deposit: Deposit): L1Token | undefined {
    return this.getTokenInfoForL1Token(
      this.getL1TokenForL2TokenAtBlock(deposit.originToken, deposit.originChainId, this.latestBlockNumber)
    );
  }

  getTokenInfo(chainId: number | string, tokenAddress: string): L1Token | undefined {
    const deposit = { originChainId: parseInt(chainId.toString()), originToken: tokenAddress } as Deposit;
    return this.getTokenInfoForDeposit(deposit);
  }

  getSpokeActivationBlockForChain(chainId: number): number {
    return this.getSpokePoolActivationBlock(chainId, this.getSpokePoolForBlock(chainId)) ?? 0;
  }

  // Root bundles are valid if all of their pool rebalance leaves have been executed before the next bundle, or the
  // latest mainnet block to search. Whichever comes first.
  isRootBundleValid(rootBundle: ProposedRootBundle, latestMainnetBlock: number): boolean {
    const nextRootBundle = this.getFollowingRootBundle(rootBundle);
    const executedLeafCount = this.getExecutedLeavesForRootBundle(
      rootBundle,
      nextRootBundle ? Math.min(nextRootBundle.blockNumber, latestMainnetBlock) : latestMainnetBlock
    );
    return executedLeafCount.length === rootBundle.poolRebalanceLeafCount;
  }

  // This should find the ProposeRootBundle event whose bundle block number for `chain` is closest to the `block`
  // without being smaller. It returns the bundle block number for the chain or undefined if not matched.
  getRootBundleEvalBlockNumberContainingBlock(
    latestMainnetBlock: number,
    block: number,
    chain: number,
    chainIdListOverride?: number[]
  ): number | undefined {
    const chainIdList = chainIdListOverride ?? this.configStoreClient.getChainIdIndicesForBlock(latestMainnetBlock);
    let endingBlockNumber: number | undefined;
    // Search proposed root bundles in reverse chronological order.
    for (let i = this.proposedRootBundles.length - 1; i >= 0; i--) {
      const rootBundle = this.proposedRootBundles[i];
      const nextRootBundle = this.getFollowingRootBundle(rootBundle);
      if (!this.isRootBundleValid(rootBundle, nextRootBundle ? nextRootBundle.blockNumber : latestMainnetBlock)) {
        continue;
      }

      // 0 is the default value bundleEvalBlockNumber.
      const bundleEvalBlockNumber = this.getBundleEndBlockForChain(
        rootBundle as ProposedRootBundle,
        chain,
        chainIdList
      );

      // Since we're iterating from newest to oldest, bundleEvalBlockNumber is only decreasing, and if the
      // bundleEvalBlockNumber is smaller than the target block, then we should return the last set `endingBlockNumber`.
      if (bundleEvalBlockNumber <= block) {
        if (bundleEvalBlockNumber === block) {
          endingBlockNumber = bundleEvalBlockNumber;
        }
        break;
      }
      endingBlockNumber = bundleEvalBlockNumber;
    }
    return endingBlockNumber;
  }

  // TODO: This might not be necessary since the cumulative root bundle count doesn't grow fast enough, but consider
  // using _.findLast/_.find instead of resorting the arrays if these functions begin to take a lot time.
  getProposedRootBundlesInBlockRange(startingBlock: number, endingBlock: number): ProposedRootBundle[] {
    return this.proposedRootBundles.filter(
      (bundle: ProposedRootBundle) => bundle.blockNumber >= startingBlock && bundle.blockNumber <= endingBlock
    );
  }

  getCancelledRootBundlesInBlockRange(startingBlock: number, endingBlock: number): CancelledRootBundle[] {
    return sortEventsDescending(this.canceledRootBundles).filter(
      (bundle: CancelledRootBundle) => bundle.blockNumber >= startingBlock && bundle.blockNumber <= endingBlock
    );
  }

  getDisputedRootBundlesInBlockRange(startingBlock: number, endingBlock: number): DisputedRootBundle[] {
    return sortEventsDescending(this.disputedRootBundles).filter(
      (bundle: DisputedRootBundle) => bundle.blockNumber >= startingBlock && bundle.blockNumber <= endingBlock
    );
  }

  getLatestProposedRootBundle(): ProposedRootBundle {
    return this.proposedRootBundles[this.proposedRootBundles.length - 1] as ProposedRootBundle;
  }

  getFollowingRootBundle(currentRootBundle: ProposedRootBundle): ProposedRootBundle | undefined {
    const index = _.findLastIndex(
      this.proposedRootBundles,
      (bundle) => bundle.blockNumber === currentRootBundle.blockNumber
    );
    // If index of current root bundle is not found or is the last bundle, return undefined.
    if (index === -1 || index === this.proposedRootBundles.length - 1) {
      return undefined;
    }
    return this.proposedRootBundles[index + 1];
  }

  getExecutedLeavesForRootBundle(
    rootBundle: ProposedRootBundle,
    latestMainnetBlockToSearch: number
  ): ExecutedRootBundle[] {
    return this.executedRootBundles.filter(
      (executedLeaf: ExecutedRootBundle) =>
        executedLeaf.blockNumber <= latestMainnetBlockToSearch &&
        // Note: We can use > instead of >= here because a leaf can never be executed in same block as its root
        // proposal due to bundle liveness enforced by HubPool. This importantly avoids the edge case
        // where the execution all leaves occurs in the same block as the next proposal, leading us to think
        // that the next proposal is fully executed when its not.
        executedLeaf.blockNumber > rootBundle.blockNumber
    ) as ExecutedRootBundle[];
  }

  getValidatedRootBundles(latestMainnetBlock: number = Number.MAX_SAFE_INTEGER): ProposedRootBundle[] {
    return this.proposedRootBundles.filter((rootBundle: ProposedRootBundle) => {
      if (rootBundle.blockNumber > latestMainnetBlock) {
        return false;
      }
      return this.isRootBundleValid(rootBundle, latestMainnetBlock);
    });
  }

  getLatestFullyExecutedRootBundle(latestMainnetBlock: number): ProposedRootBundle | undefined {
    // Search for latest ProposeRootBundleExecuted event followed by all of its RootBundleExecuted event suggesting
    // that all pool rebalance leaves were executed. This ignores any proposed bundles that were partially executed.
    return _.findLast(this.proposedRootBundles, (rootBundle: ProposedRootBundle) => {
      if (rootBundle.blockNumber > latestMainnetBlock) {
        return false;
      }
      return this.isRootBundleValid(rootBundle, latestMainnetBlock);
    });
  }

  getEarliestFullyExecutedRootBundle(latestMainnetBlock: number, startBlock = 0): ProposedRootBundle | undefined {
    return this.proposedRootBundles.find((rootBundle: ProposedRootBundle) => {
      if (rootBundle.blockNumber > latestMainnetBlock) {
        return false;
      }
      if (rootBundle.blockNumber < startBlock) {
        return false;
      }
      return this.isRootBundleValid(rootBundle, latestMainnetBlock);
    });
  }

  // If n is negative, then return the Nth latest executed bundle, otherwise return the Nth earliest
  // executed bundle. Latest means most recent, earliest means oldest. N cannot be 0.
  // `startBlock` can be used to set the starting point from which we look forwards or backwards, depending
  // on whether n is positive or negative.
  getNthFullyExecutedRootBundle(n: number, startBlock?: number): ProposedRootBundle | undefined {
    if (n === 0) {
      throw new Error("n cannot be 0");
    }
    if (!this.latestBlockSearched) {
      throw new Error("HubPoolClient::getNthFullyExecutedRootBundle client not updated");
    }

    let bundleToReturn: ProposedRootBundle | undefined;

    // If n is negative, then return the Nth latest executed bundle, otherwise return the Nth earliest
    // executed bundle.
    if (n < 0) {
      let nextLatestMainnetBlock = startBlock ?? this.latestBlockSearched;
      for (let i = 0; i < Math.abs(n); i++) {
        bundleToReturn = this.getLatestFullyExecutedRootBundle(nextLatestMainnetBlock);
        const bundleBlockNumber = bundleToReturn ? bundleToReturn.blockNumber : 0;

        // Subtract 1 so that next `getLatestFullyExecutedRootBundle` call filters out the root bundle we just found
        // because its block number is > nextLatestMainnetBlock.
        nextLatestMainnetBlock = Math.max(0, bundleBlockNumber - 1);
      }
    } else {
      let nextStartBlock = startBlock ?? 0;
      for (let i = 0; i < n; i++) {
        bundleToReturn = this.getEarliestFullyExecutedRootBundle(this.latestBlockSearched, nextStartBlock);
        const bundleBlockNumber = bundleToReturn ? bundleToReturn.blockNumber : 0;

        // Add 1 so that next `getEarliestFullyExecutedRootBundle` call filters out the root bundle we just found
        // because its block number is < nextStartBlock.
        nextStartBlock = Math.min(bundleBlockNumber + 1, this.latestBlockSearched);
      }
    }

    return bundleToReturn;
  }

  getLatestBundleEndBlockForChain(chainIdList: number[], latestMainnetBlock: number, chainId: number): number {
    const latestFullyExecutedPoolRebalanceRoot = this.getLatestFullyExecutedRootBundle(latestMainnetBlock);

    // If no event, then we can return a conservative default starting block like 0,
    // or we could throw an Error.
    if (!latestFullyExecutedPoolRebalanceRoot) {
      return 0;
    }

    // Once this proposal event is found, determine its mapping of indices to chainId in its
    // bundleEvaluationBlockNumbers array using CHAIN_ID_LIST. For each chainId, their starting block number is that
    // chain's bundleEvaluationBlockNumber + 1 in this past proposal event.
    return this.getBundleEndBlockForChain(latestFullyExecutedPoolRebalanceRoot, chainId, chainIdList);
  }

  getNextBundleStartBlockNumber(chainIdList: number[], latestMainnetBlock: number, chainId: number): number {
    const endBlock = this.getLatestBundleEndBlockForChain(chainIdList, latestMainnetBlock, chainId);

    // This assumes that chain ID's are only added to the chain ID list over time, and that chains are never
    // deleted.
    return endBlock > 0 ? endBlock + 1 : 0;
  }

  getRunningBalanceBeforeBlockForChain(block: number, chain: number, l1Token: string): TokenRunningBalance {
    // Search ExecutedRootBundles in descending block order to find the most recent event before the target block.
    const executedRootBundle = sortEventsDescending(this.executedRootBundles).find(
      (executedLeaf: ExecutedRootBundle) => {
        return (
          executedLeaf.blockNumber <= block &&
          executedLeaf.chainId === chain &&
          executedLeaf.l1Tokens.map((l1Token) => l1Token.toLowerCase()).includes(l1Token.toLowerCase())
        );
      }
    ) as ExecutedRootBundle;

    return this.getRunningBalanceForToken(l1Token, executedRootBundle);
  }

  public getRunningBalanceForToken(l1Token: string, executedRootBundle: ExecutedRootBundle): TokenRunningBalance {
    let runningBalance = toBN(0);
    let incentiveBalance = toBN(0);
    if (executedRootBundle) {
      const indexOfL1Token = executedRootBundle.l1Tokens
        .map((l1Token) => l1Token.toLowerCase())
        .indexOf(l1Token.toLowerCase());
      runningBalance = executedRootBundle.runningBalances[indexOfL1Token];
      incentiveBalance = executedRootBundle.incentiveBalances[indexOfL1Token];
    }

    return { runningBalance, incentiveBalance };
  }

  async _update(eventNames: HubPoolEvent[]): Promise<HubPoolUpdate> {
    const hubPoolEvents = this.hubPoolEventFilters();

    const searchConfig = {
      fromBlock: this.firstBlockToSearch,
      toBlock: this.eventSearchConfig.toBlock || (await this.hubPool.provider.getBlockNumber()),
      maxBlockLookBack: this.eventSearchConfig.maxBlockLookBack,
    };
    if (searchConfig.fromBlock > searchConfig.toBlock) {
      this.logger.warn({ at: "HubPoolClient#_update", message: "Invalid update() searchConfig.", searchConfig });
      return { success: false };
    }

    this.logger.debug({
      at: "HubPoolClient",
      message: "Updating HubPool client",
      searchConfig,
      eventNames,
    });
    const timerStart = Date.now();
    const [currentTime, pendingRootBundleProposal, ...events] = await Promise.all([
      this.hubPool.getCurrentTime({ blockTag: searchConfig.toBlock }),
      this.hubPool.rootBundleProposal({ blockTag: searchConfig.toBlock }),
      ...eventNames.map((eventName) => paginatedEventQuery(this.hubPool, hubPoolEvents[eventName], searchConfig)),
    ]);
    this.logger.debug({
      at: "HubPoolClient#_update",
      message: `Time to query new events from RPC for ${this.chainId}: ${Date.now() - timerStart} ms`,
    });

    const _events = Object.fromEntries(eventNames.map((eventName, idx) => [eventName, events[idx]]));

    return {
      success: true,
      currentTime,
      pendingRootBundleProposal,
      searchEndBlock: searchConfig.toBlock,
      events: _events,
    };
  }

  async update(eventsToQuery?: HubPoolEvent[]): Promise<void> {
    if (!this.configStoreClient.isUpdated) {
      throw new Error("ConfigStoreClient not updated");
    }

    eventsToQuery = eventsToQuery ?? (Object.keys(this.hubPoolEventFilters()) as HubPoolEvent[]); // Query all events by default.

    const update = await this._update(eventsToQuery);
    if (!update.success) {
      // This failure only occurs if the RPC searchConfig is miscomputed, and has only been seen in the hardhat test
      // environment. Normal failures will throw instead. This is therefore an unfortunate workaround until we can
      // understand why we see this in test. @todo: Resolve.
      return;
    }
    const { events, currentTime, pendingRootBundleProposal, searchEndBlock } = update;

    for (const event of events["CrossChainContractsSet"]) {
      const args = spreadEventWithBlockNumber(event) as CrossChainContractsSet;
      assign(
        this.crossChainContracts,
        [args.l2ChainId],
        [
          {
            spokePool: args.spokePool,
            blockNumber: args.blockNumber,
            transactionIndex: args.transactionIndex,
            logIndex: args.logIndex,
          },
        ]
      );
    }

    for (const event of events["SetPoolRebalanceRoute"]) {
      const args = spreadEventWithBlockNumber(event) as SetPoolRebalanceRoot;
      assign(this.l1TokensToDestinationTokens, [args.l1Token, args.destinationChainId], args.destinationToken);
      assign(
        this.l1TokensToDestinationTokensWithBlock,
        [args.l1Token, args.destinationChainId],
        [
          {
            l1Token: args.l1Token,
            l2Token: args.destinationToken,
            blockNumber: args.blockNumber,
            transactionIndex: args.transactionIndex,
            logIndex: args.logIndex,
          },
        ]
      );
    }

    // For each enabled Lp token fetch the token symbol and decimals from the token contract. Note this logic will
    // only run iff a new token has been enabled. Will only append iff the info is not there already.
    // Filter out any duplicate addresses. This might happen due to enabling, disabling and re-enabling a token.
    const uniqueL1Tokens = [
      ...Array.from(
        new Set(events["L1TokenEnabledForLiquidityProvision"].map((event) => spreadEvent(event.args).l1Token))
      ),
    ];
    const [tokenInfo, lpTokenInfo] = await Promise.all([
      Promise.all(uniqueL1Tokens.map((l1Token: string) => fetchTokenInfo(l1Token, this.hubPool.provider))),
      Promise.all(
        uniqueL1Tokens.map(
          async (l1Token: string) => await this.hubPool.pooledTokens(l1Token, { blockTag: update.searchEndBlock })
        )
      ),
    ]);
    for (const info of tokenInfo) {
      if (!this.l1Tokens.find((token) => token.symbol === info.symbol)) {
        if (info.decimals > 0 && info.decimals <= 18) {
          this.l1Tokens.push(info);
        } else {
          throw new Error(`Unsupported HubPool token: ${JSON.stringify(info)}`);
        }
      }
    }

    uniqueL1Tokens.forEach((token: string, i) => {
      this.lpTokens[token] = { lastLpFeeUpdate: lpTokenInfo[i].lastLpFeeUpdate };
    });

    this.proposedRootBundles.push(
      ...events["ProposeRootBundle"]
        .filter((event) => !this.configOverride.ignoredHubProposedBundles.includes(event.blockNumber))
        .map((event) => {
          return { ...spreadEventWithBlockNumber(event), transactionHash: event.transactionHash } as ProposedRootBundle;
        })
    );
    this.canceledRootBundles.push(
      ...events["RootBundleCanceled"].map((event) => spreadEventWithBlockNumber(event) as CancelledRootBundle)
    );
    this.disputedRootBundles.push(
      ...events["RootBundleDisputed"].map((event) => spreadEventWithBlockNumber(event) as DisputedRootBundle)
    );

    for (const event of events["RootBundleExecuted"]) {
      if (this.configOverride.ignoredHubExecutedBundles.includes(event.blockNumber)) {
        continue;
      }

      // Set running balances and incentive balances for this bundle.
      // Pre-UBA: runningBalances length is 1:1 with l1Tokens length. Pad incentiveBalances with zeroes.
      // Post-UBA: runningBalances array is a concatenation of pre-UBA runningBalances and incentiveBalances.
      const executedRootBundle = spreadEventWithBlockNumber(event) as ExecutedRootBundle;
      const { l1Tokens, runningBalances } = executedRootBundle;
      const nTokens = l1Tokens.length;

      // Safeguard
      if (![nTokens, nTokens * 2].includes(runningBalances.length)) {
        throw new Error(
          `Invalid runningBalances length: ${runningBalances.length}. Expected ${nTokens} or ${nTokens * 2} for chain ${
            this.chainId
          } transaction ${event.transactionHash}`
        );
      }
      executedRootBundle.runningBalances = runningBalances.slice(0, nTokens);
      executedRootBundle.incentiveBalances =
        runningBalances.length > nTokens ? runningBalances.slice(nTokens) : runningBalances.map(() => toBN(0));
      this.executedRootBundles.push(executedRootBundle);
    }

    // If the contract's current rootBundleProposal() value has an unclaimedPoolRebalanceLeafCount > 0, then
    // it means that either the root bundle proposal is in the challenge period and can be disputed, or it has
    // passed the challenge period and pool rebalance leaves can be executed. Once all leaves are executed, the
    // unclaimed count will drop to 0 and at that point there is nothing more that we can do with this root bundle
    // besides proposing another one.
    if (pendingRootBundleProposal.unclaimedPoolRebalanceLeafCount > 0) {
      const mostRecentProposedRootBundle = this.proposedRootBundles[this.proposedRootBundles.length - 1];
      this.pendingRootBundle = {
        poolRebalanceRoot: pendingRootBundleProposal.poolRebalanceRoot,
        relayerRefundRoot: pendingRootBundleProposal.relayerRefundRoot,
        slowRelayRoot: pendingRootBundleProposal.slowRelayRoot,
        proposer: pendingRootBundleProposal.proposer,
        unclaimedPoolRebalanceLeafCount: pendingRootBundleProposal.unclaimedPoolRebalanceLeafCount,
        challengePeriodEndTimestamp: pendingRootBundleProposal.challengePeriodEndTimestamp,
        bundleEvaluationBlockNumbers: mostRecentProposedRootBundle.bundleEvaluationBlockNumbers.map(
          (block: BigNumber) => {
            // Ideally, the HubPool.sol contract should limit the size of the elements within the
            // bundleEvaluationBlockNumbers array. But because it doesn't, we wrap the cast of BN --> Number
            // in a try/catch statement and return some value that would always be disputable.
            // This catches the denial of service attack vector where a malicious proposer proposes with bundle block
            // evaluation block numbers larger than what BigNumber::toNumber() can handle.
            try {
              return block.toNumber();
            } catch {
              return 0;
            }
          }
        ),
        proposalBlockNumber: mostRecentProposedRootBundle.blockNumber,
      };
    } else {
      this.pendingRootBundle = undefined;
    }

    this.currentTime = currentTime;
    this.latestBlockSearched = searchEndBlock;
    this.firstBlockToSearch = update.searchEndBlock + 1; // Next iteration should start off from where this one ended.
    this.eventSearchConfig.toBlock = undefined; // Caller can re-set on subsequent updates if necessary.

    this.isUpdated = true;
    this.logger.debug({ at: "HubPoolClient::update", message: "HubPool client updated!", searchEndBlock });
  }

  // Returns end block for `chainId` in ProposedRootBundle.bundleBlockEvalNumbers. Looks up chainId
  // in chainId list, gets the index where its located, and returns the value of the index in
  // bundleBlockEvalNumbers. Returns 0 if `chainId` can't be found in `chainIdList` and if index doesn't
  // exist in bundleBlockEvalNumbers.
  protected getBundleEndBlockForChain(
    proposeRootBundleEvent: ProposedRootBundle,
    chainId: number,
    chainIdList: number[]
  ): number {
    const bundleEvaluationBlockNumbers: BigNumber[] = proposeRootBundleEvent.bundleEvaluationBlockNumbers;
    const chainIdIndex = chainIdList.indexOf(chainId);
    if (chainIdIndex === -1) {
      return 0;
    }
    // Sometimes, the root bundle event's chain ID list will update from bundle to bundle, so we need to check that
    // the bundle evaluation block number list is long enough to contain this index. We assume that chain ID's
    // are only added to the bundle block list, never deleted.
    if (chainIdIndex >= bundleEvaluationBlockNumbers.length) {
      return 0;
    }
    return bundleEvaluationBlockNumbers[chainIdIndex].toNumber();
  }

  public updateFromJSON(hubPoolClientState: Partial<ReturnType<HubPoolClient["toJSON"]>>): void {
    const keysToUpdate = Object.keys(hubPoolClientState);

    this.logger.debug({
      at: "HubPoolClient",
      message: "Updating HubPool client from JSON",
      keys: keysToUpdate,
    });

    if (keysToUpdate.length === 0) {
      return;
    }

    if (!this.configStoreClient.isUpdated) {
      throw new Error("ConfigStoreClient not updated");
    }

    const {
      l1TokensToDestinationTokens = this.l1TokensToDestinationTokens,
      l1Tokens = this.l1Tokens,
      lpTokens = this.lpTokens,
      canceledRootBundles = this.canceledRootBundles,
      disputedRootBundles = this.disputedRootBundles,
      pendingRootBundle = this.pendingRootBundle,
      crossChainContracts = this.crossChainContracts,
      l1TokensToDestinationTokensWithBlock = this.l1TokensToDestinationTokensWithBlock,
      firstBlockToSearch = this.firstBlockToSearch,
      latestBlockSearched = this.latestBlockSearched,
      currentTime = this.currentTime,
      proposedRootBundles,
      executedRootBundles,
    } = hubPoolClientState;

    this.l1TokensToDestinationTokens = l1TokensToDestinationTokens;
    this.l1Tokens = l1Tokens;
    this.lpTokens = lpTokens;
    this.proposedRootBundles = proposedRootBundles
      ? proposedRootBundles.map((bundle) => ({
          ...bundle,
          bundleEvaluationBlockNumbers: bundle.bundleEvaluationBlockNumbers.map((block) => BigNumber.from(block)),
        }))
      : this.proposedRootBundles;
    this.canceledRootBundles = canceledRootBundles;
    this.disputedRootBundles = disputedRootBundles;
    this.executedRootBundles = executedRootBundles
      ? executedRootBundles.map((bundle) => ({
          ...bundle,
          bundleLpFees: bundle.bundleLpFees.map((fee) => BigNumber.from(fee)),
          netSendAmounts: bundle.netSendAmounts.map((amount) => BigNumber.from(amount)),
          runningBalances: bundle.runningBalances.map((balance) => BigNumber.from(balance)),
          incentiveBalances: bundle.incentiveBalances.map((balance) => BigNumber.from(balance)),
        }))
      : this.executedRootBundles;
    this.pendingRootBundle = pendingRootBundle;
    this.crossChainContracts = crossChainContracts;
    this.l1TokensToDestinationTokensWithBlock = l1TokensToDestinationTokensWithBlock;
    this.firstBlockToSearch = firstBlockToSearch;
    this.latestBlockSearched = latestBlockSearched;
    this.currentTime = currentTime;
    this.isUpdated = true;
  }

  public toJSON() {
    return {
      deploymentBlock: this.deploymentBlock,
      chainId: this.chainId,
      eventSearchConfig: this.eventSearchConfig,
      configOverride: this.configOverride,

      firstBlockToSearch: this.firstBlockToSearch,
      latestBlockSearched: this.latestBlockSearched,
      currentTime: this.currentTime,

      l1TokensToDestinationTokens: this.l1TokensToDestinationTokens,
      l1Tokens: this.l1Tokens,
      lpTokens: this.lpTokens,

      proposedRootBundles: this.proposedRootBundles.map((bundle) =>
        JSON.parse(stringifyJSONWithNumericString(bundle))
      ) as ProposedRootBundleStringified[],
      canceledRootBundles: this.canceledRootBundles,
      disputedRootBundles: this.disputedRootBundles,
      executedRootBundles: this.executedRootBundles.map((bundle) =>
        JSON.parse(stringifyJSONWithNumericString(bundle))
      ) as ExecutedRootBundleStringified[],
      pendingRootBundle: this.pendingRootBundle,
      crossChainContracts: this.crossChainContracts,
      l1TokensToDestinationTokensWithBlock: this.l1TokensToDestinationTokensWithBlock,
    };
  }
}<|MERGE_RESOLUTION|>--- conflicted
+++ resolved
@@ -468,17 +468,13 @@
   }
 
   getL1TokenInfoForL2Token(l2Token: string, chainId: number): L1Token | undefined {
-<<<<<<< HEAD
-    const l1TokenCounterpart = this.getL1TokenForL2TokenAtBlock(l2Token, chainId, this.latestBlockNumber);
-=======
-    const l1TokenCounterpart = this.getL1TokenCounterpartAtBlock(chainId, l2Token, this.latestBlockSearched || 0);
->>>>>>> 91bf69a2
+    const l1TokenCounterpart = this.getL1TokenForL2TokenAtBlock(l2Token, chainId, this.latestBlockSearched);
     return this.getTokenInfoForL1Token(l1TokenCounterpart);
   }
 
   getTokenInfoForDeposit(deposit: Deposit): L1Token | undefined {
     return this.getTokenInfoForL1Token(
-      this.getL1TokenForL2TokenAtBlock(deposit.originToken, deposit.originChainId, this.latestBlockNumber)
+      this.getL1TokenForL2TokenAtBlock(deposit.originToken, deposit.originChainId, this.latestBlockSearched)
     );
   }
 
