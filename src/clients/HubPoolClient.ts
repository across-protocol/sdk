--- conflicted
+++ resolved
@@ -422,23 +422,15 @@
     };
 
     // Helper compute the realizedLpFeePct of an individual deposit based on pre-retrieved batch data.
-<<<<<<< HEAD
-    const computeRealizedLpFeePct = async (deposit: V3PartialDepositWithBlock) => {
-      const { originChainId, destinationChainId, inputAmount, quoteTimestamp } = deposit;
-      const quoteBlock = quoteBlocks[quoteTimestamp];
-
-      const hubPoolToken = getHubPoolToken(deposit, quoteBlock);
-=======
     const computeRealizedLpFeePct = async (deposit: (typeof deposits)[0]) => {
-      const { originChainId, paymentChainId, inputToken, inputAmount, quoteTimestamp } = deposit;
+      const { originChainId, paymentChainId, inputAmount, quoteTimestamp } = deposit;
       const quoteBlock = quoteBlocks[quoteTimestamp];
 
       if (paymentChainId === undefined) {
         return { quoteBlock, realizedLpFeePct: bnZero };
       }
 
-      const hubPoolToken = hubPoolTokens[inputToken];
->>>>>>> 351387a0
+      const hubPoolToken = getHubPoolToken(deposit, quoteBlock);
       const rateModel = this.configStoreClient.getRateModelForBlockNumber(
         hubPoolToken,
         originChainId,
