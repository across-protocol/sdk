--- conflicted
+++ resolved
@@ -29,7 +29,6 @@
   MakeOptional,
   assign,
   fetchTokenInfo,
-  isPromiseFulfilled,
   getCachedBlockForTimestamp,
   getCurrentTime,
   getNetworkName,
@@ -775,31 +774,17 @@
 
     const { hubPool } = this;
     const multicallFunctions = ["getCurrentTime", "rootBundleProposal"];
-<<<<<<< HEAD
-    const promises = await Promise.allSettled([
-=======
     const [multicallOutput, ...events] = await Promise.all([
->>>>>>> 87bc32ac
       hubPool.callStatic.multicall(
         multicallFunctions.map((f) => hubPool.interface.encodeFunctionData(f)),
         { blockTag: searchConfig.toBlock }
       ),
       ...eventSearchConfigs.map((config) => paginatedEventQuery(hubPool, config.filter, config.searchConfig)),
     ]);
-<<<<<<< HEAD
-    if (!promises.every(isPromiseFulfilled)) {
-      return { success: false, reason: UpdateFailureReason.RPCError };
-    }
-
-    const [multicallOutput, ...events] = promises.filter(isPromiseFulfilled).map(({ value }) => value);
-    const [currentTime, pendingRootBundleProposal] = multicallFunctions.map((fn, idx) => {
-      const output = hubPool.interface.decodeFunctionResult(fn, multicallOutput[idx]);
-      return BigNumber.isBigNumber(output) ? output.toNumber() : spreadEvent(output);
-=======
+
     const [currentTime, pendingRootBundleProposal] = multicallFunctions.map((fn, idx) => {
       const output = hubPool.interface.decodeFunctionResult(fn, multicallOutput[idx]);
       return output.length > 1 ? output : output[0];
->>>>>>> 87bc32ac
     });
 
     this.logger.debug({
