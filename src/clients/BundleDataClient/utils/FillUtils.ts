--- conflicted
+++ resolved
@@ -77,22 +77,7 @@
   matchedDeposit: DepositWithBlock,
   possibleRepaymentChainIds: number[] = []
 ): Promise<FillWithBlock | undefined> {
-<<<<<<< HEAD
-  const updatedFill = _.cloneDeep(fill);
-
-  // Slow fills don't result in repayments so they're always valid.
-  if (isSlowFill(updatedFill)) {
-    return updatedFill;
-  }
-  // Lite chain deposits force repayment on origin chain.
-  const repaymentChainId = matchedDeposit.fromLiteChain ? updatedFill.originChainId : updatedFill.repaymentChainId;
-  // Return undefined if the requested repayment chain ID is not recognized by the hub pool.
-  if (!possibleRepaymentChainIds.includes(repaymentChainId)) {
-    return undefined;
-  }
-=======
   const fill = _.cloneDeep(_fill);
->>>>>>> 7eb7ede0
 
   const repaymentChainId = getRepaymentChainId(fill, matchedDeposit);
   const validEvmRepayment = isEvmRepaymentValid(fill, repaymentChainId, possibleRepaymentChainIds);
