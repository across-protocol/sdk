--- conflicted
+++ resolved
@@ -87,13 +87,7 @@
   if (_repaymentAddressNeedsToBeOverwritten(fill)) {
     // TODO: Handle case where fill was sent on non-EVM chain, in which case the following call would fail
     // or return something unexpected. We'd want to return undefined here.
-<<<<<<< HEAD
     const fillTransaction = await destinationChainProvider.getTransaction(fill.txnRef);
-=======
-
-    // @todo: If chainIsEvm:
-    const fillTransaction = await destinationChainProvider.getTransaction(fill.transactionHash);
->>>>>>> 758b83ce
     const destinationRelayer = fillTransaction?.from;
     // Repayment chain is still an EVM chain, but the msg.sender is a bytes32 address, so the fill is invalid.
     if (!isDefined(destinationRelayer) || !isValidEvmAddress(destinationRelayer)) {
