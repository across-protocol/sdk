--- conflicted
+++ resolved
@@ -1243,43 +1243,22 @@
             // then we wouldn't be in this branch of the code.
             const prefill = await this.findMatchingFillEvent(deposit, destinationClient);
             assert(isDefined(prefill), `findFillEvent# Cannot find prefill: ${relayDataHash}`);
-<<<<<<< HEAD
             assert(getRelayEventKey(prefill) === relayDataHash, "Relay hashes should match.");
-            if (canRefundPrefills) {
-              const verifiedFill = await verifyFillRepayment(
-                prefill,
-                destinationClient.spokePool.provider,
-                deposit,
-                this.clients.hubPoolClient
-              );
-              if (!isDefined(verifiedFill)) {
-                bundleUnrepayableFillsV3.push(prefill);
-              } else if (!isSlowFill(verifiedFill)) {
-                validatedBundleV3Fills.push({
-                  ...verifiedFill,
-                  quoteTimestamp: deposit.quoteTimestamp,
-                });
-              } else {
-                updateExpiredDepositsV3(expiredDepositsToRefundV3, deposit);
-              }
-=======
-            assert(getRelayEventKey(prefill!) === relayDataHash, "Relay hashes should match.");
             const verifiedFill = await verifyFillRepayment(
-              prefill!,
+              prefill,
               destinationClient.spokePool.provider,
               deposit,
               this.clients.hubPoolClient
             );
             if (!isDefined(verifiedFill)) {
-              bundleUnrepayableFillsV3.push(prefill!);
+              bundleUnrepayableFillsV3.push(prefill);
             } else if (!isSlowFill(verifiedFill)) {
               validatedBundleV3Fills.push({
-                ...verifiedFill!,
+                ...verifiedFill,
                 quoteTimestamp: deposit.quoteTimestamp,
               });
             } else {
               updateExpiredDepositsV3(expiredDepositsToRefundV3, deposit);
->>>>>>> 189f7058
             }
           } else if (_depositIsExpired(deposit)) {
             updateExpiredDepositsV3(expiredDepositsToRefundV3, deposit);
