--- conflicted
+++ resolved
@@ -885,7 +885,6 @@
             fillCounter++;
             const relayDataHash = getRelayEventKey(fill);
             if (v3RelayHashes[relayDataHash]) {
-<<<<<<< HEAD
               if (v3RelayHashes[relayDataHash].fill) {
                 this.logger.debug({
                   at: "BundleDataClient#loadData",
@@ -893,6 +892,58 @@
                   fill,
                 });
                 throw new Error("Duplicate fill detected");
+              }
+              const { deposits } = v3RelayHashes[relayDataHash];
+              assert(isDefined(deposits) && deposits.length > 0, "Deposit should exist in relay hash dictionary.");
+              v3RelayHashes[relayDataHash].fill = fill;
+              if (fill.blockNumber >= destinationChainBlockRange[0]) {
+                const fillToRefund = await verifyFillRepayment(
+                  fill,
+                  destinationClient.spokePool.provider,
+                  deposits[0],
+                  this.clients.hubPoolClient
+                );
+                if (!isDefined(fillToRefund)) {
+                  bundleUnrepayableFillsV3.push(fill);
+                  // We don't return here yet because we still need to mark unexecutable slow fill leaves
+                  // or duplicate deposits. However, we won't issue a fast fill refund.
+                } else {
+                  v3RelayHashes[relayDataHash].fill = fillToRefund;
+                  validatedBundleV3Fills.push({
+                    ...fillToRefund,
+                    quoteTimestamp: deposits[0].quoteTimestamp,
+                  });
+
+                  // Now that we know this deposit has been filled on-chain, identify any duplicate deposits
+                  // sent for this fill and refund them to the filler, because this value would not be paid out
+                  // otherwise. These deposits can no longer expire and get refunded as an expired deposit,
+                  // and they won't trigger a pre-fill refund because the fill is in this bundle.
+                  // Pre-fill refunds only happen when deposits are sent in this bundle and the
+                  // fill is from a prior bundle. Paying out the filler keeps the behavior consistent for how
+                  // we deal with duplicate deposits regardless if the deposit is matched with a pre-fill or
+                  // a current bundle fill.
+                  const duplicateDeposits = deposits.slice(1);
+                  duplicateDeposits.forEach((duplicateDeposit) => {
+                    if (isSlowFill(fill)) {
+                      updateExpiredDepositsV3(expiredDepositsToRefundV3, duplicateDeposit);
+                    } else {
+                      validatedBundleV3Fills.push({
+                        ...fillToRefund,
+                        quoteTimestamp: duplicateDeposit.quoteTimestamp,
+                      });
+                    }
+                  });
+                }
+
+                // If fill replaced a slow fill request, then mark it as one that might have created an
+                // unexecutable slow fill. We can't know for sure until we check the slow fill request
+                // events.
+                if (
+                  fill.relayExecutionInfo.fillType === FillType.ReplacedSlowFill &&
+                  _canCreateSlowFillLeaf(deposits[0])
+                ) {
+                  fastFillsReplacingSlowFills.push(relayDataHash);
+                }
               }
               assert(
                 isDefined(v3RelayHashes[relayDataHash].deposits) && v3RelayHashes[relayDataHash].deposits!.length > 0,
@@ -946,60 +997,6 @@
                   _canCreateSlowFillLeaf(v3RelayHashes[relayDataHash].deposits![0])
                 ) {
                   fastFillsReplacingSlowFills.push(relayDataHash);
-=======
-              if (!v3RelayHashes[relayDataHash].fill) {
-                const { deposits } = v3RelayHashes[relayDataHash];
-                assert(isDefined(deposits) && deposits.length > 0, "Deposit should exist in relay hash dictionary.");
-                v3RelayHashes[relayDataHash].fill = fill;
-                if (fill.blockNumber >= destinationChainBlockRange[0]) {
-                  const fillToRefund = await verifyFillRepayment(
-                    fill,
-                    destinationClient.spokePool.provider,
-                    deposits[0],
-                    this.clients.hubPoolClient
-                  );
-                  if (!isDefined(fillToRefund)) {
-                    bundleUnrepayableFillsV3.push(fill);
-                    // We don't return here yet because we still need to mark unexecutable slow fill leaves
-                    // or duplicate deposits. However, we won't issue a fast fill refund.
-                  } else {
-                    v3RelayHashes[relayDataHash].fill = fillToRefund;
-                    validatedBundleV3Fills.push({
-                      ...fillToRefund,
-                      quoteTimestamp: deposits[0].quoteTimestamp,
-                    });
-
-                    // Now that we know this deposit has been filled on-chain, identify any duplicate deposits
-                    // sent for this fill and refund them to the filler, because this value would not be paid out
-                    // otherwise. These deposits can no longer expire and get refunded as an expired deposit,
-                    // and they won't trigger a pre-fill refund because the fill is in this bundle.
-                    // Pre-fill refunds only happen when deposits are sent in this bundle and the
-                    // fill is from a prior bundle. Paying out the filler keeps the behavior consistent for how
-                    // we deal with duplicate deposits regardless if the deposit is matched with a pre-fill or
-                    // a current bundle fill.
-                    const duplicateDeposits = deposits.slice(1);
-                    duplicateDeposits.forEach((duplicateDeposit) => {
-                      if (isSlowFill(fill)) {
-                        updateExpiredDepositsV3(expiredDepositsToRefundV3, duplicateDeposit);
-                      } else {
-                        validatedBundleV3Fills.push({
-                          ...fillToRefund,
-                          quoteTimestamp: duplicateDeposit.quoteTimestamp,
-                        });
-                      }
-                    });
-                  }
-
-                  // If fill replaced a slow fill request, then mark it as one that might have created an
-                  // unexecutable slow fill. We can't know for sure until we check the slow fill request
-                  // events.
-                  if (
-                    fill.relayExecutionInfo.fillType === FillType.ReplacedSlowFill &&
-                    _canCreateSlowFillLeaf(deposits[0])
-                  ) {
-                    fastFillsReplacingSlowFills.push(relayDataHash);
-                  }
->>>>>>> b22331b7
                 }
               }
 
@@ -1102,36 +1099,31 @@
             const relayDataHash = getRelayEventKey(slowFillRequest);
 
             if (v3RelayHashes[relayDataHash]) {
-<<<<<<< HEAD
               if (v3RelayHashes[relayDataHash].slowFillRequest) {
                 this.logger.debug({
                   at: "BundleDataClient#loadData",
                   message: "Duplicate slow fill request detected",
                   slowFillRequest,
                 });
-=======
-              if (!v3RelayHashes[relayDataHash].slowFillRequest) {
-                v3RelayHashes[relayDataHash].slowFillRequest = slowFillRequest;
-                const { deposits, fill } = v3RelayHashes[relayDataHash];
-                if (fill) {
-                  // Exiting here assumes that slow fill requests must precede fills, so if there was a fill
-                  // following this slow fill request, then we would have already seen it. We don't need to check
-                  // for a fill older than this slow fill request.
-                  return;
-                }
-                assert(isDefined(deposits) && deposits.length > 0, "Deposit should exist in relay hash dictionary.");
-                const matchedDeposit = deposits[0];
-
-                if (
-                  slowFillRequest.blockNumber >= destinationChainBlockRange[0] &&
-                  _canCreateSlowFillLeaf(matchedDeposit) &&
-                  !_depositIsExpired(matchedDeposit)
-                ) {
-                  validatedBundleSlowFills.push(matchedDeposit);
-                }
-              } else {
->>>>>>> b22331b7
-                throw new Error("Duplicate slow fill request detected.");
+                throw new Error("Duplicate slow fill request detected");
+              }
+              v3RelayHashes[relayDataHash].slowFillRequest = slowFillRequest;
+              const { deposits, fill } = v3RelayHashes[relayDataHash];
+              if (fill) {
+                // Exiting here assumes that slow fill requests must precede fills, so if there was a fill
+                // following this slow fill request, then we would have already seen it. We don't need to check
+                // for a fill older than this slow fill request.
+                return;
+              }
+              assert(isDefined(deposits) && deposits.length > 0, "Deposit should exist in relay hash dictionary.");
+              const matchedDeposit = deposits[0];
+
+              if (
+                slowFillRequest.blockNumber >= destinationChainBlockRange[0] &&
+                _canCreateSlowFillLeaf(matchedDeposit) &&
+                !_depositIsExpired(matchedDeposit)
+              ) {
+                validatedBundleSlowFills.push(matchedDeposit);
               }
               v3RelayHashes[relayDataHash].slowFillRequest = slowFillRequest;
               if (v3RelayHashes[relayDataHash].fill) {
@@ -1144,7 +1136,6 @@
                 isDefined(v3RelayHashes[relayDataHash].deposits) && v3RelayHashes[relayDataHash].deposits!.length > 0,
                 "Deposit should exist in relay hash dictionary."
               );
-              const matchedDeposit = v3RelayHashes[relayDataHash].deposits![0];
 
               if (
                 slowFillRequest.blockNumber >= destinationChainBlockRange[0] &&
