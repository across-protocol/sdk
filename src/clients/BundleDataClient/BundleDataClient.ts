import _ from "lodash";
import {
  ProposedRootBundle,
  SlowFillRequestWithBlock,
  SpokePoolClientsByChain,
  FillType,
  FillStatus,
  LoadDataReturnValue,
  BundleDepositsV3,
  BundleExcessSlowFills,
  BundleFillsV3,
  BundleFillV3,
  BundleSlowFills,
  ExpiredDepositsToRefundV3,
  Clients,
  CombinedRefunds,
  FillWithBlock,
  Deposit,
  DepositWithBlock,
} from "../../interfaces";
import { AcrossConfigStoreClient, SpokePoolClient } from "..";
import {
  BigNumber,
  bnZero,
  queryHistoricalDepositForFill,
  assign,
  assert,
  fixedPointAdjustment,
  isDefined,
  toBN,
  forEachAsync,
  getBlockRangeForChain,
  getImpliedBundleBlockRanges,
<<<<<<< HEAD
  getRelayEventKey,
=======
  getMessageHash,
>>>>>>> e1920c6c
  isSlowFill,
  mapAsync,
  filterAsync,
  bnUint32Max,
  isZeroValueDeposit,
  findFillEvent,
  isZeroValueFillOrSlowFillRequest,
  chainIsEvm,
  isValidEvmAddress,
} from "../../utils";
import winston from "winston";
import {
  _buildPoolRebalanceRoot,
  BundleDataSS,
  getEndBlockBuffers,
  getRefundInformationFromFill,
  getRefundsFromBundle,
  getWidestPossibleExpectedBlockRange,
  isChainDisabled,
  isEvmRepaymentValid,
  PoolRebalanceRoot,
  prettyPrintV3SpokePoolEvents,
  UNDEFINED_MESSAGE_HASH,
  V3DepositWithBlock,
  V3FillWithBlock,
  verifyFillRepayment,
} from "./utils";
import { PRE_FILL_MIN_CONFIG_STORE_VERSION } from "../../constants";

// max(uint256) - 1
export const INFINITE_FILL_DEADLINE = bnUint32Max;

type DataCache = Record<string, Promise<LoadDataReturnValue>>;

// V3 dictionary helper functions
function updateExpiredDepositsV3(dict: ExpiredDepositsToRefundV3, deposit: V3DepositWithBlock): void {
  // A deposit refund for a deposit is invalid if the depositor has a bytes32 address input for an EVM chain. It is valid otherwise.
  if (chainIsEvm(deposit.originChainId) && !isValidEvmAddress(deposit.depositor)) {
    return;
  }
  const { originChainId, inputToken } = deposit;
  if (!dict?.[originChainId]?.[inputToken]) {
    assign(dict, [originChainId, inputToken], []);
  }
  dict[originChainId][inputToken].push(deposit);
}

function updateBundleDepositsV3(dict: BundleDepositsV3, deposit: V3DepositWithBlock): void {
  const { originChainId, inputToken } = deposit;
  if (!dict?.[originChainId]?.[inputToken]) {
    assign(dict, [originChainId, inputToken], []);
  }
  dict[originChainId][inputToken].push(deposit);
}

function updateBundleFillsV3(
  dict: BundleFillsV3,
  fill: V3FillWithBlock,
  lpFeePct: BigNumber,
  repaymentChainId: number,
  repaymentToken: string,
  repaymentAddress: string
): void {
  // We shouldn't pass any unrepayable fills into this function, so we perform an extra safety check.
  assert(
    chainIsEvm(repaymentChainId) && isEvmRepaymentValid(fill, repaymentChainId),
    "validatedBundleV3Fills dictionary should only contain fills with valid repayment information"
  );
  if (!dict?.[repaymentChainId]?.[repaymentToken]) {
    assign(dict, [repaymentChainId, repaymentToken], {
      fills: [],
      totalRefundAmount: bnZero,
      realizedLpFees: bnZero,
      refunds: {},
    });
  }

  const bundleFill: BundleFillV3 = { ...fill, lpFeePct, relayer: repaymentAddress };

  // Add all fills, slow and fast, to dictionary.
  assign(dict, [repaymentChainId, repaymentToken, "fills"], [bundleFill]);

  // All fills update the bundle LP fees.
  const refundObj = dict[repaymentChainId][repaymentToken];
  const realizedLpFee = bundleFill.inputAmount.mul(bundleFill.lpFeePct).div(fixedPointAdjustment);
  refundObj.realizedLpFees = refundObj.realizedLpFees ? refundObj.realizedLpFees.add(realizedLpFee) : realizedLpFee;

  // Only fast fills get refunded.
  if (!isSlowFill(bundleFill)) {
    const refundAmount = bundleFill.inputAmount.mul(fixedPointAdjustment.sub(lpFeePct)).div(fixedPointAdjustment);
    refundObj.totalRefundAmount = refundObj.totalRefundAmount
      ? refundObj.totalRefundAmount.add(refundAmount)
      : refundAmount;

    // Instantiate dictionary if it doesn't exist.
    refundObj.refunds ??= {};

    if (refundObj.refunds[bundleFill.relayer]) {
      refundObj.refunds[bundleFill.relayer] = refundObj.refunds[bundleFill.relayer].add(refundAmount);
    } else {
      refundObj.refunds[bundleFill.relayer] = refundAmount;
    }
  }
}

function updateBundleExcessSlowFills(
  dict: BundleExcessSlowFills,
  deposit: V3DepositWithBlock & { lpFeePct: BigNumber }
): void {
  const { destinationChainId, outputToken } = deposit;
  if (!dict?.[destinationChainId]?.[outputToken]) {
    assign(dict, [destinationChainId, outputToken], []);
  }
  dict[destinationChainId][outputToken].push(deposit);
}

function updateBundleSlowFills(dict: BundleSlowFills, deposit: V3DepositWithBlock & { lpFeePct: BigNumber }): void {
  if (chainIsEvm(deposit.destinationChainId) && !isValidEvmAddress(deposit.recipient)) {
    return;
  }
  const { destinationChainId, outputToken } = deposit;
  if (!dict?.[destinationChainId]?.[outputToken]) {
    assign(dict, [destinationChainId, outputToken], []);
  }
  dict[destinationChainId][outputToken].push(deposit);
}

// @notice Shared client for computing data needed to construct or validate a bundle.
export class BundleDataClient {
  private loadDataCache: DataCache = {};
  private arweaveDataCache: Record<string, Promise<LoadDataReturnValue | undefined>> = {};

  private bundleTimestampCache: Record<string, { [chainId: number]: number[] }> = {};

  // eslint-disable-next-line no-useless-constructor
  constructor(
    readonly logger: winston.Logger,
    readonly clients: Clients,
    readonly spokePoolClients: { [chainId: number]: SpokePoolClient },
    readonly chainIdListForBundleEvaluationBlockNumbers: number[],
    readonly blockRangeEndBlockBuffer: { [chainId: number]: number } = {}
  ) {}

  // This should be called whenever it's possible that the loadData information for a block range could have changed.
  // For instance, if the spoke or hub clients have been updated, it probably makes sense to clear this to be safe.
  clearCache(): void {
    this.loadDataCache = {};
  }

  private async loadDataFromCache(key: string): Promise<LoadDataReturnValue> {
    // Always return a deep cloned copy of object stored in cache. Since JS passes by reference instead of value, we
    // want to minimize the risk that the programmer accidentally mutates data in the cache.
    return _.cloneDeep(await this.loadDataCache[key]);
  }

  getBundleTimestampsFromCache(key: string): undefined | { [chainId: number]: number[] } {
    if (this.bundleTimestampCache[key]) {
      return _.cloneDeep(this.bundleTimestampCache[key]);
    }
    return undefined;
  }

  setBundleTimestampsInCache(key: string, timestamps: { [chainId: number]: number[] }): void {
    this.bundleTimestampCache[key] = timestamps;
  }

  static getArweaveClientKey(blockRangesForChains: number[][]): string {
    // As a unique key for this bundle, use the bundle mainnet end block, which should
    // never be duplicated between bundles as long as thebundle block range
    // always progresses forwards, which I think is a safe assumption. Other chains might pause
    // but mainnet should never pause.
    return blockRangesForChains[0][1].toString();
  }

  private getArweaveBundleDataClientKey(blockRangesForChains: number[][]): string {
    return `bundles-${BundleDataClient.getArweaveClientKey(blockRangesForChains)}`;
  }

  private async loadPersistedDataFromArweave(
    blockRangesForChains: number[][]
  ): Promise<LoadDataReturnValue | undefined> {
    if (!isDefined(this.clients?.arweaveClient)) {
      return undefined;
    }
    const start = performance.now();
    const persistedData = await this.clients.arweaveClient.getByTopic(
      this.getArweaveBundleDataClientKey(blockRangesForChains),
      BundleDataSS
    );
    // If there is no data or the data is empty, return undefined because we couldn't
    // pull info from the Arweave persistence layer.
    if (!isDefined(persistedData) || persistedData.length < 1) {
      return undefined;
    }

    // A converter function to account for the fact that our SuperStruct schema does not support numeric
    // keys in records. Fundamentally, this is a limitation of superstruct itself.
    const convertTypedStringRecordIntoNumericRecord = <UnderlyingType>(
      data: Record<string, Record<string, UnderlyingType>>
    ): Record<number, Record<string, UnderlyingType>> =>
      Object.keys(data).reduce(
        (acc, chainId) => {
          acc[Number(chainId)] = data[chainId];
          return acc;
        },
        {} as Record<number, Record<string, UnderlyingType>>
      );

    const data = persistedData[0].data;

    // Post-populate any missing message hashes.
    // @todo This can be removed once the legacy types hurdle is cleared (earliest 7 days post migration).
    Object.values(data.bundleDepositsV3).forEach((x) =>
      Object.values(x).forEach((deposits) =>
        deposits.forEach((deposit) => {
          if (deposit.messageHash === UNDEFINED_MESSAGE_HASH) {
            deposit.messageHash = getMessageHash(deposit.message);
          }
        })
      )
    );

    const bundleData = {
      bundleFillsV3: convertTypedStringRecordIntoNumericRecord(data.bundleFillsV3),
      expiredDepositsToRefundV3: convertTypedStringRecordIntoNumericRecord(data.expiredDepositsToRefundV3),
      bundleDepositsV3: convertTypedStringRecordIntoNumericRecord(data.bundleDepositsV3),
      unexecutableSlowFills: convertTypedStringRecordIntoNumericRecord(data.unexecutableSlowFills),
      bundleSlowFillsV3: convertTypedStringRecordIntoNumericRecord(data.bundleSlowFillsV3),
    };
    this.logger.debug({
      at: "BundleDataClient#loadPersistedDataFromArweave",
      message: `Loaded persisted data from Arweave in ${Math.round(performance.now() - start) / 1000}s.`,
      blockRanges: JSON.stringify(blockRangesForChains),
      bundleData: prettyPrintV3SpokePoolEvents(
        bundleData.bundleDepositsV3,
        bundleData.bundleFillsV3,
        bundleData.bundleSlowFillsV3,
        bundleData.expiredDepositsToRefundV3,
        bundleData.unexecutableSlowFills
      ),
    });
    return bundleData;
  }

  // @dev This function should probably be moved to the InventoryClient since it bypasses loadData completely now.
  async getPendingRefundsFromValidBundles(): Promise<CombinedRefunds[]> {
    const refunds = [];
    if (!this.clients.hubPoolClient.isUpdated) {
      throw new Error("BundleDataClient::getPendingRefundsFromValidBundles HubPoolClient not updated.");
    }

    const bundle = this.clients.hubPoolClient.getLatestFullyExecutedRootBundle(
      this.clients.hubPoolClient.latestBlockSearched
    );
    if (bundle !== undefined) {
      refunds.push(await this.getPendingRefundsFromBundle(bundle));
    } // No more valid bundles in history!
    return refunds;
  }

  // @dev This function should probably be moved to the InventoryClient since it bypasses loadData completely now.
  // Return refunds from input bundle.
  async getPendingRefundsFromBundle(bundle: ProposedRootBundle): Promise<CombinedRefunds> {
    const nextBundleMainnetStartBlock = this.clients.hubPoolClient.getNextBundleStartBlockNumber(
      this.chainIdListForBundleEvaluationBlockNumbers,
      this.clients.hubPoolClient.latestBlockSearched,
      this.clients.hubPoolClient.chainId
    );
    const chainIds = this.clients.configStoreClient.getChainIdIndicesForBlock(nextBundleMainnetStartBlock);

    // Reconstruct latest bundle block range.
    const bundleEvaluationBlockRanges = getImpliedBundleBlockRanges(
      this.clients.hubPoolClient,
      this.clients.configStoreClient,
      bundle
    );
    let combinedRefunds: CombinedRefunds;
    // Here we don't call loadData because our fallback is to approximate refunds if we don't have arweave data, rather
    // than use the much slower loadData to compute all refunds. We don't need to consider slow fills or deposit
    // expiries here so we can skip some steps. We also don't need to compute LP fees as they should be small enough
    // so as not to affect this approximate refund count.
    const arweaveData = await this.loadArweaveData(bundleEvaluationBlockRanges);
    if (arweaveData === undefined) {
      combinedRefunds = await this.getApproximateRefundsForBlockRange(chainIds, bundleEvaluationBlockRanges);
    } else {
      const { bundleFillsV3, expiredDepositsToRefundV3 } = arweaveData;
      combinedRefunds = getRefundsFromBundle(bundleFillsV3, expiredDepositsToRefundV3);
      // If we don't have a spoke pool client for a chain, then we won't be able to deduct refunds correctly for this
      // chain. For most of the pending bundle's liveness period, these past refunds are already executed so this is
      // a reasonable assumption. This empty refund chain also matches what the alternative
      // `getApproximateRefundsForBlockRange` would return.
      Object.keys(combinedRefunds).forEach((chainId) => {
        if (this.spokePoolClients[Number(chainId)] === undefined) {
          delete combinedRefunds[Number(chainId)];
        }
      });
    }

    // The latest proposed bundle's refund leaves might have already been partially or entirely executed.
    // We have to deduct the executed amounts from the total refund amounts.
    return this.deductExecutedRefunds(combinedRefunds, bundle);
  }

  // @dev This helper function should probably be moved to the InventoryClient
  async getApproximateRefundsForBlockRange(chainIds: number[], blockRanges: number[][]): Promise<CombinedRefunds> {
    const refundsForChain: CombinedRefunds = {};
    for (const chainId of chainIds) {
      if (this.spokePoolClients[chainId] === undefined) {
        continue;
      }
      const chainIndex = chainIds.indexOf(chainId);
      // @dev This function does not account for pre-fill refunds as it is optimized for speed. The way to detect
      // pre-fill refunds is to load all deposits that are unmatched by fills in the spoke pool client's memory
      // and then query the FillStatus on-chain, but that might slow this function down too much. For now, we
      // will live with this expected inaccuracy as it should be small. The pre-fill would have to precede the deposit
      // by more than the caller's event lookback window which is expected to be unlikely.
      const fillsToCount = await filterAsync(this.spokePoolClients[chainId].getFills(), async (fill) => {
        if (
          fill.blockNumber < blockRanges[chainIndex][0] ||
          fill.blockNumber > blockRanges[chainIndex][1] ||
          isZeroValueFillOrSlowFillRequest(fill)
        ) {
          return false;
        }

        // If origin spoke pool client isn't defined, we can't validate it.
        if (this.spokePoolClients[fill.originChainId] === undefined) {
          return false;
        }
        const matchingDeposit = this.spokePoolClients[fill.originChainId].getDeposit(fill.depositId);
        const hasMatchingDeposit =
          matchingDeposit !== undefined && getRelayEventKey(fill) === getRelayEventKey(matchingDeposit);
        if (hasMatchingDeposit) {
          const validRepayment = await verifyFillRepayment(
            fill,
            this.spokePoolClients[fill.destinationChainId].spokePool.provider,
            matchingDeposit,
            // @dev: to get valid repayment chain ID's, get all chain IDs for the bundle block range and remove
            // disabled block ranges.
            this.clients.configStoreClient
              .getChainIdIndicesForBlock(blockRanges[0][1])
              .filter((_chainId, i) => !isChainDisabled(blockRanges[i]))
          );
          if (!isDefined(validRepayment)) {
            return false;
          }
        }
        return hasMatchingDeposit;
      });
      fillsToCount.forEach((fill) => {
        const matchingDeposit = this.spokePoolClients[fill.originChainId].getDeposit(fill.depositId);
        assert(isDefined(matchingDeposit), "Deposit not found for fill.");
        const { chainToSendRefundTo, repaymentToken } = getRefundInformationFromFill(
          fill,
          this.clients.hubPoolClient,
          blockRanges,
          this.chainIdListForBundleEvaluationBlockNumbers,
          matchingDeposit!.fromLiteChain // Use ! because we've already asserted that matchingDeposit is defined.
        );
        // Assume that lp fees are 0 for the sake of speed. In the future we could batch compute
        // these or make hardcoded assumptions based on the origin-repayment chain direction. This might result
        // in slight over estimations of refunds, but its not clear whether underestimating or overestimating is
        // worst from the relayer's perspective.
        const { relayer, inputAmount: refundAmount } = fill;
        refundsForChain[chainToSendRefundTo] ??= {};
        refundsForChain[chainToSendRefundTo][repaymentToken] ??= {};
        const existingRefundAmount = refundsForChain[chainToSendRefundTo][repaymentToken][relayer] ?? bnZero;
        refundsForChain[chainToSendRefundTo][repaymentToken][relayer] = existingRefundAmount.add(refundAmount);
      });
    }
    return refundsForChain;
  }

  getUpcomingDepositAmount(chainId: number, l2Token: string, latestBlockToSearch: number): BigNumber {
    if (this.spokePoolClients[chainId] === undefined) {
      return toBN(0);
    }
    return this.spokePoolClients[chainId]
      .getDeposits()
      .filter((deposit) => deposit.blockNumber > latestBlockToSearch && deposit.inputToken === l2Token)
      .reduce((acc, deposit) => {
        return acc.add(deposit.inputAmount);
      }, toBN(0));
  }

  private async getLatestProposedBundleData(): Promise<{ bundleData: LoadDataReturnValue; blockRanges: number[][] }> {
    const hubPoolClient = this.clients.hubPoolClient;
    // Determine which bundle we should fetch from arweave, either the pending bundle or the latest
    // executed one. Both should have arweave data but if for some reason the arweave data is missing,
    // this function will have to compute the bundle data from scratch which will be slow. We have to fallback
    // to computing the bundle from scratch since this function needs to return the full bundle data so that
    // it can be used to get the running balance proposed using its data.
    const bundleBlockRanges = getImpliedBundleBlockRanges(
      hubPoolClient,
      this.clients.configStoreClient,
      hubPoolClient.hasPendingProposal()
        ? hubPoolClient.getLatestProposedRootBundle()
        : hubPoolClient.getLatestFullyExecutedRootBundle(hubPoolClient.latestBlockSearched)! // ! because we know there is a bundle
    );
    return {
      blockRanges: bundleBlockRanges,
      bundleData: await this.loadData(
        bundleBlockRanges,
        this.spokePoolClients,
        true // this bundle data should have been published to arweave
      ),
    };
  }

  async getLatestPoolRebalanceRoot(): Promise<{ root: PoolRebalanceRoot; blockRanges: number[][] }> {
    const { bundleData, blockRanges } = await this.getLatestProposedBundleData();
    const hubPoolClient = this.clients.hubPoolClient;
    const root = _buildPoolRebalanceRoot(
      hubPoolClient.latestBlockSearched,
      blockRanges[0][1],
      bundleData.bundleDepositsV3,
      bundleData.bundleFillsV3,
      bundleData.bundleSlowFillsV3,
      bundleData.unexecutableSlowFills,
      bundleData.expiredDepositsToRefundV3,
      {
        hubPoolClient,
        configStoreClient: hubPoolClient.configStoreClient as AcrossConfigStoreClient,
      }
    );
    return {
      root,
      blockRanges,
    };
  }

  // @dev This function should probably be moved to the InventoryClient since it bypasses loadData completely now.
  // Return refunds from the next valid bundle. This will contain any refunds that have been sent but are not included
  // in a valid bundle with all of its leaves executed. This contains refunds from:
  // - Bundles that passed liveness but have not had all of their pool rebalance leaves executed.
  // - Bundles that are pending liveness
  // - Fills sent after the pending, but not validated, bundle
  async getNextBundleRefunds(): Promise<CombinedRefunds[]> {
    const hubPoolClient = this.clients.hubPoolClient;
    const nextBundleMainnetStartBlock = hubPoolClient.getNextBundleStartBlockNumber(
      this.chainIdListForBundleEvaluationBlockNumbers,
      hubPoolClient.latestBlockSearched,
      hubPoolClient.chainId
    );
    const chainIds = this.clients.configStoreClient.getChainIdIndicesForBlock(nextBundleMainnetStartBlock);
    const combinedRefunds: CombinedRefunds[] = [];

    // @dev: If spoke pool client is undefined for a chain, then the end block will be null or undefined, which
    // should be handled gracefully and effectively cause this function to ignore refunds for the chain.
    let widestBundleBlockRanges = getWidestPossibleExpectedBlockRange(
      chainIds,
      this.spokePoolClients,
      getEndBlockBuffers(chainIds, this.blockRangeEndBlockBuffer),
      this.clients,
      this.clients.hubPoolClient.latestBlockSearched,
      this.clients.configStoreClient.getEnabledChains(this.clients.hubPoolClient.latestBlockSearched)
    );
    // Return block ranges for blocks after _pendingBlockRanges and up to widestBlockRanges.
    // If a chain is disabled or doesn't have a spoke pool client, return a range of 0
    function getBlockRangeDelta(_pendingBlockRanges: number[][]): number[][] {
      return widestBundleBlockRanges.map((blockRange, index) => {
        // If pending block range doesn't have an entry for the widest range, which is possible when a new chain
        // is added to the CHAIN_ID_INDICES list, then simply set the initial block range to the widest block range.
        // This will produce a block range delta of 0 where the returned range for this chain is [widest[1], widest[1]].
        const initialBlockRange = _pendingBlockRanges[index] ?? blockRange;
        // If chain is disabled, return disabled range
        if (initialBlockRange[0] === initialBlockRange[1]) {
          return initialBlockRange;
        }
        // If pending bundle end block exceeds widest end block or if widest end block is undefined
        // (which is possible if the spoke pool client for the chain is not defined), return an empty range since there are no
        // "new" events to consider for this chain.
        if (!isDefined(blockRange[1]) || initialBlockRange[1] >= blockRange[1]) {
          return [initialBlockRange[1], initialBlockRange[1]];
        }
        // If initialBlockRange][0] > widestBlockRange[0], then we'll ignore any blocks
        // between initialBlockRange[0] and widestBlockRange[0] (inclusive) for simplicity reasons. In practice
        // this should not happen.
        return [initialBlockRange[1] + 1, blockRange[1]];
      });
    }

    // If there is a pending bundle that has not been fully executed, then it should have arweave
    // data so we can load it from there.
    if (hubPoolClient.hasPendingProposal()) {
      const pendingBundleBlockRanges = getImpliedBundleBlockRanges(
        hubPoolClient,
        this.clients.configStoreClient,
        hubPoolClient.getLatestProposedRootBundle()
      );
      // Similar to getAppoximateRefundsForBlockRange, we'll skip the full bundle reconstruction if the arweave
      // data is undefined and use the much faster approximation method which doesn't consider LP fees which is
      // ok for this use case.
      const arweaveData = await this.loadArweaveData(pendingBundleBlockRanges);
      if (arweaveData === undefined) {
        combinedRefunds.push(await this.getApproximateRefundsForBlockRange(chainIds, pendingBundleBlockRanges));
      } else {
        const { bundleFillsV3, expiredDepositsToRefundV3 } = arweaveData;
        combinedRefunds.push(getRefundsFromBundle(bundleFillsV3, expiredDepositsToRefundV3));
      }

      // Shorten the widestBundleBlockRanges now to not double count the pending bundle blocks.
      widestBundleBlockRanges = getBlockRangeDelta(pendingBundleBlockRanges);
    }

    // Next, load all refunds sent after the last bundle proposal. This can be expensive so we'll skip the full
    // bundle reconstruction and make some simplifying assumptions:
    // - Only look up fills sent after the pending bundle's end blocks
    // - Skip LP fee computations and just assume the relayer is being refunded the full deposit.inputAmount
    const start = performance.now();
    combinedRefunds.push(await this.getApproximateRefundsForBlockRange(chainIds, widestBundleBlockRanges));
    this.logger.debug({
      at: "BundleDataClient#getNextBundleRefunds",
      message: `Loading approximate refunds for next bundle in ${Math.round(performance.now() - start) / 1000}s.`,
      blockRanges: JSON.stringify(widestBundleBlockRanges),
    });
    return combinedRefunds;
  }

  // @dev This helper function should probably be moved to the InventoryClient
  getExecutedRefunds(
    spokePoolClient: SpokePoolClient,
    relayerRefundRoot: string
  ): {
    [tokenAddress: string]: {
      [relayer: string]: BigNumber;
    };
  } {
    if (!isDefined(spokePoolClient)) {
      return {};
    }
    // @dev Search from right to left since there can be multiple root bundles with the same relayer refund root.
    // The caller should take caution if they're trying to use this function to find matching refunds for older
    // root bundles as opposed to more recent ones.
    const bundle = _.findLast(
      spokePoolClient.getRootBundleRelays(),
      (bundle) => bundle.relayerRefundRoot === relayerRefundRoot
    );
    if (bundle === undefined) {
      return {};
    }

    const executedRefundLeaves = spokePoolClient
      .getRelayerRefundExecutions()
      .filter((leaf) => leaf.rootBundleId === bundle.rootBundleId);
    const executedRefunds: { [tokenAddress: string]: { [relayer: string]: BigNumber } } = {};
    for (const refundLeaf of executedRefundLeaves) {
      const tokenAddress = refundLeaf.l2TokenAddress;
      if (executedRefunds[tokenAddress] === undefined) {
        executedRefunds[tokenAddress] = {};
      }
      const executedTokenRefunds = executedRefunds[tokenAddress];

      for (let i = 0; i < refundLeaf.refundAddresses.length; i++) {
        const relayer = refundLeaf.refundAddresses[i];
        const refundAmount = refundLeaf.refundAmounts[i];
        if (executedTokenRefunds[relayer] === undefined) {
          executedTokenRefunds[relayer] = bnZero;
        }
        executedTokenRefunds[relayer] = executedTokenRefunds[relayer].add(refundAmount);
      }
    }
    return executedRefunds;
  }

  // @dev This helper function should probably be moved to the InventoryClient
  private deductExecutedRefunds(
    allRefunds: CombinedRefunds,
    bundleContainingRefunds: ProposedRootBundle
  ): CombinedRefunds {
    for (const chainIdStr of Object.keys(allRefunds)) {
      const chainId = Number(chainIdStr);
      if (!isDefined(this.spokePoolClients[chainId])) {
        continue;
      }
      const executedRefunds = this.getExecutedRefunds(
        this.spokePoolClients[chainId],
        bundleContainingRefunds.relayerRefundRoot
      );

      for (const tokenAddress of Object.keys(allRefunds[chainId])) {
        const refunds = allRefunds[chainId][tokenAddress];
        if (executedRefunds[tokenAddress] === undefined || refunds === undefined) {
          continue;
        }

        for (const relayer of Object.keys(refunds)) {
          const executedAmount = executedRefunds[tokenAddress][relayer];
          if (executedAmount === undefined) {
            continue;
          }
          // Since there should only be a single executed relayer refund leaf for each relayer-token-chain combination,
          // we can deduct this refund and mark it as executed if the executed amount is > 0.
          refunds[relayer] = bnZero;
        }
      }
    }
    return allRefunds;
  }

  getRefundsFor(bundleRefunds: CombinedRefunds, relayer: string, chainId: number, token: string): BigNumber {
    if (!bundleRefunds[chainId] || !bundleRefunds[chainId][token]) {
      return BigNumber.from(0);
    }
    const allRefunds = bundleRefunds[chainId][token];
    return allRefunds && allRefunds[relayer] ? allRefunds[relayer] : BigNumber.from(0);
  }

  getTotalRefund(refunds: CombinedRefunds[], relayer: string, chainId: number, refundToken: string): BigNumber {
    return refunds.reduce((totalRefund, refunds) => {
      return totalRefund.add(this.getRefundsFor(refunds, relayer, chainId, refundToken));
    }, bnZero);
  }

  private async loadArweaveData(blockRangesForChains: number[][]): Promise<LoadDataReturnValue> {
    const arweaveKey = this.getArweaveBundleDataClientKey(blockRangesForChains);
    // eslint-disable-next-line @typescript-eslint/no-misused-promises
    if (!this.arweaveDataCache[arweaveKey]) {
      this.arweaveDataCache[arweaveKey] = this.loadPersistedDataFromArweave(blockRangesForChains);
    }
    const arweaveData = _.cloneDeep(await this.arweaveDataCache[arweaveKey]);
    return arweaveData!;
  }

  // Common data re-formatting logic shared across all data worker public functions.
  // User must pass in spoke pool to search event data against. This allows the user to refund relays and fill deposits
  // on deprecated spoke pools.
  async loadData(
    blockRangesForChains: number[][],
    spokePoolClients: SpokePoolClientsByChain,
    attemptArweaveLoad = false
  ): Promise<LoadDataReturnValue> {
    const key = JSON.stringify(blockRangesForChains);
    // eslint-disable-next-line @typescript-eslint/no-misused-promises
    if (!this.loadDataCache[key]) {
      let arweaveData;
      if (attemptArweaveLoad) {
        arweaveData = await this.loadArweaveData(blockRangesForChains);
      } else {
        arweaveData = undefined;
      }
      const data = isDefined(arweaveData)
        ? // We can return the data to a Promise to keep the return type consistent.
          // Note: this is now a fast operation since we've already loaded the data from Arweave.
          Promise.resolve(arweaveData)
        : this.loadDataFromScratch(blockRangesForChains, spokePoolClients);
      this.loadDataCache[key] = data;
    }

    return this.loadDataFromCache(key);
  }

  private async loadDataFromScratch(
    blockRangesForChains: number[][],
    spokePoolClients: SpokePoolClientsByChain
  ): Promise<LoadDataReturnValue> {
    let start = performance.now();
    const key = JSON.stringify(blockRangesForChains);

    if (!this.clients.configStoreClient.isUpdated) {
      throw new Error("ConfigStoreClient not updated");
    } else if (!this.clients.hubPoolClient.isUpdated) {
      throw new Error("HubPoolClient not updated");
    }

    const chainIds = this.clients.configStoreClient.getChainIdIndicesForBlock(blockRangesForChains[0][0]);

    if (blockRangesForChains.length > chainIds.length) {
      throw new Error(
        `Unexpected block range list length of ${blockRangesForChains.length}, should be <= ${chainIds.length}`
      );
    }

    // V3 specific objects:
    const bundleDepositsV3: BundleDepositsV3 = {}; // Deposits in bundle block range.
    const bundleFillsV3: BundleFillsV3 = {}; // Fills to refund in bundle block range.
    const bundleInvalidFillsV3: V3FillWithBlock[] = []; // Fills that are not valid in this bundle.
    const bundleUnrepayableFillsV3: V3FillWithBlock[] = []; // Fills that are not repayable in this bundle.
    const bundleInvalidSlowFillRequests: SlowFillRequestWithBlock[] = []; // Slow fill requests that are not valid in this bundle.
    const bundleSlowFillsV3: BundleSlowFills = {}; // Deposits that we need to send slow fills
    // for in this bundle.
    const expiredDepositsToRefundV3: ExpiredDepositsToRefundV3 = {};
    // Newly expired deposits in this bundle that need to be refunded.
    const unexecutableSlowFills: BundleExcessSlowFills = {};
    // Deposit data for all Slowfills that was included in a previous
    // bundle and can no longer be executed because (1) they were replaced with a FastFill in this bundle or
    // (2) the fill deadline has passed. We'll need to decrement running balances for these deposits on the
    // destination chain where the slow fill would have been executed.

    const _isChainDisabled = (chainId: number): boolean => {
      const blockRangeForChain = getBlockRangeForChain(blockRangesForChains, chainId, chainIds);
      return isChainDisabled(blockRangeForChain);
    };

    const _canCreateSlowFillLeaf = (deposit: DepositWithBlock): boolean => {
      return (
        // Cannot slow fill when input and output tokens are not equivalent.
        this.clients.hubPoolClient.areTokensEquivalent(
          deposit.inputToken,
          deposit.originChainId,
          deposit.outputToken,
          deposit.destinationChainId,
          deposit.quoteBlockNumber
        ) &&
        // Cannot slow fill from or to a lite chain.
        !deposit.fromLiteChain &&
        !deposit.toLiteChain
      );
    };

    const _depositIsExpired = (deposit: DepositWithBlock): boolean => {
      return deposit.fillDeadline < bundleBlockTimestamps[deposit.destinationChainId][1];
    };

    const _getFillStatusForDeposit = (deposit: Deposit, queryBlock: number): Promise<FillStatus> => {
      return spokePoolClients[deposit.destinationChainId].relayFillStatus(
        deposit,
        // We can assume that in production
        // the block to query is not one that the spoke pool client
        // hasn't queried. This is because this function will usually be called
        // in production with block ranges that were validated by
        // DataworkerUtils.blockRangesAreInvalidForSpokeClients.
        Math.min(queryBlock, spokePoolClients[deposit.destinationChainId].latestBlockSearched),
        deposit.destinationChainId
      );
    };

    // Infer chain ID's to load from number of block ranges passed in.
    const allChainIds = blockRangesForChains
      .map((_blockRange, index) => chainIds[index])
      .filter((chainId) => !_isChainDisabled(chainId) && spokePoolClients[chainId] !== undefined);
    allChainIds.forEach((chainId) => {
      const spokePoolClient = spokePoolClients[chainId];
      if (!spokePoolClient.isUpdated) {
        throw new Error(`SpokePoolClient for chain ${chainId} not updated.`);
      }
    });

    // If spoke pools are V3 contracts, then we need to compute start and end timestamps for block ranges to
    // determine whether fillDeadlines have expired.
    // @dev Going to leave this in so we can see impact on run-time in prod. This makes (allChainIds.length * 2) RPC
    // calls in parallel.
    const _cachedBundleTimestamps = this.getBundleTimestampsFromCache(key);
    let bundleBlockTimestamps: { [chainId: string]: number[] } = {};
    if (!_cachedBundleTimestamps) {
      bundleBlockTimestamps = await this.getBundleBlockTimestamps(chainIds, blockRangesForChains, spokePoolClients);
      this.setBundleTimestampsInCache(key, bundleBlockTimestamps);
      this.logger.debug({
        at: "BundleDataClient#loadData",
        message: "Bundle block timestamps",
        bundleBlockTimestamps,
        blockRangesForChains: JSON.stringify(blockRangesForChains),
      });
    } else {
      bundleBlockTimestamps = _cachedBundleTimestamps;
    }

    // Use this dictionary to conveniently unite all events with the same relay data hash which will make
    // secondary lookups faster. The goal is to lazily fill up this dictionary with all events in the SpokePool
    // client's in-memory event cache.
    const v3RelayHashes: {
      [relayHash: string]: {
        // Note: Since there are no partial fills in v3, there should only be one fill per relay hash.
        // Moreover, the SpokePool blocks multiple slow fill requests, so
        // there should also only be one slow fill request per relay hash.
        deposits?: V3DepositWithBlock[];
        fill?: V3FillWithBlock;
        slowFillRequest?: SlowFillRequestWithBlock;
      };
    } = {};

    // Process all deposits first and populate the v3RelayHashes dictionary. Sort deposits into whether they are
    // in this bundle block range or in a previous bundle block range.
    const bundleDepositHashes: string[] = [];
    const olderDepositHashes: string[] = [];

    const decodeBundleDepositHash = (depositHash: string): { relayDataHash: string; index: number } => {
      const [relayDataHash, i] = depositHash.split("@");
      return { relayDataHash, index: Number(i) };
    };

    // We use the following toggle to aid with the migration to pre-fills. The first bundle proposed using this
    // pre-fill logic can double refund pre-fills that have already been filled in the last bundle, because the
    // last bundle did not recognize a fill as a pre-fill. Therefore the developer should ensure that the version
    // is bumped to the PRE_FILL_MIN_CONFIG_STORE_VERSION version before the first pre-fill bundle is proposed.
    // To test the following bundle after this, the developer can set the FORCE_REFUND_PREFILLS environment variable
    // to "true" simulate the bundle with pre-fill refunds.
    // @todo Remove this logic once we have advanced sufficiently past the pre-fill migration.
    const startBlockForMainnet = getBlockRangeForChain(
      blockRangesForChains,
      this.clients.hubPoolClient.chainId,
      this.chainIdListForBundleEvaluationBlockNumbers
    )[0];
    const versionAtProposalBlock = this.clients.configStoreClient.getConfigStoreVersionForBlock(startBlockForMainnet);
    const canRefundPrefills =
      versionAtProposalBlock >= PRE_FILL_MIN_CONFIG_STORE_VERSION || process.env.FORCE_REFUND_PREFILLS === "true";

    // Prerequisite step: Load all deposit events from the current or older bundles into the v3RelayHashes dictionary
    // for convenient matching with fills.
    for (const originChainId of allChainIds) {
      const originClient = spokePoolClients[originChainId];
      const originChainBlockRange = getBlockRangeForChain(blockRangesForChains, originChainId, chainIds);

      for (const destinationChainId of allChainIds) {
        if (originChainId === destinationChainId) {
          continue;
        }
        originClient.getDepositsForDestinationChainWithDuplicates(destinationChainId).forEach((deposit) => {
          if (deposit.blockNumber > originChainBlockRange[1] || isZeroValueDeposit(deposit)) {
            return;
          }
          const relayDataHash = getRelayEventKey(deposit);

          if (!v3RelayHashes[relayDataHash]) {
            v3RelayHashes[relayDataHash] = {
              deposits: [deposit],
              fill: undefined,
              slowFillRequest: undefined,
            };
          } else {
            v3RelayHashes[relayDataHash].deposits!.push(deposit);
          }

          // Account for duplicate deposits by concatenating the relayDataHash with the count of the number of times
          // we have seen it so far.
          const newBundleDepositHash = `${relayDataHash}@${v3RelayHashes[relayDataHash].deposits!.length - 1}`;
          const decodedBundleDepositHash = decodeBundleDepositHash(newBundleDepositHash);
          assert(
            decodedBundleDepositHash.relayDataHash === relayDataHash &&
              decodedBundleDepositHash.index === v3RelayHashes[relayDataHash].deposits!.length - 1,
            "Not using correct bundle deposit hash key"
          );
          if (deposit.blockNumber >= originChainBlockRange[0]) {
            bundleDepositHashes.push(newBundleDepositHash);
            updateBundleDepositsV3(bundleDepositsV3, deposit);
          } else if (deposit.blockNumber < originChainBlockRange[0]) {
            olderDepositHashes.push(newBundleDepositHash);
          }
        });
      }
    }
    this.logger.debug({
      at: "BundleDataClient#loadData",
      message: `Processed ${bundleDepositHashes.length + olderDepositHashes.length} deposits in ${
        performance.now() - start
      }ms.`,
    });
    start = performance.now();

    // Process fills and maintain the following the invariants:
    // - Every single fill whose type is not SlowFill in the bundle block range whose relay data matches
    // with a deposit in the same or an older range produces a refund to the filler,
    // unless the specified filler address cannot be repaid on the repayment chain.
    // - Fills can match with duplicate deposits, so for every matched fill whose type is not SlowFill
    // in the bundle block range, produce a refund to the filler for each matched deposit.
    // - For every SlowFill in the block range that matches with multiple deposits, produce a refund to the depositor
    // for every deposit except except the first.

    // Assumptions about fills:
    // - Duplicate fills for the same relay data hash are impossible to send.
    // - Fills can only be sent before the deposit's fillDeadline.
    const validatedBundleV3Fills: (V3FillWithBlock & { quoteTimestamp: number })[] = [];
    const validatedBundleSlowFills: V3DepositWithBlock[] = [];
    const validatedBundleUnexecutableSlowFills: V3DepositWithBlock[] = [];
    let fillCounter = 0;
    for (const originChainId of allChainIds) {
      const originClient = spokePoolClients[originChainId];
      for (const destinationChainId of allChainIds) {
        if (originChainId === destinationChainId) {
          continue;
        }

        const destinationClient = spokePoolClients[destinationChainId];
        const destinationChainBlockRange = getBlockRangeForChain(blockRangesForChains, destinationChainId, chainIds);
        const originChainBlockRange = getBlockRangeForChain(blockRangesForChains, originChainId, chainIds);

        const fastFillsReplacingSlowFills: string[] = [];
        await forEachAsync(
          destinationClient
            .getFillsForOriginChain(originChainId)
            // We can remove fills for deposits with input amount equal to zero because these will result in 0 refunded
            // tokens to the filler. We can't remove non-empty message deposit here in case there is a slow fill
            // request for the deposit, we'd want to see the fill took place.
            .filter(
              (fill) => fill.blockNumber <= destinationChainBlockRange[1] && !isZeroValueFillOrSlowFillRequest(fill)
            ),
          async (fill) => {
            fillCounter++;
            const relayDataHash = getRelayEventKey(fill);
            if (v3RelayHashes[relayDataHash]) {
              if (!v3RelayHashes[relayDataHash].fill) {
                assert(
                  isDefined(v3RelayHashes[relayDataHash].deposits) && v3RelayHashes[relayDataHash].deposits!.length > 0,
                  "Deposit should exist in relay hash dictionary."
                );
                v3RelayHashes[relayDataHash].fill = fill;
                if (fill.blockNumber >= destinationChainBlockRange[0]) {
                  const fillToRefund = await verifyFillRepayment(
                    fill,
                    destinationClient.spokePool.provider,
                    v3RelayHashes[relayDataHash].deposits![0],
                    allChainIds
                  );
                  if (!isDefined(fillToRefund)) {
                    bundleUnrepayableFillsV3.push(fill);
                    // We don't return here yet because we still need to mark unexecutable slow fill leaves
                    // or duplicate deposits. However, we won't issue a fast fill refund.
                  } else {
                    v3RelayHashes[relayDataHash].fill = fillToRefund;
                    validatedBundleV3Fills.push({
                      ...fillToRefund,
                      quoteTimestamp: v3RelayHashes[relayDataHash].deposits![0].quoteTimestamp,
                    });

                    // Now that we know this deposit has been filled on-chain, identify any duplicate deposits
                    // sent for this fill and refund them to the filler, because this value would not be paid out
                    // otherwise. These deposits can no longer expire and get refunded as an expired deposit,
                    // and they won't trigger a pre-fill refund because the fill is in this bundle.
                    // Pre-fill refunds only happen when deposits are sent in this bundle and the
                    // fill is from a prior bundle. Paying out the filler keeps the behavior consistent for how
                    // we deal with duplicate deposits regardless if the deposit is matched with a pre-fill or
                    // a current bundle fill.
                    const duplicateDeposits = v3RelayHashes[relayDataHash].deposits!.slice(1);
                    duplicateDeposits.forEach((duplicateDeposit) => {
                      if (isSlowFill(fill)) {
                        updateExpiredDepositsV3(expiredDepositsToRefundV3, duplicateDeposit);
                      } else {
                        validatedBundleV3Fills.push({
                          ...fillToRefund,
                          quoteTimestamp: duplicateDeposit.quoteTimestamp,
                        });
                      }
                    });
                  }

                  // If fill replaced a slow fill request, then mark it as one that might have created an
                  // unexecutable slow fill. We can't know for sure until we check the slow fill request
                  // events.
                  if (
                    fill.relayExecutionInfo.fillType === FillType.ReplacedSlowFill &&
                    _canCreateSlowFillLeaf(v3RelayHashes[relayDataHash].deposits![0])
                  ) {
                    fastFillsReplacingSlowFills.push(relayDataHash);
                  }
                }
              } else {
                throw new Error("Duplicate fill detected");
              }
              return;
            }

            // At this point, there is no relay hash dictionary entry for this fill, so we need to
            // instantiate the entry. We won't modify the fill.relayer until we match it with a deposit.
            v3RelayHashes[relayDataHash] = {
              deposits: undefined,
              fill,
              slowFillRequest: undefined,
            };

            // TODO: We can remove the following historical query once we deprecate the deposit()
            // function since there won't be any old, unexpired deposits anymore assuming the spoke pool client
            // lookbacks have been validated, which they should be before we run this function.

            // Since there was no deposit matching the relay hash, we need to do a historical query for an
            // older deposit in case the spoke pool client's lookback isn't old enough to find the matching deposit.
            // We can skip this step if the fill's fill deadline is not infinite, because we can assume that the
            // spoke pool clients have loaded deposits old enough to cover all fills with a non-infinite fill deadline.
            if (fill.blockNumber >= destinationChainBlockRange[0]) {
              // Fill has a non-infinite expiry, and we can assume our spoke pool clients have old enough deposits
              // to conclude that this fill is invalid if we haven't found a matching deposit in memory, so
              // skip the historical query.
              if (!INFINITE_FILL_DEADLINE.eq(fill.fillDeadline)) {
                bundleInvalidFillsV3.push(fill);
                return;
              }
              // If deposit is using the deterministic relay hash feature, then the following binary search-based
              // algorithm will not work. However, it is impossible to emit an infinite fill deadline using
              // the unsafeDepositV3 function so there is no need to catch the special case.
              const historicalDeposit = await queryHistoricalDepositForFill(originClient, fill);
              if (!historicalDeposit.found) {
                bundleInvalidFillsV3.push(fill);
              } else {
                const matchedDeposit = historicalDeposit.deposit;
                // If deposit is in a following bundle, then this fill will have to be refunded once that deposit
                // is in the current bundle.
                if (matchedDeposit.blockNumber > originChainBlockRange[1]) {
                  bundleInvalidFillsV3.push(fill);
                  return;
                }
                v3RelayHashes[relayDataHash].deposits = [matchedDeposit];

                const fillToRefund = await verifyFillRepayment(
                  fill,
                  destinationClient.spokePool.provider,
                  matchedDeposit,
                  allChainIds
                );
                if (!isDefined(fillToRefund)) {
                  bundleUnrepayableFillsV3.push(fill);
                  // Don't return yet as we still need to mark down any unexecutable slow fill leaves
                  // in case this fast fill replaced a slow fill request.
                } else {
                  // @dev Since queryHistoricalDepositForFill validates the fill by checking individual
                  // object property values against the deposit's, we
                  // sanity check it here by comparing the full relay hashes. If there's an error here then the
                  // historical deposit query is not working as expected.
                  assert(getRelayEventKey(matchedDeposit) === relayDataHash, "Relay hashes should match.");
                  validatedBundleV3Fills.push({
                    ...fillToRefund,
                    quoteTimestamp: matchedDeposit.quoteTimestamp,
                  });
                  v3RelayHashes[relayDataHash].fill = fillToRefund;

                  // No need to check for duplicate deposits here since duplicate deposits with
                  // infinite deadlines are impossible to send via unsafeDeposit().
                }

                if (
                  fill.relayExecutionInfo.fillType === FillType.ReplacedSlowFill &&
                  _canCreateSlowFillLeaf(matchedDeposit)
                ) {
                  fastFillsReplacingSlowFills.push(relayDataHash);
                }
              }
            }
          }
        );

        // Process slow fill requests and produce slow fill leaves while maintaining the following the invariants:
        // - Slow fill leaves cannot be produced for deposits that have expired in this bundle.
        // - Slow fill leaves cannot be produced for deposits that have been filled.

        // Assumptions about fills:
        // - Duplicate slow fill requests for the same relay data hash are impossible to send.
        // - Slow fill requests can only be sent before the deposit's fillDeadline.
        // - Slow fill requests for a deposit that has been filled.
        await forEachAsync(
          destinationClient
            .getSlowFillRequestsForOriginChain(originChainId)
            .filter(
              (request) =>
                request.blockNumber <= destinationChainBlockRange[1] && !isZeroValueFillOrSlowFillRequest(request)
            ),
          async (slowFillRequest: SlowFillRequestWithBlock) => {
            const relayDataHash = getRelayEventKey(slowFillRequest);

            if (v3RelayHashes[relayDataHash]) {
              if (!v3RelayHashes[relayDataHash].slowFillRequest) {
                v3RelayHashes[relayDataHash].slowFillRequest = slowFillRequest;
                if (v3RelayHashes[relayDataHash].fill) {
                  // Exiting here assumes that slow fill requests must precede fills, so if there was a fill
                  // following this slow fill request, then we would have already seen it. We don't need to check
                  // for a fill older than this slow fill request.
                  return;
                }
                assert(
                  isDefined(v3RelayHashes[relayDataHash].deposits) && v3RelayHashes[relayDataHash].deposits!.length > 0,
                  "Deposit should exist in relay hash dictionary."
                );
                const matchedDeposit = v3RelayHashes[relayDataHash].deposits![0];

                if (
                  slowFillRequest.blockNumber >= destinationChainBlockRange[0] &&
                  _canCreateSlowFillLeaf(matchedDeposit) &&
                  !_depositIsExpired(matchedDeposit)
                ) {
                  validatedBundleSlowFills.push(matchedDeposit);
                }
              } else {
                throw new Error("Duplicate slow fill request detected.");
              }
              return;
            }

            // Instantiate dictionary if there is neither a deposit nor fill matching it.
            v3RelayHashes[relayDataHash] = {
              deposits: undefined,
              fill: undefined,
              slowFillRequest: slowFillRequest,
            };

            // TODO: We can remove the following historical query once we deprecate the deposit()
            // function since there won't be any old, unexpired deposits anymore assuming the spoke pool client
            // lookbacks have been validated, which they should be before we run this function.

            // Since there was no deposit matching the relay hash, we need to do a historical query for an
            // older deposit in case the spoke pool client's lookback isn't old enough to find the matching deposit.
            // We can skip this step if the deposit's fill deadline is not infinite, because we can assume that the
            // spoke pool clients have loaded deposits old enough to cover all fills with a non-infinite fill deadline.
            // We do not need to handle the case where the deposit ID is > uint32 (in which case we wouldn't
            // want to perform a binary search lookup for it because the deposit ID is "unsafe" and cannot be
            // found using such a method) because infinite fill deadlines cannot be produced from the unsafeDepositV3()
            // function.
            if (slowFillRequest.blockNumber >= destinationChainBlockRange[0]) {
              if (!INFINITE_FILL_DEADLINE.eq(slowFillRequest.fillDeadline)) {
                bundleInvalidSlowFillRequests.push(slowFillRequest);
                return;
              }
              const historicalDeposit = await queryHistoricalDepositForFill(originClient, slowFillRequest);
              if (!historicalDeposit.found) {
                bundleInvalidSlowFillRequests.push(slowFillRequest);
                return;
              }
              const matchedDeposit: V3DepositWithBlock = historicalDeposit.deposit;
              // If deposit is in a following bundle, then this slow fill request will have to be created
              // once that deposit is in the current bundle.
              if (matchedDeposit.blockNumber > originChainBlockRange[1]) {
                bundleInvalidSlowFillRequests.push(slowFillRequest);
                return;
              }
              // @dev Since queryHistoricalDepositForFill validates the slow fill request by checking individual
              // object property values against the deposit's, we
              // sanity check it here by comparing the full relay hashes. If there's an error here then the
              // historical deposit query is not working as expected.
              assert(getRelayEventKey(matchedDeposit) === relayDataHash, "Deposit relay hashes should match.");
              v3RelayHashes[relayDataHash].deposits = [matchedDeposit];

              if (!_canCreateSlowFillLeaf(matchedDeposit) || _depositIsExpired(matchedDeposit)) {
                return;
              }
              validatedBundleSlowFills.push(matchedDeposit);
            }
          }
        );

        // Process deposits and maintain the following invariants:
        // - Deposits matching fills that are not type SlowFill from previous bundle block ranges should produce
        // refunds for those fills.
        // - Deposits matching fills that are type SlowFill from previous bundle block ranges should be refunded to the
        // depositor.
        // - All deposits expiring in this bundle, even those sent in prior bundle block ranges, should be refunded
        // to the depositor.
        // - An expired deposit cannot be refunded if the deposit was filled.
        // - If a deposit from a prior bundle expired in this bundle, had a slow fill request created for it
        // in a prior bundle, and has not been filled yet, then an unexecutable slow fill leaf has been created
        // and needs to be refunded to the HubPool.
        // - Deposits matching slow fill requests from previous bundle block ranges should produce slow fills
        // if the deposit has not been filled.

        // Assumptions:
        // - If the deposit has a matching fill or slow fill request in the bundle then we have already stored
        // it in the relay hashes dictionary.
        // - We've created refunds for all fills in this bundle matching a deposit.
        // - We've created slow fill leaves for all slow fill requests in this bundle matching an unfilled deposit.
        // - Deposits for the same relay data hash can be sent an arbitrary amount of times.
        // - Deposits can be sent an arbitrary amount of time after a fill has been sent for the matching relay data.
        await mapAsync(bundleDepositHashes, async (depositHash) => {
          const { relayDataHash, index } = decodeBundleDepositHash(depositHash);
          const { deposits, fill, slowFillRequest } = v3RelayHashes[relayDataHash];
          if (!deposits || deposits.length === 0) {
            throw new Error("Deposits should exist in relay hash dictionary.");
          }
          const deposit = deposits[index];
          if (!deposit) throw new Error("Deposit should exist in relay hash dictionary.");
          if (deposit.originChainId !== originChainId || deposit.destinationChainId !== destinationChainId) {
            return;
          }

          // If fill is in the current bundle then we can assume there is already a refund for it, so only
          // include this pre fill if the fill is in an older bundle.
          if (fill) {
            if (canRefundPrefills && fill.blockNumber < destinationChainBlockRange[0]) {
              const fillToRefund = await verifyFillRepayment(
                fill,
                destinationClient.spokePool.provider,
                v3RelayHashes[relayDataHash].deposits![0],
                allChainIds
              );
              if (!isDefined(fillToRefund)) {
                bundleUnrepayableFillsV3.push(fill);
              } else if (!isSlowFill(fill)) {
                v3RelayHashes[relayDataHash].fill = fillToRefund;
                validatedBundleV3Fills.push({
                  ...fillToRefund,
                  quoteTimestamp: deposit.quoteTimestamp,
                });
              } else {
                updateExpiredDepositsV3(expiredDepositsToRefundV3, deposit);
              }
            }
            return;
          }

          // If a slow fill request exists in memory, then we know the deposit has not been filled because fills
          // must follow slow fill requests and we would have seen the fill already if it existed.,
          // We can conclude that either the deposit has expired or we need to create a slow fill leaf for the
          // deposit because it has not been filled. Slow fill leaves were already created for requests sent
          // in the current bundle so only create new slow fill leaves for prior bundle deposits.
          if (slowFillRequest) {
            if (_depositIsExpired(deposit)) {
              updateExpiredDepositsV3(expiredDepositsToRefundV3, deposit);
            } else if (
              canRefundPrefills &&
              slowFillRequest.blockNumber < destinationChainBlockRange[0] &&
              _canCreateSlowFillLeaf(deposit) &&
              validatedBundleSlowFills.every((d) => getRelayEventKey(d) !== relayDataHash)
            ) {
              validatedBundleSlowFills.push(deposit);
            }
            return;
          }

          // So at this point in the code, there is no fill or slow fill request in memory for this deposit.
          // We need to check its fill status on-chain to figure out whether to issue a refund or a slow fill leaf.
          // We can assume at this point that all fills or slow fill requests, if found, were in previous bundles
          // because the spoke pool client lookback would have returned this entire bundle of events and stored
          // them into the relay hash dictionary.
          const fillStatus = await _getFillStatusForDeposit(deposit, destinationChainBlockRange[1]);
          if (fillStatus === FillStatus.Filled) {
            // We don't need to verify the fill block is before the bundle end block on the destination chain because
            // we queried the fillStatus at the end block. Therefore, if the fill took place after the end block,
            // then we wouldn't be in this branch of the code.
            const prefill = await this.findMatchingFillEvent(deposit, destinationClient);
            assert(isDefined(prefill), `findFillEvent# Cannot find prefill: ${relayDataHash}`);
            assert(getRelayEventKey(prefill!) === relayDataHash, "Relay hashes should match.");
            if (canRefundPrefills) {
              const verifiedFill = await verifyFillRepayment(
                prefill!,
                destinationClient.spokePool.provider,
                deposit,
                allChainIds
              );
              if (!isDefined(verifiedFill)) {
                bundleUnrepayableFillsV3.push(prefill!);
              } else if (!isSlowFill(verifiedFill)) {
                validatedBundleV3Fills.push({
                  ...verifiedFill!,
                  quoteTimestamp: deposit.quoteTimestamp,
                });
              } else {
                updateExpiredDepositsV3(expiredDepositsToRefundV3, deposit);
              }
            }
          } else if (_depositIsExpired(deposit)) {
            updateExpiredDepositsV3(expiredDepositsToRefundV3, deposit);
          } else if (
            fillStatus === FillStatus.RequestedSlowFill &&
            // Don't create duplicate slow fill requests for the same deposit.
            validatedBundleSlowFills.every((d) => getRelayEventKey(d) !== relayDataHash)
          ) {
            if (canRefundPrefills && _canCreateSlowFillLeaf(deposit)) {
              validatedBundleSlowFills.push(deposit);
            }
          }
        });

        // For all fills that came after a slow fill request, we can now check if the slow fill request
        // was a valid one and whether it was created in a previous bundle. If so, then it created a slow fill
        // leaf that is now unexecutable.
        fastFillsReplacingSlowFills.forEach((relayDataHash) => {
          const { deposits, slowFillRequest, fill } = v3RelayHashes[relayDataHash];
          assert(
            fill?.relayExecutionInfo.fillType === FillType.ReplacedSlowFill,
            "Fill type should be ReplacedSlowFill."
          );
          // Needed for TSC - are implicitely checking that deposit exists by making it to this point.
          if (!deposits || deposits.length < 1) {
            throw new Error("Deposit should exist in relay hash dictionary.");
          }
          // We should never push fast fills involving lite chains here because slow fill requests for them are invalid:
          assert(
            _canCreateSlowFillLeaf(deposits[0]),
            "fastFillsReplacingSlowFills should contain only deposits that can be slow filled"
          );
          const destinationBlockRange = getBlockRangeForChain(blockRangesForChains, destinationChainId, chainIds);
          if (
            // If there is a slow fill request in this bundle that matches the relay hash, then there was no slow fill
            // created that would be considered excess.
            !slowFillRequest ||
            slowFillRequest.blockNumber < destinationBlockRange[0]
          ) {
            validatedBundleUnexecutableSlowFills.push(deposits[0]);
          }
        });
      }
    }
    this.logger.debug({
      at: "BundleDataClient#loadData",
      message: `Processed ${fillCounter} fills in ${performance.now() - start}ms.`,
    });
    start = performance.now();

    // For all deposits older than this bundle, we need to check if they expired in this bundle and if they did,
    // whether there was a slow fill created for it in a previous bundle that is now unexecutable and replaced
    // by a new expired deposit refund.
    await forEachAsync(olderDepositHashes, async (depositHash) => {
      const { relayDataHash, index } = decodeBundleDepositHash(depositHash);
      const { deposits, slowFillRequest, fill } = v3RelayHashes[relayDataHash];
      if (!deposits || deposits.length < 1) {
        throw new Error("Deposit should exist in relay hash dictionary.");
      }
      const deposit = deposits[index];
      const { destinationChainId } = deposit;
      const destinationBlockRange = getBlockRangeForChain(blockRangesForChains, destinationChainId, chainIds);

      // Only look for deposits that were mined before this bundle and that are newly expired.
      // If the fill deadline is lower than the bundle start block on the destination chain, then
      // we should assume it was refunded in a previous bundle.
      if (
        // If there is a valid fill that we saw matching this deposit, then it does not need a refund.
        !fill &&
        isDefined(deposit) && // Needed for TSC - we check this above.
        _depositIsExpired(deposit) &&
        deposit.fillDeadline >= bundleBlockTimestamps[destinationChainId][0] &&
        spokePoolClients[destinationChainId] !== undefined
      ) {
        // If we haven't seen a fill matching this deposit, then we need to rule out that it was filled a long time ago
        // by checkings its on-chain fill status.
        const fillStatus = await _getFillStatusForDeposit(deposit, destinationBlockRange[1]);

        // If there is no matching fill and the deposit expired in this bundle and the fill status on-chain is not
        // Filled, then we can to refund it as an expired deposit.
        if (fillStatus !== FillStatus.Filled) {
          updateExpiredDepositsV3(expiredDepositsToRefundV3, deposit);
        }
        // If fill status is RequestedSlowFill, then we might need to mark down an unexecutable
        // slow fill that we're going to replace with an expired deposit refund.
        // If deposit cannot be slow filled, then exit early.
        if (fillStatus !== FillStatus.RequestedSlowFill || !_canCreateSlowFillLeaf(deposit)) {
          return;
        }
        // Now, check if there was a slow fill created for this deposit in a previous bundle which would now be
        // unexecutable. Mark this deposit as having created an unexecutable slow fill if there is no matching
        // slow fill request or the matching slow fill request took place in a previous bundle.

        // If there is a slow fill request in this bundle, then the expired deposit refund will supercede
        // the slow fill request. If there is no slow fill request seen or its older than this bundle, then we can
        // assume a slow fill leaf was created for it because of the previous _canCreateSlowFillLeaf check.
        // The slow fill request was also sent before the fill deadline expired since we checked that above.
        if (!slowFillRequest || slowFillRequest.blockNumber < destinationBlockRange[0]) {
          validatedBundleUnexecutableSlowFills.push(deposit);
        }
      }
    });

    // Batch compute V3 lp fees.
    start = performance.now();
    const promises = [
      validatedBundleV3Fills.length > 0
        ? this.clients.hubPoolClient.batchComputeRealizedLpFeePct(
            validatedBundleV3Fills.map((fill) => {
              const matchedDeposit = v3RelayHashes[getRelayEventKey(fill)].deposits![0];
              assert(isDefined(matchedDeposit), "Deposit should exist in relay hash dictionary.");
              const { chainToSendRefundTo: paymentChainId } = getRefundInformationFromFill(
                fill,
                this.clients.hubPoolClient,
                blockRangesForChains,
                chainIds,
                matchedDeposit!.fromLiteChain
              );
              return {
                ...fill,
                paymentChainId,
              };
            })
          )
        : [],
      validatedBundleSlowFills.length > 0
        ? this.clients.hubPoolClient.batchComputeRealizedLpFeePct(
            validatedBundleSlowFills.map((deposit) => {
              return {
                ...deposit,
                paymentChainId: deposit.destinationChainId,
              };
            })
          )
        : [],
      validatedBundleUnexecutableSlowFills.length > 0
        ? this.clients.hubPoolClient.batchComputeRealizedLpFeePct(
            validatedBundleUnexecutableSlowFills.map((deposit) => {
              return {
                ...deposit,
                paymentChainId: deposit.destinationChainId,
              };
            })
          )
        : [],
    ];
    const [v3FillLpFees, v3SlowFillLpFees, v3UnexecutableSlowFillLpFees] = await Promise.all(promises);
    this.logger.debug({
      at: "BundleDataClient#loadData",
      message: `Computed batch async LP fees in ${performance.now() - start}ms.`,
    });
    v3FillLpFees.forEach(({ realizedLpFeePct }, idx) => {
      const fill = validatedBundleV3Fills[idx];
      const associatedDeposit = v3RelayHashes[getRelayEventKey(fill)].deposits![0];
      assert(isDefined(associatedDeposit), "Deposit should exist in relay hash dictionary.");
      const { chainToSendRefundTo, repaymentToken } = getRefundInformationFromFill(
        fill,
        this.clients.hubPoolClient,
        blockRangesForChains,
        chainIds,
        associatedDeposit!.fromLiteChain
      );
      updateBundleFillsV3(bundleFillsV3, fill, realizedLpFeePct, chainToSendRefundTo, repaymentToken, fill.relayer);
    });
    v3SlowFillLpFees.forEach(({ realizedLpFeePct: lpFeePct }, idx) => {
      const deposit = validatedBundleSlowFills[idx];
      // We should not create slow fill leaves for duplicate deposit hashes and we should only create a slow
      // fill leaf for the first deposit (the quote timestamp of the deposit determines the LP fee, so its
      // important we pick out the correct deposit). Deposits are pushed into validatedBundleSlowFills in ascending
      // order so the following slice will only match the first deposit.
      const relayDataHash = getRelayEventKey(deposit);
      if (validatedBundleSlowFills.slice(0, idx).some((d) => getRelayEventKey(d) === relayDataHash)) {
        return;
      }
      assert(!_depositIsExpired(deposit), "Cannot create slow fill leaf for expired deposit.");
      updateBundleSlowFills(bundleSlowFillsV3, { ...deposit, lpFeePct });
    });
    v3UnexecutableSlowFillLpFees.forEach(({ realizedLpFeePct: lpFeePct }, idx) => {
      const deposit = validatedBundleUnexecutableSlowFills[idx];
      updateBundleExcessSlowFills(unexecutableSlowFills, { ...deposit, lpFeePct });
    });

    const v3SpokeEventsReadable = prettyPrintV3SpokePoolEvents(
      bundleDepositsV3,
      bundleFillsV3,
      bundleSlowFillsV3,
      expiredDepositsToRefundV3,
      unexecutableSlowFills
    );

    if (bundleInvalidFillsV3.length > 0) {
      this.logger.debug({
        at: "BundleDataClient#loadData",
        message: "Finished loading V3 spoke pool data and found some invalid fills in range",
        blockRangesForChains,
        bundleInvalidFillsV3,
      });
    }

    if (bundleUnrepayableFillsV3.length > 0) {
      this.logger.debug({
        at: "BundleDataClient#loadData",
        message: "Finished loading V3 spoke pool data and found some unrepayable fills in range",
        blockRangesForChains,
        bundleUnrepayableFillsV3,
      });
    }

    if (bundleInvalidSlowFillRequests.length > 0) {
      this.logger.debug({
        at: "BundleDataClient#loadData",
        message: "Finished loading V3 spoke pool data and found some invalid slow fill requests in range",
        blockRangesForChains,
        bundleInvalidSlowFillRequests,
      });
    }

    this.logger.debug({
      at: "BundleDataClient#loadDataFromScratch",
      message: `Computed bundle data in ${Math.round(performance.now() - start) / 1000}s.`,
      blockRangesForChains: JSON.stringify(blockRangesForChains),
      v3SpokeEventsReadable,
    });
    return {
      bundleDepositsV3,
      expiredDepositsToRefundV3,
      bundleFillsV3,
      unexecutableSlowFills,
      bundleSlowFillsV3,
    };
  }

  protected async findMatchingFillEvent(
    deposit: DepositWithBlock,
    spokePoolClient: SpokePoolClient
  ): Promise<FillWithBlock | undefined> {
    return await findFillEvent(
      spokePoolClient.spokePool,
      deposit,
      spokePoolClient.deploymentBlock,
      spokePoolClient.latestBlockSearched
    );
  }

  async getBundleBlockTimestamps(
    chainIds: number[],
    blockRangesForChains: number[][],
    spokePoolClients: SpokePoolClientsByChain
  ): Promise<{ [chainId: string]: number[] }> {
    return Object.fromEntries(
      (
        await mapAsync(chainIds, async (chainId, index) => {
          const blockRangeForChain = blockRangesForChains[index];
          if (!isDefined(blockRangeForChain) || isChainDisabled(blockRangeForChain)) {
            return;
          }
          const [_startBlockForChain, _endBlockForChain] = blockRangeForChain;
          const spokePoolClient = spokePoolClients[chainId];

          // Relayer instances using the BundleDataClient for repayment estimates may only relay on a subset of chains.
          if (!isDefined(spokePoolClient)) {
            return;
          }

          // We can assume that in production the block ranges passed into this function would never
          // contain blocks where the spoke pool client hasn't queried. This is because this function
          // will usually be called in production with block ranges that were validated by
          // DataworkerUtils.blockRangesAreInvalidForSpokeClients.
          const startBlockForChain = Math.min(_startBlockForChain, spokePoolClient.latestBlockSearched);
          // @dev Add 1 to the bundle end block. The thinking here is that there can be a gap between
          // block timestamps in subsequent blocks. The bundle data client assumes that fill deadlines expire
          // in exactly one bundle, therefore we must make sure that the bundle block timestamp for one bundle's
          // end block is exactly equal to the bundle block timestamp for the next bundle's start block. This way
          // there are no gaps in block timestamps between bundles.
          const endBlockForChain = Math.min(_endBlockForChain + 1, spokePoolClient.latestBlockSearched);
          const [startTime, _endTime] = [
            await spokePoolClient.getTimestampForBlock(startBlockForChain),
            await spokePoolClient.getTimestampForBlock(endBlockForChain),
          ];
          // @dev similar to reasoning above to ensure no gaps between bundle block range timestamps and also
          // no overlap, subtract 1 from the end time.
          const endBlockDelta = endBlockForChain > startBlockForChain ? 1 : 0;
          const endTime = Math.max(0, _endTime - endBlockDelta);

          // Sanity checks:
          assert(
            endTime >= startTime,
            `End time for block ${endBlockForChain} should be greater than start time for block ${startBlockForChain}: ${endTime} >= ${startTime}.`
          );
          assert(
            startBlockForChain === 0 || startTime > 0,
            "Start timestamp must be greater than 0 if the start block is greater than 0."
          );
          return [chainId, [startTime, endTime]];
        })
      ).filter(isDefined)
    );
  }
}<|MERGE_RESOLUTION|>--- conflicted
+++ resolved
@@ -31,11 +31,8 @@
   forEachAsync,
   getBlockRangeForChain,
   getImpliedBundleBlockRanges,
-<<<<<<< HEAD
+  getMessageHash,
   getRelayEventKey,
-=======
-  getMessageHash,
->>>>>>> e1920c6c
   isSlowFill,
   mapAsync,
   filterAsync,
