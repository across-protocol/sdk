import _ from "lodash";
import {
  ProposedRootBundle,
  SlowFillRequestWithBlock,
  SpokePoolClientsByChain,
  FillType,
  FillStatus,
  LoadDataReturnValue,
  BundleDepositsV3,
  BundleExcessSlowFills,
  BundleFillsV3,
  BundleFillV3,
  BundleSlowFills,
  ExpiredDepositsToRefundV3,
  Clients,
  CombinedRefunds,
  FillWithBlock,
  Deposit,
  DepositWithBlock,
} from "../../interfaces";
import { AcrossConfigStoreClient, SpokePoolClient } from "..";
import {
  BigNumber,
  bnZero,
  queryHistoricalDepositForFill,
  assign,
  assert,
  fixedPointAdjustment,
  isDefined,
  toBN,
  forEachAsync,
  getBlockRangeForChain,
  getImpliedBundleBlockRanges,
  isSlowFill,
  mapAsync,
  bnUint32Max,
  isZeroValueDeposit,
  findFillEvent,
} from "../../utils";
import winston from "winston";
import {
  _buildPoolRebalanceRoot,
  BundleDataSS,
  getEndBlockBuffers,
  getRefundInformationFromFill,
  getRefundsFromBundle,
  getWidestPossibleExpectedBlockRange,
  isChainDisabled,
  PoolRebalanceRoot,
  prettyPrintV3SpokePoolEvents,
  V3DepositWithBlock,
  V3FillWithBlock,
} from "./utils";

// max(uint256) - 1
export const INFINITE_FILL_DEADLINE = bnUint32Max;

type DataCache = Record<string, Promise<LoadDataReturnValue>>;

// V3 dictionary helper functions
function updateExpiredDepositsV3(dict: ExpiredDepositsToRefundV3, deposit: V3DepositWithBlock): void {
  const { originChainId, inputToken } = deposit;
  if (!dict?.[originChainId]?.[inputToken]) {
    assign(dict, [originChainId, inputToken], []);
  }
  dict[originChainId][inputToken].push(deposit);
}

function updateBundleDepositsV3(dict: BundleDepositsV3, deposit: V3DepositWithBlock): void {
  const { originChainId, inputToken } = deposit;
  if (!dict?.[originChainId]?.[inputToken]) {
    assign(dict, [originChainId, inputToken], []);
  }
  dict[originChainId][inputToken].push(deposit);
}

function updateBundleFillsV3(
  dict: BundleFillsV3,
  fill: V3FillWithBlock,
  lpFeePct: BigNumber,
  repaymentChainId: number,
  repaymentToken: string
): void {
  if (!dict?.[repaymentChainId]?.[repaymentToken]) {
    assign(dict, [repaymentChainId, repaymentToken], {
      fills: [],
      totalRefundAmount: bnZero,
      realizedLpFees: bnZero,
      refunds: {},
    });
  }

  const bundleFill: BundleFillV3 = { ...fill, lpFeePct };

  // Add all fills, slow and fast, to dictionary.
  assign(dict, [repaymentChainId, repaymentToken, "fills"], [bundleFill]);

  // All fills update the bundle LP fees.
  const refundObj = dict[repaymentChainId][repaymentToken];
  const realizedLpFee = fill.inputAmount.mul(bundleFill.lpFeePct).div(fixedPointAdjustment);
  refundObj.realizedLpFees = refundObj.realizedLpFees ? refundObj.realizedLpFees.add(realizedLpFee) : realizedLpFee;

  // Only fast fills get refunded.
  if (!isSlowFill(fill)) {
    const refundAmount = fill.inputAmount.mul(fixedPointAdjustment.sub(lpFeePct)).div(fixedPointAdjustment);
    refundObj.totalRefundAmount = refundObj.totalRefundAmount
      ? refundObj.totalRefundAmount.add(refundAmount)
      : refundAmount;

    // Instantiate dictionary if it doesn't exist.
    refundObj.refunds ??= {};

    if (refundObj.refunds[fill.relayer]) {
      refundObj.refunds[fill.relayer] = refundObj.refunds[fill.relayer].add(refundAmount);
    } else {
      refundObj.refunds[fill.relayer] = refundAmount;
    }
  }
}

function updateBundleExcessSlowFills(
  dict: BundleExcessSlowFills,
  deposit: V3DepositWithBlock & { lpFeePct: BigNumber }
): void {
  const { destinationChainId, outputToken } = deposit;
  if (!dict?.[destinationChainId]?.[outputToken]) {
    assign(dict, [destinationChainId, outputToken], []);
  }
  dict[destinationChainId][outputToken].push(deposit);
}

function updateBundleSlowFills(dict: BundleSlowFills, deposit: V3DepositWithBlock & { lpFeePct: BigNumber }): void {
  const { destinationChainId, outputToken } = deposit;
  if (!dict?.[destinationChainId]?.[outputToken]) {
    assign(dict, [destinationChainId, outputToken], []);
  }
  dict[destinationChainId][outputToken].push(deposit);
}

// @notice Shared client for computing data needed to construct or validate a bundle.
export class BundleDataClient {
  private loadDataCache: DataCache = {};
  private arweaveDataCache: Record<string, Promise<LoadDataReturnValue | undefined>> = {};

  private bundleTimestampCache: Record<string, { [chainId: number]: number[] }> = {};

  // eslint-disable-next-line no-useless-constructor
  constructor(
    readonly logger: winston.Logger,
    readonly clients: Clients,
    readonly spokePoolClients: { [chainId: number]: SpokePoolClient },
    readonly chainIdListForBundleEvaluationBlockNumbers: number[],
    readonly blockRangeEndBlockBuffer: { [chainId: number]: number } = {}
  ) {}

  // This should be called whenever it's possible that the loadData information for a block range could have changed.
  // For instance, if the spoke or hub clients have been updated, it probably makes sense to clear this to be safe.
  clearCache(): void {
    this.loadDataCache = {};
  }

  private async loadDataFromCache(key: string): Promise<LoadDataReturnValue> {
    // Always return a deep cloned copy of object stored in cache. Since JS passes by reference instead of value, we
    // want to minimize the risk that the programmer accidentally mutates data in the cache.
    return _.cloneDeep(await this.loadDataCache[key]);
  }

  getBundleTimestampsFromCache(key: string): undefined | { [chainId: number]: number[] } {
    if (this.bundleTimestampCache[key]) {
      return _.cloneDeep(this.bundleTimestampCache[key]);
    }
    return undefined;
  }

  setBundleTimestampsInCache(key: string, timestamps: { [chainId: number]: number[] }): void {
    this.bundleTimestampCache[key] = timestamps;
  }

  static getArweaveClientKey(blockRangesForChains: number[][]): string {
    // As a unique key for this bundle, use the bundle mainnet end block, which should
    // never be duplicated between bundles as long as thebundle block range
    // always progresses forwards, which I think is a safe assumption. Other chains might pause
    // but mainnet should never pause.
    return blockRangesForChains[0][1].toString();
  }

  private getArweaveBundleDataClientKey(blockRangesForChains: number[][]): string {
    return `bundles-${BundleDataClient.getArweaveClientKey(blockRangesForChains)}`;
  }

  private async loadPersistedDataFromArweave(
    blockRangesForChains: number[][]
  ): Promise<LoadDataReturnValue | undefined> {
    if (!isDefined(this.clients?.arweaveClient)) {
      return undefined;
    }
    const start = performance.now();
    const persistedData = await this.clients.arweaveClient.getByTopic(
      this.getArweaveBundleDataClientKey(blockRangesForChains),
      BundleDataSS
    );
    // If there is no data or the data is empty, return undefined because we couldn't
    // pull info from the Arweave persistence layer.
    if (!isDefined(persistedData) || persistedData.length < 1) {
      return undefined;
    }

    // A converter function to account for the fact that our SuperStruct schema does not support numeric
    // keys in records. Fundamentally, this is a limitation of superstruct itself.
    const convertTypedStringRecordIntoNumericRecord = <UnderlyingType>(
      data: Record<string, Record<string, UnderlyingType>>
    ): Record<number, Record<string, UnderlyingType>> =>
      Object.keys(data).reduce(
        (acc, chainId) => {
          acc[Number(chainId)] = data[chainId];
          return acc;
        },
        {} as Record<number, Record<string, UnderlyingType>>
      );

    const data = persistedData[0].data;
    const bundleData = {
      bundleFillsV3: convertTypedStringRecordIntoNumericRecord(data.bundleFillsV3),
      expiredDepositsToRefundV3: convertTypedStringRecordIntoNumericRecord(data.expiredDepositsToRefundV3),
      bundleDepositsV3: convertTypedStringRecordIntoNumericRecord(data.bundleDepositsV3),
      unexecutableSlowFills: convertTypedStringRecordIntoNumericRecord(data.unexecutableSlowFills),
      bundleSlowFillsV3: convertTypedStringRecordIntoNumericRecord(data.bundleSlowFillsV3),
    };
    this.logger.debug({
      at: "BundleDataClient#loadPersistedDataFromArweave",
      message: `Loaded persisted data from Arweave in ${Math.round(performance.now() - start) / 1000}s.`,
      blockRanges: JSON.stringify(blockRangesForChains),
      bundleData: prettyPrintV3SpokePoolEvents(
        bundleData.bundleDepositsV3,
        bundleData.bundleFillsV3,
        [], // Invalid fills are not persisted to Arweave.
        bundleData.bundleSlowFillsV3,
        bundleData.expiredDepositsToRefundV3,
        bundleData.unexecutableSlowFills
      ),
    });
    return bundleData;
  }

  // @dev This function should probably be moved to the InventoryClient since it bypasses loadData completely now.
  async getPendingRefundsFromValidBundles(): Promise<CombinedRefunds[]> {
    const refunds = [];
    if (!this.clients.hubPoolClient.isUpdated) {
      throw new Error("BundleDataClient::getPendingRefundsFromValidBundles HubPoolClient not updated.");
    }

    const bundle = this.clients.hubPoolClient.getLatestFullyExecutedRootBundle(
      this.clients.hubPoolClient.latestBlockSearched
    );
    if (bundle !== undefined) {
      refunds.push(await this.getPendingRefundsFromBundle(bundle));
    } // No more valid bundles in history!
    return refunds;
  }

  // @dev This function should probably be moved to the InventoryClient since it bypasses loadData completely now.
  // Return refunds from input bundle.
  async getPendingRefundsFromBundle(bundle: ProposedRootBundle): Promise<CombinedRefunds> {
    const nextBundleMainnetStartBlock = this.clients.hubPoolClient.getNextBundleStartBlockNumber(
      this.chainIdListForBundleEvaluationBlockNumbers,
      this.clients.hubPoolClient.latestBlockSearched,
      this.clients.hubPoolClient.chainId
    );
    const chainIds = this.clients.configStoreClient.getChainIdIndicesForBlock(nextBundleMainnetStartBlock);

    // Reconstruct latest bundle block range.
    const bundleEvaluationBlockRanges = getImpliedBundleBlockRanges(
      this.clients.hubPoolClient,
      this.clients.configStoreClient,
      bundle
    );
    let combinedRefunds: CombinedRefunds;
    // Here we don't call loadData because our fallback is to approximate refunds if we don't have arweave data, rather
    // than use the much slower loadData to compute all refunds. We don't need to consider slow fills or deposit
    // expiries here so we can skip some steps. We also don't need to compute LP fees as they should be small enough
    // so as not to affect this approximate refund count.
    const arweaveData = await this.loadArweaveData(bundleEvaluationBlockRanges);
    if (arweaveData === undefined) {
      combinedRefunds = this.getApproximateRefundsForBlockRange(chainIds, bundleEvaluationBlockRanges);
    } else {
      const { bundleFillsV3, expiredDepositsToRefundV3 } = arweaveData;
      combinedRefunds = getRefundsFromBundle(bundleFillsV3, expiredDepositsToRefundV3);
      // If we don't have a spoke pool client for a chain, then we won't be able to deduct refunds correctly for this
      // chain. For most of the pending bundle's liveness period, these past refunds are already executed so this is
      // a reasonable assumption. This empty refund chain also matches what the alternative
      // `getApproximateRefundsForBlockRange` would return.
      Object.keys(combinedRefunds).forEach((chainId) => {
        if (this.spokePoolClients[Number(chainId)] === undefined) {
          delete combinedRefunds[Number(chainId)];
        }
      });
    }

    // The latest proposed bundle's refund leaves might have already been partially or entirely executed.
    // We have to deduct the executed amounts from the total refund amounts.
    return this.deductExecutedRefunds(combinedRefunds, bundle);
  }

  // @dev This helper function should probably be moved to the InventoryClient
  getApproximateRefundsForBlockRange(chainIds: number[], blockRanges: number[][]): CombinedRefunds {
    const refundsForChain: CombinedRefunds = {};
    for (const chainId of chainIds) {
      if (this.spokePoolClients[chainId] === undefined) {
        continue;
      }
      const chainIndex = chainIds.indexOf(chainId);
      this.spokePoolClients[chainId]
        .getFills()
        .filter((fill) => {
          if (fill.blockNumber < blockRanges[chainIndex][0] || fill.blockNumber > blockRanges[chainIndex][1]) {
            return false;
          }

          // If origin spoke pool client isn't defined, we can't validate it.
          if (this.spokePoolClients[fill.originChainId] === undefined) {
            return false;
          }
          const matchingDeposit = this.spokePoolClients[fill.originChainId].getDeposit(fill.depositId);
          const hasMatchingDeposit =
            matchingDeposit !== undefined &&
            this.getRelayHashFromEvent(fill) === this.getRelayHashFromEvent(matchingDeposit);
          return hasMatchingDeposit;
        })
        .forEach((fill) => {
          const matchingDeposit = this.spokePoolClients[fill.originChainId].getDeposit(fill.depositId);
          assert(isDefined(matchingDeposit), "Deposit not found for fill.");
          const { chainToSendRefundTo, repaymentToken } = getRefundInformationFromFill(
            fill,
            this.clients.hubPoolClient,
            blockRanges,
            this.chainIdListForBundleEvaluationBlockNumbers,
            matchingDeposit!.fromLiteChain // Use ! because we've already asserted that matchingDeposit is defined.
          );
          // Assume that lp fees are 0 for the sake of speed. In the future we could batch compute
          // these or make hardcoded assumptions based on the origin-repayment chain direction. This might result
          // in slight over estimations of refunds, but its not clear whether underestimating or overestimating is
          // worst from the relayer's perspective.
          const { relayer, inputAmount: refundAmount } = fill;
          refundsForChain[chainToSendRefundTo] ??= {};
          refundsForChain[chainToSendRefundTo][repaymentToken] ??= {};
          const existingRefundAmount = refundsForChain[chainToSendRefundTo][repaymentToken][relayer] ?? bnZero;
          refundsForChain[chainToSendRefundTo][repaymentToken][relayer] = existingRefundAmount.add(refundAmount);
        });
    }
    return refundsForChain;
  }

  getUpcomingDepositAmount(chainId: number, l2Token: string, latestBlockToSearch: number): BigNumber {
    if (this.spokePoolClients[chainId] === undefined) {
      return toBN(0);
    }
    return this.spokePoolClients[chainId]
      .getDeposits()
      .filter((deposit) => deposit.blockNumber > latestBlockToSearch && deposit.inputToken === l2Token)
      .reduce((acc, deposit) => {
        return acc.add(deposit.inputAmount);
      }, toBN(0));
  }

  private async getLatestProposedBundleData(): Promise<{ bundleData: LoadDataReturnValue; blockRanges: number[][] }> {
    const hubPoolClient = this.clients.hubPoolClient;
    // Determine which bundle we should fetch from arweave, either the pending bundle or the latest
    // executed one. Both should have arweave data but if for some reason the arweave data is missing,
    // this function will have to compute the bundle data from scratch which will be slow. We have to fallback
    // to computing the bundle from scratch since this function needs to return the full bundle data so that
    // it can be used to get the running balance proposed using its data.
    const bundleBlockRanges = getImpliedBundleBlockRanges(
      hubPoolClient,
      this.clients.configStoreClient,
      hubPoolClient.hasPendingProposal()
        ? hubPoolClient.getLatestProposedRootBundle()
        : hubPoolClient.getLatestFullyExecutedRootBundle(hubPoolClient.latestBlockSearched)! // ! because we know there is a bundle
    );
    return {
      blockRanges: bundleBlockRanges,
      bundleData: await this.loadData(
        bundleBlockRanges,
        this.spokePoolClients,
        true // this bundle data should have been published to arweave
      ),
    };
  }

  async getLatestPoolRebalanceRoot(): Promise<{ root: PoolRebalanceRoot; blockRanges: number[][] }> {
    const { bundleData, blockRanges } = await this.getLatestProposedBundleData();
    const hubPoolClient = this.clients.hubPoolClient;
    const root = await _buildPoolRebalanceRoot(
      hubPoolClient.latestBlockSearched,
      blockRanges[0][1],
      bundleData.bundleDepositsV3,
      bundleData.bundleFillsV3,
      bundleData.bundleSlowFillsV3,
      bundleData.unexecutableSlowFills,
      bundleData.expiredDepositsToRefundV3,
      {
        hubPoolClient,
        configStoreClient: hubPoolClient.configStoreClient as AcrossConfigStoreClient,
      }
    );
    return {
      root,
      blockRanges,
    };
  }

  // @dev This function should probably be moved to the InventoryClient since it bypasses loadData completely now.
  // Return refunds from the next valid bundle. This will contain any refunds that have been sent but are not included
  // in a valid bundle with all of its leaves executed. This contains refunds from:
  // - Bundles that passed liveness but have not had all of their pool rebalance leaves executed.
  // - Bundles that are pending liveness
  // - Fills sent after the pending, but not validated, bundle
  async getNextBundleRefunds(): Promise<CombinedRefunds[]> {
    const hubPoolClient = this.clients.hubPoolClient;
    const nextBundleMainnetStartBlock = hubPoolClient.getNextBundleStartBlockNumber(
      this.chainIdListForBundleEvaluationBlockNumbers,
      hubPoolClient.latestBlockSearched,
      hubPoolClient.chainId
    );
    const chainIds = this.clients.configStoreClient.getChainIdIndicesForBlock(nextBundleMainnetStartBlock);
    const combinedRefunds: CombinedRefunds[] = [];

    // @dev: If spoke pool client is undefined for a chain, then the end block will be null or undefined, which
    // should be handled gracefully and effectively cause this function to ignore refunds for the chain.
    let widestBundleBlockRanges = getWidestPossibleExpectedBlockRange(
      chainIds,
      this.spokePoolClients,
      getEndBlockBuffers(chainIds, this.blockRangeEndBlockBuffer),
      this.clients,
      this.clients.hubPoolClient.latestBlockSearched,
      this.clients.configStoreClient.getEnabledChains(this.clients.hubPoolClient.latestBlockSearched)
    );
    // Return block ranges for blocks after _pendingBlockRanges and up to widestBlockRanges.
    // If a chain is disabled or doesn't have a spoke pool client, return a range of 0
    function getBlockRangeDelta(_pendingBlockRanges: number[][]): number[][] {
      return widestBundleBlockRanges.map((blockRange, index) => {
        // If pending block range doesn't have an entry for the widest range, which is possible when a new chain
        // is added to the CHAIN_ID_INDICES list, then simply set the initial block range to the widest block range.
        // This will produce a block range delta of 0 where the returned range for this chain is [widest[1], widest[1]].
        const initialBlockRange = _pendingBlockRanges[index] ?? blockRange;
        // If chain is disabled, return disabled range
        if (initialBlockRange[0] === initialBlockRange[1]) {
          return initialBlockRange;
        }
        // If pending bundle end block exceeds widest end block or if widest end block is undefined
        // (which is possible if the spoke pool client for the chain is not defined), return an empty range since there are no
        // "new" events to consider for this chain.
        if (!isDefined(blockRange[1]) || initialBlockRange[1] >= blockRange[1]) {
          return [initialBlockRange[1], initialBlockRange[1]];
        }
        // If initialBlockRange][0] > widestBlockRange[0], then we'll ignore any blocks
        // between initialBlockRange[0] and widestBlockRange[0] (inclusive) for simplicity reasons. In practice
        // this should not happen.
        return [initialBlockRange[1] + 1, blockRange[1]];
      });
    }

    // If there is a pending bundle that has not been fully executed, then it should have arweave
    // data so we can load it from there.
    if (hubPoolClient.hasPendingProposal()) {
      const pendingBundleBlockRanges = getImpliedBundleBlockRanges(
        hubPoolClient,
        this.clients.configStoreClient,
        hubPoolClient.getLatestProposedRootBundle()
      );
      // Similar to getAppoximateRefundsForBlockRange, we'll skip the full bundle reconstruction if the arweave
      // data is undefined and use the much faster approximation method which doesn't consider LP fees which is
      // ok for this use case.
      const arweaveData = await this.loadArweaveData(pendingBundleBlockRanges);
      if (arweaveData === undefined) {
        combinedRefunds.push(this.getApproximateRefundsForBlockRange(chainIds, pendingBundleBlockRanges));
      } else {
        const { bundleFillsV3, expiredDepositsToRefundV3 } = arweaveData;
        combinedRefunds.push(getRefundsFromBundle(bundleFillsV3, expiredDepositsToRefundV3));
      }

      // Shorten the widestBundleBlockRanges now to not double count the pending bundle blocks.
      widestBundleBlockRanges = getBlockRangeDelta(pendingBundleBlockRanges);
    }

    // Next, load all refunds sent after the last bundle proposal. This can be expensive so we'll skip the full
    // bundle reconstruction and make some simplifying assumptions:
    // - Only look up fills sent after the pending bundle's end blocks
    // - Skip LP fee computations and just assume the relayer is being refunded the full deposit.inputAmount
    const start = performance.now();
    combinedRefunds.push(this.getApproximateRefundsForBlockRange(chainIds, widestBundleBlockRanges));
    this.logger.debug({
      at: "BundleDataClient#getNextBundleRefunds",
      message: `Loading approximate refunds for next bundle in ${Math.round(performance.now() - start) / 1000}s.`,
      blockRanges: JSON.stringify(widestBundleBlockRanges),
    });
    return combinedRefunds;
  }

  // @dev This helper function should probably be moved to the InventoryClient
  getExecutedRefunds(
    spokePoolClient: SpokePoolClient,
    relayerRefundRoot: string
  ): {
    [tokenAddress: string]: {
      [relayer: string]: BigNumber;
    };
  } {
    if (!isDefined(spokePoolClient)) {
      return {};
    }
    // @dev Search from right to left since there can be multiple root bundles with the same relayer refund root.
    // The caller should take caution if they're trying to use this function to find matching refunds for older
    // root bundles as opposed to more recent ones.
    const bundle = _.findLast(
      spokePoolClient.getRootBundleRelays(),
      (bundle) => bundle.relayerRefundRoot === relayerRefundRoot
    );
    if (bundle === undefined) {
      return {};
    }

    const executedRefundLeaves = spokePoolClient
      .getRelayerRefundExecutions()
      .filter((leaf) => leaf.rootBundleId === bundle.rootBundleId);
    const executedRefunds: { [tokenAddress: string]: { [relayer: string]: BigNumber } } = {};
    for (const refundLeaf of executedRefundLeaves) {
      const tokenAddress = refundLeaf.l2TokenAddress;
      if (executedRefunds[tokenAddress] === undefined) {
        executedRefunds[tokenAddress] = {};
      }
      const executedTokenRefunds = executedRefunds[tokenAddress];

      for (let i = 0; i < refundLeaf.refundAddresses.length; i++) {
        const relayer = refundLeaf.refundAddresses[i];
        const refundAmount = refundLeaf.refundAmounts[i];
        if (executedTokenRefunds[relayer] === undefined) {
          executedTokenRefunds[relayer] = bnZero;
        }
        executedTokenRefunds[relayer] = executedTokenRefunds[relayer].add(refundAmount);
      }
    }
    return executedRefunds;
  }

  // @dev This helper function should probably be moved to the InventoryClient
  private deductExecutedRefunds(
    allRefunds: CombinedRefunds,
    bundleContainingRefunds: ProposedRootBundle
  ): CombinedRefunds {
    for (const chainIdStr of Object.keys(allRefunds)) {
      const chainId = Number(chainIdStr);
      if (!isDefined(this.spokePoolClients[chainId])) {
        continue;
      }
      const executedRefunds = this.getExecutedRefunds(
        this.spokePoolClients[chainId],
        bundleContainingRefunds.relayerRefundRoot
      );

      for (const tokenAddress of Object.keys(allRefunds[chainId])) {
        const refunds = allRefunds[chainId][tokenAddress];
        if (executedRefunds[tokenAddress] === undefined || refunds === undefined) {
          continue;
        }

        for (const relayer of Object.keys(refunds)) {
          const executedAmount = executedRefunds[tokenAddress][relayer];
          if (executedAmount === undefined) {
            continue;
          }
          // Since there should only be a single executed relayer refund leaf for each relayer-token-chain combination,
          // we can deduct this refund and mark it as executed if the executed amount is > 0.
          refunds[relayer] = bnZero;
        }
      }
    }
    return allRefunds;
  }

  getRefundsFor(bundleRefunds: CombinedRefunds, relayer: string, chainId: number, token: string): BigNumber {
    if (!bundleRefunds[chainId] || !bundleRefunds[chainId][token]) {
      return BigNumber.from(0);
    }
    const allRefunds = bundleRefunds[chainId][token];
    return allRefunds && allRefunds[relayer] ? allRefunds[relayer] : BigNumber.from(0);
  }

  getTotalRefund(refunds: CombinedRefunds[], relayer: string, chainId: number, refundToken: string): BigNumber {
    return refunds.reduce((totalRefund, refunds) => {
      return totalRefund.add(this.getRefundsFor(refunds, relayer, chainId, refundToken));
    }, bnZero);
  }

  private async loadArweaveData(blockRangesForChains: number[][]): Promise<LoadDataReturnValue> {
    const arweaveKey = this.getArweaveBundleDataClientKey(blockRangesForChains);
    // eslint-disable-next-line @typescript-eslint/no-misused-promises
    if (!this.arweaveDataCache[arweaveKey]) {
      this.arweaveDataCache[arweaveKey] = this.loadPersistedDataFromArweave(blockRangesForChains);
    }
    const arweaveData = _.cloneDeep(await this.arweaveDataCache[arweaveKey]);
    return arweaveData!;
  }

  // Common data re-formatting logic shared across all data worker public functions.
  // User must pass in spoke pool to search event data against. This allows the user to refund relays and fill deposits
  // on deprecated spoke pools.
  async loadData(
    blockRangesForChains: number[][],
    spokePoolClients: SpokePoolClientsByChain,
    attemptArweaveLoad = false
  ): Promise<LoadDataReturnValue> {
    const key = JSON.stringify(blockRangesForChains);
    // eslint-disable-next-line @typescript-eslint/no-misused-promises
    if (!this.loadDataCache[key]) {
      let arweaveData;
      if (attemptArweaveLoad) {
        arweaveData = await this.loadArweaveData(blockRangesForChains);
      } else {
        arweaveData = undefined;
      }
      const data = isDefined(arweaveData)
        ? // We can return the data to a Promise to keep the return type consistent.
          // Note: this is now a fast operation since we've already loaded the data from Arweave.
          Promise.resolve(arweaveData)
        : this.loadDataFromScratch(blockRangesForChains, spokePoolClients);
      this.loadDataCache[key] = data;
    }

    return this.loadDataFromCache(key);
  }

  private async loadDataFromScratch(
    blockRangesForChains: number[][],
    spokePoolClients: SpokePoolClientsByChain
  ): Promise<LoadDataReturnValue> {
    let start = performance.now();
    const key = JSON.stringify(blockRangesForChains);

    if (!this.clients.configStoreClient.isUpdated) {
      throw new Error("ConfigStoreClient not updated");
    } else if (!this.clients.hubPoolClient.isUpdated) {
      throw new Error("HubPoolClient not updated");
    }

    const chainIds = this.clients.configStoreClient.getChainIdIndicesForBlock(blockRangesForChains[0][0]);

    if (blockRangesForChains.length > chainIds.length) {
      throw new Error(
        `Unexpected block range list length of ${blockRangesForChains.length}, should be <= ${chainIds.length}`
      );
    }

    // V3 specific objects:
    const bundleDepositsV3: BundleDepositsV3 = {}; // Deposits in bundle block range.
    const bundleFillsV3: BundleFillsV3 = {}; // Fills to refund in bundle block range.
    const bundleInvalidFillsV3: V3FillWithBlock[] = []; // Fills that are not valid in this bundle.
    const bundleSlowFillsV3: BundleSlowFills = {}; // Deposits that we need to send slow fills
    // for in this bundle.
    const expiredDepositsToRefundV3: ExpiredDepositsToRefundV3 = {};
    // Newly expired deposits in this bundle that need to be refunded.
    const unexecutableSlowFills: BundleExcessSlowFills = {};
    // Deposit data for all Slowfills that was included in a previous
    // bundle and can no longer be executed because (1) they were replaced with a FastFill in this bundle or
    // (2) the fill deadline has passed. We'll need to decrement running balances for these deposits on the
    // destination chain where the slow fill would have been executed.

    const _isChainDisabled = (chainId: number): boolean => {
      const blockRangeForChain = getBlockRangeForChain(blockRangesForChains, chainId, chainIds);
      return isChainDisabled(blockRangeForChain);
    };

    const _canCreateSlowFillLeaf = (deposit: DepositWithBlock): boolean => {
      return (
        // Cannot slow fill when input and output tokens are not equivalent.
        this.clients.hubPoolClient.areTokensEquivalent(
          deposit.inputToken,
          deposit.originChainId,
          deposit.outputToken,
          deposit.destinationChainId,
          deposit.quoteBlockNumber
        ) &&
        // Cannot slow fill from or to a lite chain.
        !deposit.fromLiteChain &&
        !deposit.toLiteChain &&
        // Deposit must not expire during this bundle.
        deposit.fillDeadline >= bundleBlockTimestamps[deposit.destinationChainId][1]
      );
    };

    const _getFillStatusForDeposit = (deposit: Deposit, queryBlock: number): Promise<FillStatus> => {
      return spokePoolClients[deposit.destinationChainId].relayFillStatus(
        deposit,
        // We can assume that in production
        // the block to query is not one that the spoke pool client
        // hasn't queried. This is because this function will usually be called
        // in production with block ranges that were validated by
        // DataworkerUtils.blockRangesAreInvalidForSpokeClients.
        Math.min(queryBlock, spokePoolClients[deposit.destinationChainId].latestBlockSearched),
        deposit.destinationChainId
      );
    };

    // Infer chain ID's to load from number of block ranges passed in.
    const allChainIds = blockRangesForChains
      .map((_blockRange, index) => chainIds[index])
      .filter((chainId) => !_isChainDisabled(chainId) && spokePoolClients[chainId] !== undefined);
    allChainIds.forEach((chainId) => {
      const spokePoolClient = spokePoolClients[chainId];
      if (!spokePoolClient.isUpdated) {
        throw new Error(`SpokePoolClient for chain ${chainId} not updated.`);
      }
    });

    // If spoke pools are V3 contracts, then we need to compute start and end timestamps for block ranges to
    // determine whether fillDeadlines have expired.
    // @dev Going to leave this in so we can see impact on run-time in prod. This makes (allChainIds.length * 2) RPC
    // calls in parallel.
    const _cachedBundleTimestamps = this.getBundleTimestampsFromCache(key);
    let bundleBlockTimestamps: { [chainId: string]: number[] } = {};
    if (!_cachedBundleTimestamps) {
      bundleBlockTimestamps = await this.getBundleBlockTimestamps(chainIds, blockRangesForChains, spokePoolClients);
      this.setBundleTimestampsInCache(key, bundleBlockTimestamps);
      this.logger.debug({
        at: "BundleDataClient#loadData",
        message: "Bundle block timestamps",
        bundleBlockTimestamps,
        blockRangesForChains: JSON.stringify(blockRangesForChains),
      });
    } else {
      bundleBlockTimestamps = _cachedBundleTimestamps;
    }

    /** *****************************
     *
     * Handle V3 events
     *
     * *****************************/

    // The methodology here is roughly as follows
    // - Query all deposits from SpokePoolClients
    //  - If deposit is in origin chain block range, add it to bundleDepositsV3
    //  - If deposit is expired or from an older bundle, stash it away as a deposit that may require an expired
    //    deposit refund.
    // - Query fills from SpokePoolClients
    //  - If fill is in destination chain block range, then validate fill
    //  - Fill is valid if its RelayData hash is identical to a deposit's relay data hash that we've already seen.
    //    If we haven't seen a deposit with a matching hash, then we need to query for an older deposit earlier than
    //    the SpokePoolClient's lookback window via queryHistoricalDepositForFill().
    //  - If fill is valid, then add it to bundleFillsV3. If it's a slow fill execution, we won't
    //    add a relayer refund for it, but all fills accumulate realized LP fees.
    //    - If fill replaced a slow fill request, then stash it away as one that potentially created an
    //      unexecutable slow fill.
    // - Query slow fills from SpokePoolClients
    //  - If slow fill is in destination chain block range, then validate slow fill
    //  - Slow fill is valid if its RelayData hash is identical to a deposit's relay data hash that we've already seen,
    //    and it does not match with a Fill that we've seen, and its input and output tokens are equivalent,
    //    and the deposit that is being slow filled has not expired.
    //   - Note that if we haven't can't match the slow fill with a deposit, then we need to query for an older
    //     deposit earlier than the SpokePoolClient's lookback window via queryHistoricalDepositForFill().
    //   - input and output tokens are considered equivalent if they map to the same L1 token via a PoolRebalanceRoute
    //     at the deposit.quoteBlockNumber.
    // - To validate fills that replaced slow fills, we should check that there is no slow fill request in the
    //   current destination chain bundle block range with a matching relay hash. Additionally, the
    //   fast fill replacing a slow fill must have filled a slow-fill eligible deposit meaning that
    //   its input and output tokens are equivalent. We don't need to check that the slow fill was created
    //   before the deposit expired by definition because the deposit was fast-filled, meaning that it did not
    //   expire.
    // - To validate deposits in the current bundle block range that expired newly in this destination
    //   chain's current bundle block range, we only have to check that the deposit was not filled in the current
    //   destination chain block range.
    // - To validate deposits from a prior bundle that expired newly, we need to make sure that the deposit
    //   was not filled. If we can't find a fill, then we should check its FillStatus on-chain via eth_call.
    //   This will return either Unfilled, RequestedSlowFill, or Filled. If the deposit is Filled, then
    //   then the fill happened a long time ago and we should do nothing. If the deposit is Unfilled, then
    //   we should refund it as an expired deposit. If the deposit is RequestedSlowFill then we need to validate
    //   that the deposit is eligible for a slow fill (its input and output tokens are equivalent) and that
    //   the slow fill request was not sent in the current destination chain's bundle block range.

    // Using the above rules, we will create a list of:
    // - deposits in the current bundle
    // - fast fills to refund in the current bundle
    // - fills creating bundle LP fees in the current bundle
    // - slow fills to create for the current bundle
    // - deposits that expired in the current bundle

    // Use this dictionary to conveniently unite all events with the same relay data hash which will make
    // secondary lookups faster. The goal is to lazily fill up this dictionary with all events in the SpokePool
    // client's in-memory event cache.
    const v3RelayHashes: {
      [relayHash: string]: {
        // Note: Since there are no partial fills in v3, there should only be one fill per relay hash.
        // There should also only be one deposit per relay hash since deposit ID's can't be re-used on the
        // same spoke pool. Moreover, the SpokePool blocks multiple slow fill requests, so
        // there should also only be one slow fill request per relay hash.
        deposit?: V3DepositWithBlock;
        fill?: V3FillWithBlock;
        slowFillRequest?: SlowFillRequestWithBlock;
      };
    } = {};

    // Process all deposits first and keep track of deposits that may be refunded as an expired deposit:
    // - expiredBundleDepositHashes: Deposits sent in this bundle that expired.
    const expiredBundleDepositHashes: string[] = [];
    // - olderDepositHashes: Deposits sent in a prior bundle that newly expired in this bundle
    const olderDepositHashes: string[] = [];

    let depositCounter = 0;
    for (const originChainId of allChainIds) {
      const originClient = spokePoolClients[originChainId];
      const originChainBlockRange = getBlockRangeForChain(blockRangesForChains, originChainId, chainIds);

      for (const destinationChainId of allChainIds) {
        if (originChainId === destinationChainId) {
          continue;
        }
        originClient.getDepositsForDestinationChainWithDuplicates(destinationChainId).forEach((deposit) => {
          // Only evaluate deposits that are in this bundle or in previous bundles. This means we cannot issue fill
          // refunds or slow fills here for deposits that are in future bundles (i.e. "pre-fills"). Instead, we'll
          // evaluate these pre-fills once the deposit is inside the "current" bundle block range.
          if (isZeroValueDeposit(deposit) || deposit.blockNumber > originChainBlockRange[1]) {
            return;
          }
          depositCounter++;
          const relayDataHash = this.getRelayHashFromEvent(deposit);
          if (!v3RelayHashes[relayDataHash]) {
            // Even if deposit is not in bundle block range, store all deposits we can see in memory in this
            // convenient dictionary.
            v3RelayHashes[relayDataHash] = {
              deposit: deposit,
              fill: undefined,
              slowFillRequest: undefined,
            };
          }

          // Once we've saved the deposit hash into v3RelayHashes, then we can exit early here if the inputAmount
          // is 0 because there can be no expired amount to refund and no unexecutable slow fill amount to return
          // if this deposit did expire. Input amount can only be zero at this point if the message is non-empty,
          // but the message doesn't matter for expired deposits and unexecutable slow fills.
          if (deposit.inputAmount.eq(0)) {
            return;
          }

          // If deposit block is within origin chain bundle block range, then save as bundle deposit.
          // If deposit is in bundle and it has expired, additionally save it as an expired deposit.
          // If deposit is not in the bundle block range, then save it as an older deposit that
          // may have expired.
          if (deposit.blockNumber >= originChainBlockRange[0]) {
            // Deposit is a V3 deposit in this origin chain's bundle block range and is not a duplicate.
            updateBundleDepositsV3(bundleDepositsV3, deposit);
            // We don't check that fillDeadline >= bundleBlockTimestamps[destinationChainId][0] because
            // that would eliminate any deposits in this bundle with a very low fillDeadline like equal to 0
            // for example. Those should be included in this bundle of refunded deposits.
            if (deposit.fillDeadline < bundleBlockTimestamps[destinationChainId][1]) {
              expiredBundleDepositHashes.push(relayDataHash);
            }
          } else if (deposit.blockNumber < originChainBlockRange[0]) {
            olderDepositHashes.push(relayDataHash);
          }
        });
      }
    }
    this.logger.debug({
      at: "BundleDataClient#loadData",
      message: `Processed ${depositCounter} deposits in ${performance.now() - start}ms.`,
    });
    start = performance.now();

    // Process fills now that we've populated relay hash dictionary with deposits:
    const validatedBundleV3Fills: (V3FillWithBlock & { quoteTimestamp: number })[] = [];
    const validatedBundleSlowFills: V3DepositWithBlock[] = [];
    const validatedBundleUnexecutableSlowFills: V3DepositWithBlock[] = [];
    let fillCounter = 0;
    for (const originChainId of allChainIds) {
      const originClient = spokePoolClients[originChainId];
      for (const destinationChainId of allChainIds) {
        if (originChainId === destinationChainId) {
          continue;
        }

        const destinationClient = spokePoolClients[destinationChainId];
        const destinationChainBlockRange = getBlockRangeForChain(blockRangesForChains, destinationChainId, chainIds);

        // Keep track of fast fills that replaced slow fills, which we'll use to create "unexecutable" slow fills
        // if the slow fill request was sent in a prior bundle.
        const fastFillsReplacingSlowFills: string[] = [];
        await forEachAsync(
          destinationClient
            .getFillsForOriginChain(originChainId)
            // We can remove fills for deposits with input amount equal to zero because these will result in 0 refunded
            // tokens to the filler. We can't remove non-empty message deposit here in case there is a slow fill
            // request for the deposit, we'd want to see the fill took place.
            .filter((fill) => fill.blockNumber <= destinationChainBlockRange[1] && !isZeroValueDeposit(fill)),
          async (fill) => {
            const relayDataHash = this.getRelayHashFromEvent(fill);
            fillCounter++;

            if (v3RelayHashes[relayDataHash]) {
              if (!v3RelayHashes[relayDataHash].fill) {
                assert(
                  isDefined(v3RelayHashes[relayDataHash].deposit),
                  "Deposit should exist in relay hash dictionary."
                );
                // At this point, the v3RelayHashes entry already existed meaning that there is a matching deposit,
                // so this fill is validated.
                v3RelayHashes[relayDataHash].fill = fill;
                if (fill.blockNumber >= destinationChainBlockRange[0]) {
                  validatedBundleV3Fills.push({
                    ...fill,
                    quoteTimestamp: v3RelayHashes[relayDataHash].deposit!.quoteTimestamp, // ! due to assert above
                  });
                  // If fill replaced a slow fill request, then mark it as one that might have created an
                  // unexecutable slow fill. We can't know for sure until we check the slow fill request
                  // events.
                  // slow fill requests for deposits from or to lite chains are considered invalid
                  if (
                    fill.relayExecutionInfo.fillType === FillType.ReplacedSlowFill &&
                    !v3RelayHashes[relayDataHash].deposit!.fromLiteChain &&
                    !v3RelayHashes[relayDataHash].deposit!.toLiteChain
                  ) {
                    fastFillsReplacingSlowFills.push(relayDataHash);
                  }
                }
              }
              return;
            }

            // At this point, there is no relay hash dictionary entry for this fill, so we need to
            // instantiate the entry.
            v3RelayHashes[relayDataHash] = {
              deposit: undefined,
              fill: fill,
              slowFillRequest: undefined,
            };

            // TODO: We might be able to remove the following historical query once we deprecate the deposit()
            // function since there won't be any old, unexpired deposits anymore assuming the spoke pool client
            // lookbacks have been validated, which they should be before we run this function.

            // Since there was no deposit matching the relay hash, we need to do a historical query for an
            // older deposit in case the spoke pool client's lookback isn't old enough to find the matching deposit.
            // We can skip this step if the fill's fill deadline is not infinite, because we can assume that the
            // spoke pool clients have loaded deposits old enough to cover all fills with a non-infinite fill deadline.
            if (fill.blockNumber >= destinationChainBlockRange[0]) {
              // Fill has a non-infinite expiry, and we can assume our spoke pool clients have old enough deposits
              // to conclude that this fill is invalid if we haven't found a matching deposit in memory, so
              // skip the historical query.
              if (!INFINITE_FILL_DEADLINE.eq(fill.fillDeadline)) {
                bundleInvalidFillsV3.push(fill);
                return;
              }
              // If deposit is using the deterministic relay hash feature, then the following binary search-based
              // algorithm will not work. However, it is impossible to emit an infinite fill deadline using
              // the unsafeDepositV3 function so there is no need to catch the special case.
              const historicalDeposit = await queryHistoricalDepositForFill(originClient, fill);
              if (!historicalDeposit.found) {
                bundleInvalidFillsV3.push(fill);
              } else {
                const matchedDeposit = historicalDeposit.deposit;
                // @dev Since queryHistoricalDepositForFill validates the fill by checking individual
                // object property values against the deposit's, we
                // sanity check it here by comparing the full relay hashes. If there's an error here then the
                // historical deposit query is not working as expected.
                assert(this.getRelayHashFromEvent(matchedDeposit) === relayDataHash, "Relay hashes should match.");
                validatedBundleV3Fills.push({
                  ...fill,
                  quoteTimestamp: matchedDeposit.quoteTimestamp,
                });
                v3RelayHashes[relayDataHash].deposit = matchedDeposit;
                // slow fill requests for deposits from or to lite chains are considered invalid
                if (
                  fill.relayExecutionInfo.fillType === FillType.ReplacedSlowFill &&
                  !matchedDeposit.fromLiteChain &&
                  !matchedDeposit.toLiteChain
                ) {
                  fastFillsReplacingSlowFills.push(relayDataHash);
                }
              }
            }
          }
        );

        await forEachAsync(
          destinationClient
            .getSlowFillRequestsForOriginChain(originChainId)
            .filter((request) => request.blockNumber <= destinationChainBlockRange[1] && !isZeroValueDeposit(request)),
          async (slowFillRequest: SlowFillRequestWithBlock) => {
            const relayDataHash = this.getRelayHashFromEvent(slowFillRequest);

            if (v3RelayHashes[relayDataHash]) {
              if (!v3RelayHashes[relayDataHash].slowFillRequest) {
                // At this point, the v3RelayHashes entry already existed meaning that there is either a matching
                // fill or deposit.
                v3RelayHashes[relayDataHash].slowFillRequest = slowFillRequest;
                if (v3RelayHashes[relayDataHash].fill) {
                  // If there is a fill matching the relay hash, then this slow fill request can't be used
                  // to create a slow fill for a filled deposit.
                  return;
                }
                assert(
                  isDefined(v3RelayHashes[relayDataHash].deposit),
                  "Deposit should exist in relay hash dictionary."
                );
                // The ! is safe here because we've already checked that the deposit exists in the relay hash dictionary.
                const matchedDeposit = v3RelayHashes[relayDataHash].deposit!;
                if (!_canCreateSlowFillLeaf(matchedDeposit)) {
                  return;
                }

                // If there is no fill matching the relay hash, then this might be a valid slow fill request
                // that we should produce a slow fill leaf for. Check if the slow fill request is in the
                // destination chain block range.
                if (slowFillRequest.blockNumber >= destinationChainBlockRange[0]) {
                  // At this point, the v3RelayHashes entry already existed meaning that there is a matching deposit,
                  // so this slow fill request relay data is correct.
                  validatedBundleSlowFills.push(matchedDeposit);
                }
              }
              return;
            }

            // Instantiate dictionary if there is neither a deposit nor fill matching it.
            v3RelayHashes[relayDataHash] = {
              deposit: undefined,
              fill: undefined,
              slowFillRequest: slowFillRequest,
            };

            // TODO: We might be able to remove the following historical query once we deprecate the deposit()
            // function since there won't be any old, unexpired deposits anymore assuming the spoke pool client
            // lookbacks have been validated, which they should be before we run this function.

            // Since there was no deposit matching the relay hash, we need to do a historical query for an
            // older deposit in case the spoke pool client's lookback isn't old enough to find the matching deposit.
            // We can skip this step if the deposit's fill deadline is not infinite, because we can assume that the
            // spoke pool clients have loaded deposits old enough to cover all fills with a non-infinite fill deadline.
            // We do not need to handle the case where the deposit ID is > uint32 (in which case we wouldn't
            // want to perform a binary search lookup for it because the deposit ID is "unsafe" and cannot be
            // found using such a method) because infinite fill deadlines cannot be produced from the unsafeDepositV3()
            // function.
            if (
              INFINITE_FILL_DEADLINE.eq(slowFillRequest.fillDeadline) &&
              slowFillRequest.blockNumber >= destinationChainBlockRange[0]
            ) {
              const historicalDeposit = await queryHistoricalDepositForFill(originClient, slowFillRequest);
              if (!historicalDeposit.found) {
                // TODO: Invalid slow fill request. Maybe worth logging.
                return;
              }
              const matchedDeposit: V3DepositWithBlock = historicalDeposit.deposit;
              // @dev Since queryHistoricalDepositForFill validates the slow fill request by checking individual
              // object property values against the deposit's, we
              // sanity check it here by comparing the full relay hashes. If there's an error here then the
              // historical deposit query is not working as expected.
              assert(
                this.getRelayHashFromEvent(matchedDeposit) === relayDataHash,
                "Deposit relay hashes should match."
              );
              v3RelayHashes[relayDataHash].deposit = matchedDeposit;

              if (!_canCreateSlowFillLeaf(matchedDeposit)) {
                return;
              }

              // Note: we don't need to query for a historical fill at this point because a fill
              // cannot precede a slow fill request and if the fill came after the slow fill request,
              // we would have seen it already because we would have processed it in the loop above.
              validatedBundleSlowFills.push(matchedDeposit);
            }
          }
        );

        // The above loops for adding deposits, fills, and then slow fill requests to the relay hash dictionary
        // ignore any events that are after the bundle block range. Because of that, we should consider that there
        // are deposits in this bundle that correspond to fills that were sent in a prior bundle that have not
        // yet been refunded. These fills are also known as "pre-fills" from here on.
        const originBlockRange = getBlockRangeForChain(blockRangesForChains, originChainId, chainIds);

        // We don't iterate through deposits again here because we only need to consider unique deposit hashes
        // to look for pre-fills. Duplicate deposits could only have been pre-filled once.
        await mapAsync(
          Object.values(v3RelayHashes).filter(
            ({ deposit }) =>
              deposit &&
              deposit.originChainId === originChainId &&
              deposit.destinationChainId === destinationChainId &&
              deposit.blockNumber >= originBlockRange[0] &&
              deposit.blockNumber <= originBlockRange[1] &&
              !isZeroValueDeposit(deposit)
          ),
          async ({ deposit, fill, slowFillRequest }) => {
            if (!deposit) throw new Error("Deposit should exist in relay hash dictionary.");
            // We don't check the deposit's fillDeadline here because we are ok if the deposit expires in this bundle
            // and we issue an expiry refund for it. This expired deposit could also have been pre-filled and we just
            // want to make sure in this code block that all valid pre-fills get refunded once the deposit appears.
            // If a pre-fill gets refunded and its deposit expired and gets refunded as well, then there is no net loss
            // to the protocol.

            // If fill exists in memory, then the only case in which we need to create a refund is if the
            // the fill occurred in a previous bundle.
            if (fill) {
              if (!isSlowFill(fill) && fill.blockNumber < destinationChainBlockRange[0]) {
                // If fill is in the current bundle then we can assume there is already a refund for it, so only
                // include this pre fill if the fill is in an older bundle. If fill is after this current bundle, then
                // we won't consider it, following the previous treatment of fills after the bundle block range.
                validatedBundleV3Fills.push({
                  ...fill,
                  quoteTimestamp: deposit.quoteTimestamp,
                });
              }
              return;
            }

            // If fill does not exist in memory but there is a slow fill request in memory, then we need to issue a
            // slow fill leaf for the deposit. We can assume there was no fill preceding the slow fill request because
            // slow fill requests cannot follow fills. If there were a fill following this request, we would have
            // entered the above case. Again as with pre-fills, we should only consider slow fill requests that were
            // in previous bundles.
            if (slowFillRequest) {
              if (_canCreateSlowFillLeaf(deposit) && slowFillRequest.blockNumber < destinationChainBlockRange[0]) {
                validatedBundleSlowFills.push(deposit);
              }
              return;
            }

            // So at this point in the code, there is no fill or slow fill request in memory for this deposit.
            // We need to check its fill status on-chain to figure out whether to issue a refund or a slow fill leaf.
            // We can assume at this point that all fills or slow fill requests, if found, were in previous bundles
            // because the spoke pool client lookback would have returned this entire bundle of events and stored
            // them into the relay hash dictionary.
            const fillStatus = await _getFillStatusForDeposit(deposit, destinationChainBlockRange[1]);

            // If deposit was filled, then we need to issue a refund for it.
            if (fillStatus === FillStatus.Filled) {
              // We need to find the fill event to issue a refund to the right relayer and repayment chain,
              // or msg.sender if relayer address is invalid for the repayment chain.
              const prefill = (await findFillEvent(
                destinationClient.spokePool,
                deposit,
                destinationClient.deploymentBlock,
                destinationClient.latestBlockSearched
              )) as unknown as FillWithBlock;
              if (!isSlowFill(prefill)) {
                validatedBundleV3Fills.push({
                  ...prefill,
                  quoteTimestamp: deposit.quoteTimestamp,
                });
              }
            }
            // If slow fill requested, then issue a slow fill leaf for the deposit.
            else if (fillStatus === FillStatus.RequestedSlowFill) {
              // Input and Output tokens must be equivalent on the deposit for this to be slow filled.
              // Slow fill requests for deposits from or to lite chains are considered invalid
              if (_canCreateSlowFillLeaf(deposit)) {
                validatedBundleSlowFills.push(deposit);
              }
            }
          }
        );

        // For all fills that came after a slow fill request, we can now check if the slow fill request
        // was a valid one and whether it was created in a previous bundle. If so, then it created a slow fill
        // leaf that is now unexecutable.
        fastFillsReplacingSlowFills.forEach((relayDataHash) => {
          const { deposit, slowFillRequest, fill } = v3RelayHashes[relayDataHash];
          assert(
            fill?.relayExecutionInfo.fillType === FillType.ReplacedSlowFill,
            "Fill type should be ReplacedSlowFill."
          );
          // Needed for TSC - are implicitely checking that deposit exists by making it to this point.
          if (!deposit) {
            throw new Error("Deposit should exist in relay hash dictionary.");
          }
          // We should never push fast fills involving lite chains here because slow fill requests for them are invalid:
          assert(
            !deposit.fromLiteChain && !deposit.toLiteChain,
            "fastFillsReplacingSlowFills should not contain lite chain deposits"
          );
          const destinationBlockRange = getBlockRangeForChain(blockRangesForChains, destinationChainId, chainIds);
          if (
            // If the slow fill request that was replaced by this fill was in an older bundle, then we don't
            // need to check if the slow fill request was valid since we can assume all bundles in the past
            // were validated. However, we might as well double check.
            this.clients.hubPoolClient.areTokensEquivalent(
              deposit.inputToken,
              deposit.originChainId,
              deposit.outputToken,
              deposit.destinationChainId,
              deposit.quoteBlockNumber
            ) &&
            // If there is a slow fill request in this bundle that matches the relay hash, then there was no slow fill
            // created that would be considered excess.
            (!slowFillRequest || slowFillRequest.blockNumber < destinationBlockRange[0])
          ) {
            validatedBundleUnexecutableSlowFills.push(deposit);
          }
        });
      }
    }
    this.logger.debug({
      at: "BundleDataClient#loadData",
      message: `Processed ${fillCounter} fills in ${performance.now() - start}ms.`,
    });
    start = performance.now();

<<<<<<< HEAD
    // Go through expired deposits in this bundle and now prune those that we have seen a fill for to construct
    // the list of expired deposits we need to refund in this bundle. This handles the case where a deposit is
    // duplicated and one refund will be sent for each duplicated deposit.
    expiredBundleDepositHashes.forEach((relayDataHash) => {
      const { deposit, fill } = v3RelayHashes[relayDataHash];
      assert(isDefined(deposit), "Deposit should exist in relay hash dictionary.");
      if (
        !fill &&
        isDefined(deposit) // Needed for TSC - we check this above.
      ) {
        updateExpiredDepositsV3(expiredDepositsToRefundV3, deposit);
      }
    });

    // For all deposits older than this bundle, we need to check if they expired in this bundle and if they did,
    // whether there was a slow fill created for it in a previous bundle that is now unexecutable and replaced
    // by a new expired deposit refund.
    await forEachAsync(Array.from(olderDepositHashes), async (relayDataHash) => {
      const { deposit, slowFillRequest, fill } = v3RelayHashes[relayDataHash];
      assert(isDefined(deposit), "Deposit should exist in relay hash dictionary.");
      const { destinationChainId } = deposit!;
      const destinationBlockRange = getBlockRangeForChain(blockRangesForChains, destinationChainId, chainIds);

      // Only look for deposits that were mined before this bundle and that are newly expired.
      // If the fill deadline is lower than the bundle start block on the destination chain, then
      // we should assume it was marked "newly expired" and refunded in a previous bundle.
      if (
        // If there is a valid fill that we saw matching this deposit, then it does not need a refund.
        !fill &&
        isDefined(deposit) && // Needed for TSC - we check this above.
        deposit.fillDeadline < bundleBlockTimestamps[destinationChainId][1] &&
        deposit.fillDeadline >= bundleBlockTimestamps[destinationChainId][0] &&
        spokePoolClients[destinationChainId] !== undefined
      ) {
        // If we haven't seen a fill matching this deposit, then we need to rule out that it was filled a long time ago
        // by checkings its on-chain fill status.
        const fillStatus = await _getFillStatusForDeposit(deposit, destinationBlockRange[1]);

        // If there is no matching fill and the deposit expired in this bundle and the fill status on-chain is not
        // Filled, then we can to refund it as an expired deposit.
        if (fillStatus !== FillStatus.Filled) {
          updateExpiredDepositsV3(expiredDepositsToRefundV3, deposit);
        }
        // If fill status is RequestedSlowFill, then we might need to mark down an unexecutable
        // slow fill that we're going to replace with an expired deposit refund.
        // If deposit cannot be slow filled, then exit early.
        // slow fill requests for deposits from or to lite chains are considered invalid
        if (fillStatus !== FillStatus.RequestedSlowFill || deposit.fromLiteChain || deposit.toLiteChain) {
          return;
        }
        // Now, check if there was a slow fill created for this deposit in a previous bundle which would now be
        // unexecutable. Mark this deposit as having created an unexecutable slow fill if there is no matching
        // slow fill request or the matching slow fill request took place in a previous bundle.

        // If there is a slow fill request in this bundle, then the expired deposit refund will supercede
        // the slow fill request. If there is no slow fill request seen or its older than this bundle, then we can
        // assume a slow fill leaf was created for it because its tokens are equivalent. The slow fill request was
        // also sent before the fill deadline expired since we checked that above.
=======
    // Add any newly expired deposits to the list of expired deposits to refund.
    // For these refunds, we need to check whether there was a slow fill created for it in a previous bundle
    // that is now unexecutable and replaced by a new expired deposit refund.
    await forEachAsync(
      Array.from(olderDepositHashes).concat(Array.from(expiredBundleDepositHashes)),
      async (relayDataHash) => {
        const { deposit, slowFillRequest, fill } = v3RelayHashes[relayDataHash];
        assert(isDefined(deposit), "Deposit should exist in relay hash dictionary.");
        const { destinationChainId } = deposit!;
        const destinationBlockRange = getBlockRangeForChain(blockRangesForChains, destinationChainId, chainIds);

        // Only look for deposits that were mined before this bundle and that are newly expired.
        // If the fill deadline is lower than the bundle start block on the destination chain, then
        // we should assume it was marked "newly expired" and refunded in a previous bundle.
>>>>>>> 886a5e08
        if (
          // If there is a valid fill that we saw matching this deposit, then it does not need a refund.
          !fill &&
          isDefined(deposit) && // Needed for TSC - we check this above.
          deposit.fillDeadline < bundleBlockTimestamps[destinationChainId][1] &&
          deposit.fillDeadline >= bundleBlockTimestamps[destinationChainId][0] &&
          spokePoolClients[destinationChainId] !== undefined
        ) {
          // If we haven't seen a fill matching this deposit, then we need to rule out that it was filled a long time ago
          // by checkings its on-chain fill status.
          const fillStatus = await _getFillStatusForDeposit(deposit, destinationBlockRange[1]);

          // If there is no matching fill and the deposit expired in this bundle and the fill status on-chain is not
          // Filled, then we can to refund it as an expired deposit.
          if (fillStatus !== FillStatus.Filled) {
            updateExpiredDepositsV3(expiredDepositsToRefundV3, deposit);
          }
          // If fill status is RequestedSlowFill, then we might need to mark down an unexecutable
          // slow fill that we're going to replace with an expired deposit refund.
          // If deposit cannot be slow filled, then exit early.
          // slow fill requests for deposits from or to lite chains are considered invalid
          if (fillStatus !== FillStatus.RequestedSlowFill || deposit.fromLiteChain || deposit.toLiteChain) {
            return;
          }
          // Now, check if there was a slow fill created for this deposit in a previous bundle which would now be
          // unexecutable. Mark this deposit as having created an unexecutable slow fill if there is no matching
          // slow fill request or the matching slow fill request took place in a previous bundle.

          // If there is a slow fill request in this bundle, then the expired deposit refund will supercede
          // the slow fill request. If there is no slow fill request seen or its older than this bundle, then we can
          // assume a slow fill leaf was created for it because its tokens are equivalent. The slow fill request was
          // also sent before the fill deadline expired since we checked that above.
          if (
            // Since this deposit was requested for a slow fill in an older bundle at this point, we don't
            // technically need to check if the slow fill request was valid since we can assume all bundles in the past
            // were validated. However, we might as well double check.
            this.clients.hubPoolClient.areTokensEquivalent(
              deposit.inputToken,
              deposit.originChainId,
              deposit.outputToken,
              deposit.destinationChainId,
              deposit.quoteBlockNumber
            ) &&
            (!slowFillRequest || slowFillRequest.blockNumber < destinationBlockRange[0])
          ) {
            validatedBundleUnexecutableSlowFills.push(deposit);
          }
        }
      }
    );

    // Batch compute V3 lp fees.
    start = performance.now();
    const promises = [
      validatedBundleV3Fills.length > 0
        ? this.clients.hubPoolClient.batchComputeRealizedLpFeePct(
            validatedBundleV3Fills.map((fill) => {
              const matchedDeposit = v3RelayHashes[this.getRelayHashFromEvent(fill)].deposit;
              assert(isDefined(matchedDeposit), "Deposit should exist in relay hash dictionary.");
              const { chainToSendRefundTo: paymentChainId } = getRefundInformationFromFill(
                fill,
                this.clients.hubPoolClient,
                blockRangesForChains,
                chainIds,
                matchedDeposit!.fromLiteChain
              );
              return {
                ...fill,
                paymentChainId,
              };
            })
          )
        : [],
      validatedBundleSlowFills.length > 0
        ? this.clients.hubPoolClient.batchComputeRealizedLpFeePct(
            validatedBundleSlowFills.map((deposit) => {
              return {
                ...deposit,
                paymentChainId: deposit.destinationChainId,
              };
            })
          )
        : [],
      validatedBundleUnexecutableSlowFills.length > 0
        ? this.clients.hubPoolClient.batchComputeRealizedLpFeePct(
            validatedBundleUnexecutableSlowFills.map((deposit) => {
              return {
                ...deposit,
                paymentChainId: deposit.destinationChainId,
              };
            })
          )
        : [],
    ];
    const [v3FillLpFees, v3SlowFillLpFees, v3UnexecutableSlowFillLpFees] = await Promise.all(promises);
    this.logger.debug({
      at: "BundleDataClient#loadData",
      message: `Computed batch async LP fees in ${performance.now() - start}ms.`,
    });
    v3FillLpFees.forEach(({ realizedLpFeePct }, idx) => {
      const fill = validatedBundleV3Fills[idx];
      const associatedDeposit = v3RelayHashes[this.getRelayHashFromEvent(fill)].deposit;
      assert(isDefined(associatedDeposit), "Deposit should exist in relay hash dictionary.");
      const { chainToSendRefundTo, repaymentToken } = getRefundInformationFromFill(
        fill,
        this.clients.hubPoolClient,
        blockRangesForChains,
        chainIds,
        associatedDeposit!.fromLiteChain
      );
      updateBundleFillsV3(bundleFillsV3, fill, realizedLpFeePct, chainToSendRefundTo, repaymentToken);
    });
    v3SlowFillLpFees.forEach(({ realizedLpFeePct: lpFeePct }, idx) => {
      const deposit = validatedBundleSlowFills[idx];
      updateBundleSlowFills(bundleSlowFillsV3, { ...deposit, lpFeePct });
    });
    v3UnexecutableSlowFillLpFees.forEach(({ realizedLpFeePct: lpFeePct }, idx) => {
      const deposit = validatedBundleUnexecutableSlowFills[idx];
      updateBundleExcessSlowFills(unexecutableSlowFills, { ...deposit, lpFeePct });
    });

    const v3SpokeEventsReadable = prettyPrintV3SpokePoolEvents(
      bundleDepositsV3,
      bundleFillsV3,
      bundleInvalidFillsV3,
      bundleSlowFillsV3,
      expiredDepositsToRefundV3,
      unexecutableSlowFills
    );

    if (bundleInvalidFillsV3.length > 0) {
      this.logger.debug({
        at: "BundleDataClient#loadData",
        message: "Finished loading V3 spoke pool data and found some invalid V3 fills in range",
        blockRangesForChains,
        bundleInvalidFillsV3,
      });
    }

    this.logger.debug({
      at: "BundleDataClient#loadDataFromScratch",
      message: `Computed bundle data in ${Math.round(performance.now() - start) / 1000}s.`,
      blockRangesForChains: JSON.stringify(blockRangesForChains),
      v3SpokeEventsReadable,
    });
    return {
      bundleDepositsV3,
      expiredDepositsToRefundV3,
      bundleFillsV3,
      unexecutableSlowFills,
      bundleSlowFillsV3,
    };
  }

  // Internal function to uniquely identify a bridge event. This is preferred over `SDK.getRelayDataHash` which returns
  // keccak256 hash of the relay data, which can be used as input into the on-chain `fillStatuses()` function in the
  // spoke pool contract. However, this internal function is used to uniquely identify a bridging event
  // for speed since its easier to build a string from the event data than to hash it.
  private getRelayHashFromEvent(event: V3DepositWithBlock | V3FillWithBlock | SlowFillRequestWithBlock): string {
    return `${event.depositor}-${event.recipient}-${event.exclusiveRelayer}-${event.inputToken}-${event.outputToken}-${event.inputAmount}-${event.outputAmount}-${event.originChainId}-${event.depositId}-${event.fillDeadline}-${event.exclusivityDeadline}-${event.message}-${event.destinationChainId}`;
  }

  async getBundleBlockTimestamps(
    chainIds: number[],
    blockRangesForChains: number[][],
    spokePoolClients: SpokePoolClientsByChain
  ): Promise<{ [chainId: string]: number[] }> {
    return Object.fromEntries(
      (
        await mapAsync(chainIds, async (chainId, index) => {
          const blockRangeForChain = blockRangesForChains[index];
          if (!isDefined(blockRangeForChain) || isChainDisabled(blockRangeForChain)) {
            return;
          }
          const [_startBlockForChain, _endBlockForChain] = blockRangeForChain;
          const spokePoolClient = spokePoolClients[chainId];

          // Relayer instances using the BundleDataClient for repayment estimates may only relay on a subset of chains.
          if (!isDefined(spokePoolClient)) {
            return;
          }

          // We can assume that in production the block ranges passed into this function would never
          // contain blocks where the spoke pool client hasn't queried. This is because this function
          // will usually be called in production with block ranges that were validated by
          // DataworkerUtils.blockRangesAreInvalidForSpokeClients.
          const startBlockForChain = Math.min(_startBlockForChain, spokePoolClient.latestBlockSearched);
          const endBlockForChain = Math.min(_endBlockForChain, spokePoolClient.latestBlockSearched);
          const [startTime, endTime] = [
            await spokePoolClient.getTimestampForBlock(startBlockForChain),
            await spokePoolClient.getTimestampForBlock(endBlockForChain),
          ];
          // Sanity checks:
          assert(endTime >= startTime, "End time should be greater than start time.");
          assert(
            startBlockForChain === 0 || startTime > 0,
            "Start timestamp must be greater than 0 if the start block is greater than 0."
          );
          return [chainId, [startTime, endTime]];
        })
      ).filter(isDefined)
    );
  }
}<|MERGE_RESOLUTION|>--- conflicted
+++ resolved
@@ -1202,25 +1202,10 @@
     });
     start = performance.now();
 
-<<<<<<< HEAD
-    // Go through expired deposits in this bundle and now prune those that we have seen a fill for to construct
-    // the list of expired deposits we need to refund in this bundle. This handles the case where a deposit is
-    // duplicated and one refund will be sent for each duplicated deposit.
-    expiredBundleDepositHashes.forEach((relayDataHash) => {
-      const { deposit, fill } = v3RelayHashes[relayDataHash];
-      assert(isDefined(deposit), "Deposit should exist in relay hash dictionary.");
-      if (
-        !fill &&
-        isDefined(deposit) // Needed for TSC - we check this above.
-      ) {
-        updateExpiredDepositsV3(expiredDepositsToRefundV3, deposit);
-      }
-    });
-
-    // For all deposits older than this bundle, we need to check if they expired in this bundle and if they did,
-    // whether there was a slow fill created for it in a previous bundle that is now unexecutable and replaced
-    // by a new expired deposit refund.
-    await forEachAsync(Array.from(olderDepositHashes), async (relayDataHash) => {
+    // Add any newly expired deposits to the list of expired deposits to refund.
+    // For these refunds, we need to check whether there was a slow fill created for it in a previous bundle
+    // that is now unexecutable and replaced by a new expired deposit refund.
+    await forEachAsync(olderDepositHashes.concat(expiredBundleDepositHashes), async (relayDataHash) => {
       const { deposit, slowFillRequest, fill } = v3RelayHashes[relayDataHash];
       assert(isDefined(deposit), "Deposit should exist in relay hash dictionary.");
       const { destinationChainId } = deposit!;
@@ -1261,72 +1246,23 @@
         // the slow fill request. If there is no slow fill request seen or its older than this bundle, then we can
         // assume a slow fill leaf was created for it because its tokens are equivalent. The slow fill request was
         // also sent before the fill deadline expired since we checked that above.
-=======
-    // Add any newly expired deposits to the list of expired deposits to refund.
-    // For these refunds, we need to check whether there was a slow fill created for it in a previous bundle
-    // that is now unexecutable and replaced by a new expired deposit refund.
-    await forEachAsync(
-      Array.from(olderDepositHashes).concat(Array.from(expiredBundleDepositHashes)),
-      async (relayDataHash) => {
-        const { deposit, slowFillRequest, fill } = v3RelayHashes[relayDataHash];
-        assert(isDefined(deposit), "Deposit should exist in relay hash dictionary.");
-        const { destinationChainId } = deposit!;
-        const destinationBlockRange = getBlockRangeForChain(blockRangesForChains, destinationChainId, chainIds);
-
-        // Only look for deposits that were mined before this bundle and that are newly expired.
-        // If the fill deadline is lower than the bundle start block on the destination chain, then
-        // we should assume it was marked "newly expired" and refunded in a previous bundle.
->>>>>>> 886a5e08
         if (
-          // If there is a valid fill that we saw matching this deposit, then it does not need a refund.
-          !fill &&
-          isDefined(deposit) && // Needed for TSC - we check this above.
-          deposit.fillDeadline < bundleBlockTimestamps[destinationChainId][1] &&
-          deposit.fillDeadline >= bundleBlockTimestamps[destinationChainId][0] &&
-          spokePoolClients[destinationChainId] !== undefined
+          // Since this deposit was requested for a slow fill in an older bundle at this point, we don't
+          // technically need to check if the slow fill request was valid since we can assume all bundles in the past
+          // were validated. However, we might as well double check.
+          this.clients.hubPoolClient.areTokensEquivalent(
+            deposit.inputToken,
+            deposit.originChainId,
+            deposit.outputToken,
+            deposit.destinationChainId,
+            deposit.quoteBlockNumber
+          ) &&
+          (!slowFillRequest || slowFillRequest.blockNumber < destinationBlockRange[0])
         ) {
-          // If we haven't seen a fill matching this deposit, then we need to rule out that it was filled a long time ago
-          // by checkings its on-chain fill status.
-          const fillStatus = await _getFillStatusForDeposit(deposit, destinationBlockRange[1]);
-
-          // If there is no matching fill and the deposit expired in this bundle and the fill status on-chain is not
-          // Filled, then we can to refund it as an expired deposit.
-          if (fillStatus !== FillStatus.Filled) {
-            updateExpiredDepositsV3(expiredDepositsToRefundV3, deposit);
-          }
-          // If fill status is RequestedSlowFill, then we might need to mark down an unexecutable
-          // slow fill that we're going to replace with an expired deposit refund.
-          // If deposit cannot be slow filled, then exit early.
-          // slow fill requests for deposits from or to lite chains are considered invalid
-          if (fillStatus !== FillStatus.RequestedSlowFill || deposit.fromLiteChain || deposit.toLiteChain) {
-            return;
-          }
-          // Now, check if there was a slow fill created for this deposit in a previous bundle which would now be
-          // unexecutable. Mark this deposit as having created an unexecutable slow fill if there is no matching
-          // slow fill request or the matching slow fill request took place in a previous bundle.
-
-          // If there is a slow fill request in this bundle, then the expired deposit refund will supercede
-          // the slow fill request. If there is no slow fill request seen or its older than this bundle, then we can
-          // assume a slow fill leaf was created for it because its tokens are equivalent. The slow fill request was
-          // also sent before the fill deadline expired since we checked that above.
-          if (
-            // Since this deposit was requested for a slow fill in an older bundle at this point, we don't
-            // technically need to check if the slow fill request was valid since we can assume all bundles in the past
-            // were validated. However, we might as well double check.
-            this.clients.hubPoolClient.areTokensEquivalent(
-              deposit.inputToken,
-              deposit.originChainId,
-              deposit.outputToken,
-              deposit.destinationChainId,
-              deposit.quoteBlockNumber
-            ) &&
-            (!slowFillRequest || slowFillRequest.blockNumber < destinationBlockRange[0])
-          ) {
-            validatedBundleUnexecutableSlowFills.push(deposit);
-          }
+          validatedBundleUnexecutableSlowFills.push(deposit);
         }
       }
-    );
+    });
 
     // Batch compute V3 lp fees.
     start = performance.now();
