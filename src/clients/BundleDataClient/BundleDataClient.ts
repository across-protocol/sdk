import assert from "assert";
import _ from "lodash";
import {
  SlowFillRequestWithBlock,
  SpokePoolClientsByChain,
  FillType,
  FillStatus,
  LoadDataReturnValue,
  BundleDepositsV3,
  BundleExcessSlowFills,
  BundleFillsV3,
  BundleFillV3,
  BundleSlowFills,
  ExpiredDepositsToRefundV3,
  Clients,
  FillWithBlock,
  Deposit,
  DepositWithBlock,
} from "../../interfaces";
import { SpokePoolClient } from "..";
import { findFillEvent as findEvmFillEvent } from "../../arch/evm";
import { findFillEvent as findSvmFillEvent } from "../../arch/svm";
import {
  BigNumber,
  bnZero,
  queryHistoricalDepositForFill,
  assign,
  fixedPointAdjustment,
  isDefined,
  forEachAsync,
  getBlockRangeForChain,
  getRelayEventKey,
  isSlowFill,
  mapAsync,
  bnUint32Max,
  isZeroValueDeposit,
  isZeroValueFillOrSlowFillRequest,
  duplicateEvent,
  invalidOutputToken,
  Address,
  toBytes32,
  convertRelayDataParamsToBytes32,
  convertFillParamsToBytes32,
} from "../../utils";
import winston from "winston";
import {
  BundleDataSS,
  getRefundInformationFromFill,
<<<<<<< HEAD
  isChainDisabled,
=======
  getRefundsFromBundle,
  getWidestPossibleExpectedBlockRange,
  isChainDisabledAtBlock,
>>>>>>> 8ad48107
  prettyPrintV3SpokePoolEvents,
  V3DepositWithBlock,
  V3FillWithBlock,
  verifyFillRepayment,
} from "./utils";
import { isEVMSpokePoolClient, isSVMSpokePoolClient } from "../SpokePoolClient";
import { SpokePoolManager } from "../SpokePoolClient/SpokePoolClientManager";

// max(uint256) - 1
export const INFINITE_FILL_DEADLINE = bnUint32Max;

type DataCache = Record<string, Promise<LoadDataReturnValue>>;

// V3 dictionary helper functions
function updateExpiredDepositsV3(dict: ExpiredDepositsToRefundV3, deposit: V3DepositWithBlock): void {
  // A deposit refund for a deposit is invalid if the depositor has a bytes32 address input for an EVM chain. It is valid otherwise.
  if (!deposit.depositor.isValidOn(deposit.originChainId)) {
    return;
  }

  const { originChainId, inputToken } = deposit;
  dict[originChainId] ??= {};
  dict[originChainId][inputToken.toBytes32()] ??= [];
  dict[originChainId][inputToken.toBytes32()].push(deposit);
}

function updateBundleDepositsV3(dict: BundleDepositsV3, deposit: V3DepositWithBlock): void {
  const { originChainId, inputToken } = deposit;
  dict[originChainId] ??= {};
  dict[originChainId][inputToken.toBytes32()] ??= [];
  dict[originChainId][inputToken.toBytes32()].push(deposit);
}

function updateBundleFillsV3(
  dict: BundleFillsV3,
  fill: V3FillWithBlock,
  lpFeePct: BigNumber,
  repaymentChainId: number,
  repaymentToken: Address,
  repaymentAddress: Address
): void {
  // We shouldn't pass any unrepayable fills into this function, so we perform an extra safety check.
  if (!fill.relayer.isValidOn(repaymentChainId)) {
    return;
  }

  dict[repaymentChainId] ??= {};
  dict[repaymentChainId][repaymentToken.toBytes32()] ??= {
    fills: [],
    totalRefundAmount: bnZero,
    realizedLpFees: bnZero,
    refunds: {},
  };

  const bundleFill: BundleFillV3 = { ...fill, lpFeePct, relayer: repaymentAddress };

  // Add all fills, slow and fast, to dictionary.
  assign(dict, [repaymentChainId, repaymentToken.toBytes32(), "fills"], [bundleFill]);

  // All fills update the bundle LP fees.
  const refundObj = dict[repaymentChainId][repaymentToken.toBytes32()];
  const realizedLpFee = bundleFill.inputAmount.mul(bundleFill.lpFeePct).div(fixedPointAdjustment);
  refundObj.realizedLpFees = refundObj.realizedLpFees ? refundObj.realizedLpFees.add(realizedLpFee) : realizedLpFee;

  // Only fast fills get refunded.
  if (!isSlowFill(bundleFill)) {
    const refundAmount = bundleFill.inputAmount.mul(fixedPointAdjustment.sub(lpFeePct)).div(fixedPointAdjustment);
    refundObj.totalRefundAmount = refundObj.totalRefundAmount
      ? refundObj.totalRefundAmount.add(refundAmount)
      : refundAmount;

    // Instantiate dictionary if it doesn't exist.
    refundObj.refunds ??= {};

    if (refundObj.refunds[bundleFill.relayer.toBytes32()]) {
      refundObj.refunds[bundleFill.relayer.toBytes32()] =
        refundObj.refunds[bundleFill.relayer.toBytes32()].add(refundAmount);
    } else {
      refundObj.refunds[bundleFill.relayer.toBytes32()] = refundAmount;
    }
  }
}

function updateBundleExcessSlowFills(
  dict: BundleExcessSlowFills,
  deposit: V3DepositWithBlock & { lpFeePct: BigNumber }
): void {
  const { destinationChainId, outputToken } = deposit;
  dict[destinationChainId] ??= {};
  dict[destinationChainId][outputToken.toBytes32()] ??= [];
  dict[destinationChainId][outputToken.toBytes32()].push(deposit);
}

function updateBundleSlowFills(dict: BundleSlowFills, deposit: V3DepositWithBlock & { lpFeePct: BigNumber }): void {
  if (!deposit.recipient.isValidOn(deposit.destinationChainId)) {
    return;
  }

  const { destinationChainId, outputToken } = deposit;
  dict[destinationChainId] ??= {};
  dict[destinationChainId][outputToken.toBytes32()] ??= [];
  dict[destinationChainId][outputToken.toBytes32()].push(deposit);
}

// @notice Shared client for computing data needed to construct or validate a bundle.
export class BundleDataClient {
  private loadDataCache: DataCache = {};
  private arweaveDataCache: Record<string, Promise<LoadDataReturnValue | undefined>> = {};

  private bundleTimestampCache: Record<string, { [chainId: number]: number[] }> = {};
  readonly spokePoolClientManager: SpokePoolManager;

  // eslint-disable-next-line no-useless-constructor
  constructor(
    readonly logger: winston.Logger,
    readonly clients: Clients,
    spokePoolClients: { [chainId: number]: SpokePoolClient },
    readonly chainIdListForBundleEvaluationBlockNumbers: number[],
    readonly blockRangeEndBlockBuffer: { [chainId: number]: number } = {}
  ) {
    this.spokePoolClientManager = new SpokePoolManager(logger, spokePoolClients);
  }

  // This should be called whenever it's possible that the loadData information for a block range could have changed.
  // For instance, if the spoke or hub clients have been updated, it probably makes sense to clear this to be safe.
  clearCache(): void {
    this.loadDataCache = {};
  }

  private async loadDataFromCache(key: string): Promise<LoadDataReturnValue> {
    // Always return a deep cloned copy of object stored in cache. Since JS passes by reference instead of value, we
    // want to minimize the risk that the programmer accidentally mutates data in the cache.
    return _.cloneDeep(await this.loadDataCache[key]);
  }

  getBundleTimestampsFromCache(key: string): undefined | { [chainId: number]: number[] } {
    if (this.bundleTimestampCache[key]) {
      return _.cloneDeep(this.bundleTimestampCache[key]);
    }
    return undefined;
  }

  setBundleTimestampsInCache(key: string, timestamps: { [chainId: number]: number[] }): void {
    this.bundleTimestampCache[key] = timestamps;
  }

  static getArweaveClientKey(blockRangesForChains: number[][]): string {
    // As a unique key for this bundle, use the bundle mainnet end block, which should
    // never be duplicated between bundles as long as thebundle block range
    // always progresses forwards, which I think is a safe assumption. Other chains might pause
    // but mainnet should never pause.
    return blockRangesForChains[0][1].toString();
  }

  private getArweaveBundleDataClientKey(blockRangesForChains: number[][]): string {
    return `bundles-${BundleDataClient.getArweaveClientKey(blockRangesForChains)}`;
  }

  private async loadPersistedDataFromArweave(
    blockRangesForChains: number[][]
  ): Promise<LoadDataReturnValue | undefined> {
    if (!isDefined(this.clients?.arweaveClient)) {
      return undefined;
    }
    const start = performance.now();
    const persistedData = await this.clients.arweaveClient.getByTopic(
      this.getArweaveBundleDataClientKey(blockRangesForChains),
      BundleDataSS
    );
    // If there is no data or the data is empty, return undefined because we couldn't
    // pull info from the Arweave persistence layer.
    if (!isDefined(persistedData) || persistedData.length < 1) {
      return undefined;
    }

    // A converter function to account for the fact that our SuperStruct schema does not support numeric
    // keys in records. Fundamentally, this is a limitation of superstruct itself.
    const convertTypedStringRecordIntoNumericRecord = <UnderlyingType>(
      data: Record<string, Record<string, UnderlyingType>>
    ): Record<number, Record<string, UnderlyingType>> =>
      Object.keys(data).reduce(
        (acc, chainId) => {
          acc[Number(chainId)] = data[chainId];
          return acc;
        },
        {} as Record<number, Record<string, UnderlyingType>>
      );

    const convertSortableEventFieldsIntoRequiredFields = <
      T extends {
        txnIndex?: number;
        transactionIndex?: number;
        txnRef?: string;
        transactionHash?: string;
      },
    >(
      data: T[]
    ): Array<
      Omit<T, "txnIndex" | "transactionIndex" | "txnRef" | "transactionHash"> & {
        txnIndex: number;
        txnRef: string;
      }
    > => {
      return data.map((item) => {
        // For txnIndex/transactionIndex: throw if both are defined or both are missing.
        if (
          (item.txnIndex !== undefined && item.transactionIndex !== undefined) ||
          (item.txnIndex === undefined && item.transactionIndex === undefined)
        ) {
          throw new Error("Either txnIndex or transactionIndex must be defined, but not both.");
        }

        // For txnRef/transactionHash: throw if both are defined or both are missing.
        if (
          (item.txnRef !== undefined && item.transactionHash !== undefined) ||
          (item.txnRef === undefined && item.transactionHash === undefined)
        ) {
          throw new Error("Either txnRef or transactionHash must be defined, but not both.");
        }

        // Destructure the fields we don't need anymore
        const { txnIndex, transactionIndex, txnRef, transactionHash, ...rest } = item;

        // Return a new object with normalized fields.
        // The non-null assertion (!) is safe here because our conditions ensure that one of each pair is defined.
        return {
          ...rest,
          txnIndex: txnIndex ?? transactionIndex!,
          txnRef: txnRef ?? transactionHash!,
        };
      });
    };

    const convertEmbeddedSortableEventFieldsIntoRequiredFields = <
      T extends {
        txnIndex?: number;
        transactionIndex?: number;
        txnRef?: string;
        transactionHash?: string;
      },
    >(
      data: Record<string, Record<string, T[]>>
    ) => {
      return Object.fromEntries(
        Object.entries(data).map(([chainId, tokenData]) => [
          chainId,
          Object.fromEntries(
            Object.entries(tokenData).map(([token, data]) => [
              token,
              convertSortableEventFieldsIntoRequiredFields(data),
            ])
          ),
        ])
      );
    };

    const data = persistedData[0].data;

    // This section processes and transforms bundle data loaded from Arweave storage into the correct format:
    // 1. Each field (bundleFillsV3, expiredDepositsToRefundV3, etc.) contains nested records keyed by chainId and token
    // 2. The chainId keys are converted from strings to numbers using convertTypedStringRecordIntoNumericRecord
    // 3. For arrays of events (fills, deposits, etc.), the transaction fields are normalized:
    //    - txnIndex/transactionIndex -> txnIndex
    //    - txnRef/transactionHash -> txnRef
    //    This ensures consistent field names across all event objects
    // 4. The data structure maintains all other fields like refunds, totalRefundAmount, and realizedLpFees
    const bundleData = {
      bundleFillsV3: convertTypedStringRecordIntoNumericRecord(
        Object.fromEntries(
          Object.entries(data.bundleFillsV3).map(([chainId, tokenData]) => [
            chainId,
            Object.fromEntries(
              Object.entries(tokenData).map(([token, data]) => [
                token,
                {
                  refunds: Object.fromEntries(
                    Object.entries(data.refunds).map(([refundAddress, refund]) => [toBytes32(refundAddress), refund])
                  ),
                  totalRefundAmount: data.totalRefundAmount,
                  realizedLpFees: data.realizedLpFees,
                  fills: convertSortableEventFieldsIntoRequiredFields(data.fills),
                },
              ])
            ),
          ])
        )
      ),
      expiredDepositsToRefundV3: convertTypedStringRecordIntoNumericRecord(
        convertEmbeddedSortableEventFieldsIntoRequiredFields(data.expiredDepositsToRefundV3)
      ),
      bundleDepositsV3: convertTypedStringRecordIntoNumericRecord(
        convertEmbeddedSortableEventFieldsIntoRequiredFields(data.bundleDepositsV3)
      ),
      unexecutableSlowFills: convertTypedStringRecordIntoNumericRecord(
        convertEmbeddedSortableEventFieldsIntoRequiredFields(data.unexecutableSlowFills)
      ),
      bundleSlowFillsV3: convertTypedStringRecordIntoNumericRecord(
        convertEmbeddedSortableEventFieldsIntoRequiredFields(data.bundleSlowFillsV3)
      ),
    };
    this.logger.debug({
      at: "BundleDataClient#loadPersistedDataFromArweave",
      message: `Loaded persisted data from Arweave in ${Math.round(performance.now() - start) / 1000}s.`,
      blockRanges: JSON.stringify(blockRangesForChains),
      bundleData: prettyPrintV3SpokePoolEvents(
        bundleData.bundleDepositsV3,
        bundleData.bundleFillsV3,
        bundleData.bundleSlowFillsV3,
        bundleData.expiredDepositsToRefundV3,
        bundleData.unexecutableSlowFills
      ),
    });
    return bundleData;
  }

  private async loadArweaveData(blockRangesForChains: number[][]): Promise<LoadDataReturnValue> {
    const arweaveKey = this.getArweaveBundleDataClientKey(blockRangesForChains);
    // eslint-disable-next-line @typescript-eslint/no-misused-promises
    if (!this.arweaveDataCache[arweaveKey]) {
      this.arweaveDataCache[arweaveKey] = this.loadPersistedDataFromArweave(blockRangesForChains);
    }
    const arweaveData = _.cloneDeep(await this.arweaveDataCache[arweaveKey]);
    return arweaveData!;
  }

  // Common data re-formatting logic shared across all data worker public functions.
  // User must pass in spoke pool to search event data against. This allows the user to refund relays and fill deposits
  // on deprecated spoke pools.
  async loadData(
    blockRangesForChains: number[][],
    spokePoolClients: SpokePoolClientsByChain,
    attemptArweaveLoad = false
  ): Promise<LoadDataReturnValue> {
    const key = JSON.stringify(blockRangesForChains);
    // eslint-disable-next-line @typescript-eslint/no-misused-promises
    if (!this.loadDataCache[key]) {
      let arweaveData;
      if (attemptArweaveLoad) {
        arweaveData = await this.loadArweaveData(blockRangesForChains);
      } else {
        arweaveData = undefined;
      }
      const data = isDefined(arweaveData)
        ? // We can return the data to a Promise to keep the return type consistent.
          // Note: this is now a fast operation since we've already loaded the data from Arweave.
          Promise.resolve(arweaveData)
        : this.loadDataFromScratch(blockRangesForChains, spokePoolClients);
      this.loadDataCache[key] = data;
    }

    return this.loadDataFromCache(key);
  }

  private async loadDataFromScratch(
    blockRangesForChains: number[][],
    spokePoolClients: SpokePoolClientsByChain
  ): Promise<LoadDataReturnValue> {
    let start = performance.now();
    const key = JSON.stringify(blockRangesForChains);

    if (!this.clients.configStoreClient.isUpdated) {
      throw new Error("ConfigStoreClient not updated");
    } else if (!this.clients.hubPoolClient.isUpdated) {
      throw new Error("HubPoolClient not updated");
    }

    const [bundleStartBlockForMainnet, bundleEndBlockForMainnet] = blockRangesForChains[0];
    const chainIds = this.clients.configStoreClient.getChainIdIndicesForBlock(bundleStartBlockForMainnet);

    if (blockRangesForChains.length > chainIds.length) {
      throw new Error(
        `Unexpected block range list length of ${blockRangesForChains.length}, should be <= ${chainIds.length}`
      );
    }

    // V3 specific objects:
    const bundleDepositsV3: BundleDepositsV3 = {}; // Deposits in bundle block range.
    const bundleFillsV3: BundleFillsV3 = {}; // Fills to refund in bundle block range.
    const bundleInvalidFillsV3: V3FillWithBlock[] = []; // Fills that are not valid in this bundle.
    const bundleUnrepayableFillsV3: V3FillWithBlock[] = []; // Fills that are not repayable in this bundle.
    const bundleInvalidSlowFillRequests: SlowFillRequestWithBlock[] = []; // Slow fill requests that are not valid in this bundle.
    const bundleSlowFillsV3: BundleSlowFills = {}; // Deposits that we need to send slow fills
    // for in this bundle.
    const expiredDepositsToRefundV3: ExpiredDepositsToRefundV3 = {};
    // Newly expired deposits in this bundle that need to be refunded.
    const unexecutableSlowFills: BundleExcessSlowFills = {};
    // Deposit data for all Slowfills that was included in a previous
    // bundle and can no longer be executed because (1) they were replaced with a FastFill in this bundle or
    // (2) the fill deadline has passed. We'll need to decrement running balances for these deposits on the
    // destination chain where the slow fill would have been executed.

    const _canCreateSlowFillLeaf = (deposit: DepositWithBlock): boolean => {
      return (
        // Cannot slow fill when input and output tokens are not equivalent.
        this.clients.hubPoolClient.areTokensEquivalent(
          deposit.inputToken,
          deposit.originChainId,
          deposit.outputToken,
          deposit.destinationChainId,
          bundleEndBlockForMainnet
        ) &&
        // Cannot slow fill from or to a lite chain.
        !deposit.fromLiteChain &&
        !deposit.toLiteChain
      );
    };

    const _depositIsExpired = (deposit: DepositWithBlock): boolean => {
      return deposit.fillDeadline < bundleBlockTimestamps[deposit.destinationChainId][1];
    };

    const _getFillStatusForDeposit = (deposit: Deposit, queryBlock: number): Promise<FillStatus> => {
      return spokePoolClients[deposit.destinationChainId].relayFillStatus(
        deposit,
        // We can assume that in production
        // the block to query is not one that the spoke pool client
        // hasn't queried. This is because this function will usually be called
        // in production with block ranges that were validated by
        // DataworkerUtils.blockRangesAreInvalidForSpokeClients.
        Math.min(queryBlock, spokePoolClients[deposit.destinationChainId].latestHeightSearched)
      );
    };

    // Infer chain ID's to load from number of block ranges passed in.
    const allChainIds = blockRangesForChains
      .map((_blockRange, index) => chainIds[index])
      .filter(
        (chainId) =>
          !isChainDisabledAtBlock(chainId, bundleStartBlockForMainnet, this.clients.configStoreClient) &&
          spokePoolClients[chainId] !== undefined
      );
    allChainIds.forEach((chainId) => {
      const spokePoolClient = spokePoolClients[chainId];
      if (!spokePoolClient.isUpdated) {
        throw new Error(`SpokePoolClient for chain ${chainId} not updated.`);
      }
    });

    // If spoke pools are V3 contracts, then we need to compute start and end timestamps for block ranges to
    // determine whether fillDeadlines have expired.
    // @dev Going to leave this in so we can see impact on run-time in prod. This makes (allChainIds.length * 2) RPC
    // calls in parallel.
    const _cachedBundleTimestamps = this.getBundleTimestampsFromCache(key);
    let bundleBlockTimestamps: { [chainId: string]: number[] } = {};
    if (!_cachedBundleTimestamps) {
      bundleBlockTimestamps = await this.getBundleBlockTimestamps(chainIds, blockRangesForChains, spokePoolClients);
      this.setBundleTimestampsInCache(key, bundleBlockTimestamps);
      this.logger.debug({
        at: "BundleDataClient#loadData",
        message: "Bundle block timestamps",
        bundleBlockTimestamps,
        blockRangesForChains: JSON.stringify(blockRangesForChains),
      });
    } else {
      bundleBlockTimestamps = _cachedBundleTimestamps;
    }

    // Use this dictionary to conveniently unite all events with the same relay data hash which will make
    // secondary lookups faster. The goal is to lazily fill up this dictionary with all events in the SpokePool
    // client's in-memory event cache.
    const v3RelayHashes: {
      [relayHash: string]: {
        // Note: Since there are no partial fills in v3, there should only be one fill per relay hash.
        // Moreover, the SpokePool blocks multiple slow fill requests, so
        // there should also only be one slow fill request per relay hash.
        deposits?: V3DepositWithBlock[];
        fill?: V3FillWithBlock;
        slowFillRequest?: SlowFillRequestWithBlock;
      };
    } = {};

    // Process all deposits first and populate the v3RelayHashes dictionary. Sort deposits into whether they are
    // in this bundle block range or in a previous bundle block range.
    const bundleDepositHashes: string[] = [];
    const olderDepositHashes: string[] = [];

    const decodeBundleDepositHash = (depositHash: string): { relayDataHash: string; index: number } => {
      const [relayDataHash, i] = depositHash.split("@");
      return { relayDataHash, index: Number(i) };
    };

    // Prerequisite step: Load all deposit events from the current or older bundles into the v3RelayHashes dictionary
    // for convenient matching with fills.
    for (const originChainId of allChainIds) {
      const originClient = spokePoolClients[originChainId];
      const originChainBlockRange = getBlockRangeForChain(blockRangesForChains, originChainId, chainIds);

      for (const destinationChainId of allChainIds) {
        originClient.getDepositsForDestinationChainWithDuplicates(destinationChainId).forEach((deposit) => {
          if (deposit.blockNumber > originChainBlockRange[1] || isZeroValueDeposit(deposit)) {
            return;
          }
          const relayDataHash = getRelayEventKey(deposit);

          if (!v3RelayHashes[relayDataHash]) {
            v3RelayHashes[relayDataHash] = {
              deposits: [deposit],
              fill: undefined,
              slowFillRequest: undefined,
            };
          } else {
            const { deposits } = v3RelayHashes[relayDataHash];
            assert(isDefined(deposits) && deposits.length > 0, "Deposit should exist in relay hash dictionary.");
            deposits.push(deposit);
          }

          // Account for duplicate deposits by concatenating the relayDataHash with the count of the number of times
          // we have seen it so far.
          const { deposits } = v3RelayHashes[relayDataHash];
          assert(isDefined(deposits) && deposits.length > 0, "Deposit should exist in relay hash dictionary.");
          const newBundleDepositHash = `${relayDataHash}@${deposits.length - 1}`;
          const decodedBundleDepositHash = decodeBundleDepositHash(newBundleDepositHash);
          assert(
            decodedBundleDepositHash.relayDataHash === relayDataHash &&
              decodedBundleDepositHash.index === deposits.length - 1,
            "Not using correct bundle deposit hash key"
          );
          if (deposit.blockNumber >= originChainBlockRange[0]) {
            if (
              bundleDepositsV3?.[originChainId]?.[deposit.inputToken.toBytes32()]?.find((d) =>
                duplicateEvent(deposit, d)
              )
            ) {
              this.logger.debug({
                at: "BundleDataClient#loadData",
                message: "Duplicate deposit detected",
                deposit: convertRelayDataParamsToBytes32(deposit),
              });
              throw new Error("Duplicate deposit detected");
            }
            bundleDepositHashes.push(newBundleDepositHash);
            updateBundleDepositsV3(bundleDepositsV3, deposit);
          } else if (deposit.blockNumber < originChainBlockRange[0]) {
            olderDepositHashes.push(newBundleDepositHash);
          }
        });
      }
    }
    this.logger.debug({
      at: "BundleDataClient#loadData",
      message: `Processed ${bundleDepositHashes.length + olderDepositHashes.length} deposits in ${
        performance.now() - start
      }ms.`,
    });
    start = performance.now();

    // Process fills and maintain the following the invariants:
    // - Every single fill whose type is not SlowFill in the bundle block range whose relay data matches
    // with a deposit in the same or an older range produces a refund to the filler,
    // unless the specified filler address cannot be repaid on the repayment chain.
    // - Fills can match with duplicate deposits, so for every matched fill whose type is not SlowFill
    // in the bundle block range, produce a refund to the filler for each matched deposit.
    // - For every SlowFill in the block range that matches with multiple deposits, produce a refund to the depositor
    // for every deposit except except the first.

    // Assumptions about fills:
    // - Duplicate fills for the same relay data hash are impossible to send.
    // - Fills can only be sent before the deposit's fillDeadline.
    const validatedBundleV3Fills: (V3FillWithBlock & { quoteTimestamp: number })[] = [];
    const validatedBundleSlowFills: V3DepositWithBlock[] = [];
    const validatedBundleUnexecutableSlowFills: V3DepositWithBlock[] = [];
    let fillCounter = 0;
    for (const originChainId of allChainIds) {
      const originClient = spokePoolClients[originChainId];
      for (const destinationChainId of allChainIds) {
        const destinationClient = spokePoolClients[destinationChainId];
        const destinationChainBlockRange = getBlockRangeForChain(blockRangesForChains, destinationChainId, chainIds);
        const originChainBlockRange = getBlockRangeForChain(blockRangesForChains, originChainId, chainIds);

        const fastFillsReplacingSlowFills: string[] = [];
        await forEachAsync(
          destinationClient
            .getFillsForOriginChain(originChainId)
            // We can remove fills for deposits with input amount equal to zero because these will result in 0 refunded
            // tokens to the filler. We can't remove non-empty message deposit here in case there is a slow fill
            // request for the deposit, we'd want to see the fill took place.
            .filter(
              (fill) =>
                fill.blockNumber <= destinationChainBlockRange[1] &&
                !isZeroValueFillOrSlowFillRequest(fill) &&
                !invalidOutputToken(fill)
            ),
          async (fill) => {
            fillCounter++;
            const relayDataHash = getRelayEventKey(fill);
            if (v3RelayHashes[relayDataHash]) {
              if (!v3RelayHashes[relayDataHash].fill) {
                const { deposits } = v3RelayHashes[relayDataHash];
                assert(isDefined(deposits) && deposits.length > 0, "Deposit should exist in relay hash dictionary.");
                v3RelayHashes[relayDataHash].fill = fill;
                if (fill.blockNumber >= destinationChainBlockRange[0]) {
                  let provider;
                  if (isEVMSpokePoolClient(destinationClient)) {
                    provider = destinationClient.spokePool.provider;
                  } else if (isSVMSpokePoolClient(destinationClient)) {
                    provider = destinationClient.svmEventsClient.getRpc();
                  }
                  const fillToRefund = await verifyFillRepayment(
                    fill,
                    provider!,
                    deposits[0],
                    this.clients.hubPoolClient,
                    bundleEndBlockForMainnet
                  );

                  if (!isDefined(fillToRefund)) {
                    bundleUnrepayableFillsV3.push(fill);
                    // We don't return here yet because we still need to mark unexecutable slow fill leaves
                    // or duplicate deposits. However, we won't issue a fast fill refund.
                  } else {
                    v3RelayHashes[relayDataHash].fill = fillToRefund;
                    validatedBundleV3Fills.push({
                      ...fillToRefund,
                      quoteTimestamp: deposits[0].quoteTimestamp,
                    });

                    // Now that we know this deposit has been filled on-chain, identify any duplicate deposits
                    // sent for this fill and refund them to the filler, because this value would not be paid out
                    // otherwise. These deposits can no longer expire and get refunded as an expired deposit,
                    // and they won't trigger a pre-fill refund because the fill is in this bundle.
                    // Pre-fill refunds only happen when deposits are sent in this bundle and the
                    // fill is from a prior bundle. Paying out the filler keeps the behavior consistent for how
                    // we deal with duplicate deposits regardless if the deposit is matched with a pre-fill or
                    // a current bundle fill.
                    const duplicateDeposits = deposits.slice(1);
                    duplicateDeposits.forEach((duplicateDeposit) => {
                      if (isSlowFill(fill)) {
                        updateExpiredDepositsV3(expiredDepositsToRefundV3, duplicateDeposit);
                      } else {
                        validatedBundleV3Fills.push({
                          ...fillToRefund,
                          quoteTimestamp: duplicateDeposit.quoteTimestamp,
                        });
                      }
                    });
                  }

                  // If fill replaced a slow fill request, then mark it as one that might have created an
                  // unexecutable slow fill. We can't know for sure until we check the slow fill request
                  // events.
                  if (
                    fill.relayExecutionInfo.fillType === FillType.ReplacedSlowFill &&
                    _canCreateSlowFillLeaf(deposits[0])
                  ) {
                    fastFillsReplacingSlowFills.push(relayDataHash);
                  }
                }
              } else {
                this.logger.debug({
                  at: "BundleDataClient#loadData",
                  message: "Duplicate fill detected",
                  fill: convertFillParamsToBytes32(fill),
                });
                throw new Error("Duplicate fill detected");
              }
              return;
            }

            // At this point, there is no relay hash dictionary entry for this fill, so we need to
            // instantiate the entry. We won't modify the fill.relayer until we match it with a deposit.
            v3RelayHashes[relayDataHash] = {
              deposits: undefined,
              fill,
              slowFillRequest: undefined,
            };

            // TODO: We can remove the following historical query once we deprecate the deposit()
            // function since there won't be any old, unexpired deposits anymore assuming the spoke pool client
            // lookbacks have been validated, which they should be before we run this function.

            // Since there was no deposit matching the relay hash, we need to do a historical query for an
            // older deposit in case the spoke pool client's lookback isn't old enough to find the matching deposit.
            // We can skip this step if the fill's fill deadline is not infinite, because we can assume that the
            // spoke pool clients have loaded deposits old enough to cover all fills with a non-infinite fill deadline.
            if (fill.blockNumber >= destinationChainBlockRange[0]) {
              // Fill has a non-infinite expiry, and we can assume our spoke pool clients have old enough deposits
              // to conclude that this fill is invalid if we haven't found a matching deposit in memory, so
              // skip the historical query.
              if (!INFINITE_FILL_DEADLINE.eq(fill.fillDeadline)) {
                bundleInvalidFillsV3.push(fill);
                return;
              }
              // If deposit is using the deterministic relay hash feature, then the following binary search-based
              // algorithm will not work. However, it is impossible to emit an infinite fill deadline using
              // the unsafeDepositV3 function so there is no need to catch the special case.
              const historicalDeposit = await queryHistoricalDepositForFill(originClient, fill);
              if (!historicalDeposit.found) {
                bundleInvalidFillsV3.push(fill);
              } else {
                const matchedDeposit = historicalDeposit.deposit;
                // If deposit is in a following bundle, then this fill will have to be refunded once that deposit
                // is in the current bundle.
                if (matchedDeposit.blockNumber > originChainBlockRange[1]) {
                  bundleInvalidFillsV3.push(fill);
                  return;
                }
                v3RelayHashes[relayDataHash].deposits = [matchedDeposit];

                let provider;
                if (isEVMSpokePoolClient(destinationClient)) {
                  provider = destinationClient.spokePool.provider;
                } else if (isSVMSpokePoolClient(destinationClient)) {
                  provider = destinationClient.svmEventsClient.getRpc();
                }

                const fillToRefund = await verifyFillRepayment(
                  fill,
                  provider!,
                  matchedDeposit,
                  this.clients.hubPoolClient,
                  bundleEndBlockForMainnet
                );
                if (!isDefined(fillToRefund)) {
                  bundleUnrepayableFillsV3.push(fill);
                  // Don't return yet as we still need to mark down any unexecutable slow fill leaves
                  // in case this fast fill replaced a slow fill request.
                } else {
                  // @dev Since queryHistoricalDepositForFill validates the fill by checking individual
                  // object property values against the deposit's, we
                  // sanity check it here by comparing the full relay hashes. If there's an error here then the
                  // historical deposit query is not working as expected.
                  assert(getRelayEventKey(matchedDeposit) === relayDataHash, "Relay hashes should match.");
                  validatedBundleV3Fills.push({
                    ...fillToRefund,
                    quoteTimestamp: matchedDeposit.quoteTimestamp,
                  });
                  v3RelayHashes[relayDataHash].fill = fillToRefund;

                  // No need to check for duplicate deposits here since duplicate deposits with
                  // infinite deadlines are impossible to send via unsafeDeposit().
                }

                if (
                  fill.relayExecutionInfo.fillType === FillType.ReplacedSlowFill &&
                  _canCreateSlowFillLeaf(matchedDeposit)
                ) {
                  fastFillsReplacingSlowFills.push(relayDataHash);
                }
              }
            }
          }
        );

        // Process slow fill requests and produce slow fill leaves while maintaining the following the invariants:
        // - Slow fill leaves cannot be produced for deposits that have expired in this bundle.
        // - Slow fill leaves cannot be produced for deposits that have been filled.

        // Assumptions about fills:
        // - Duplicate slow fill requests for the same relay data hash are impossible to send.
        // - Slow fill requests can only be sent before the deposit's fillDeadline.
        // - Slow fill requests for a deposit that has been filled.
        await forEachAsync(
          destinationClient
            .getSlowFillRequestsForOriginChain(originChainId)
            .filter(
              (request) =>
                request.blockNumber <= destinationChainBlockRange[1] &&
                !isZeroValueFillOrSlowFillRequest(request) &&
                !invalidOutputToken(request)
            ),
          async (slowFillRequest: SlowFillRequestWithBlock) => {
            const relayDataHash = getRelayEventKey(slowFillRequest);

            if (v3RelayHashes[relayDataHash]) {
              if (!v3RelayHashes[relayDataHash].slowFillRequest) {
                v3RelayHashes[relayDataHash].slowFillRequest = slowFillRequest;
                const { deposits, fill } = v3RelayHashes[relayDataHash];
                if (fill) {
                  // Exiting here assumes that slow fill requests must precede fills, so if there was a fill
                  // following this slow fill request, then we would have already seen it. We don't need to check
                  // for a fill older than this slow fill request.
                  return;
                }
                assert(isDefined(deposits) && deposits.length > 0, "Deposit should exist in relay hash dictionary.");
                const matchedDeposit = deposits[0];

                if (
                  slowFillRequest.blockNumber >= destinationChainBlockRange[0] &&
                  _canCreateSlowFillLeaf(matchedDeposit) &&
                  !_depositIsExpired(matchedDeposit)
                ) {
                  validatedBundleSlowFills.push(matchedDeposit);
                }
              } else {
                this.logger.debug({
                  at: "BundleDataClient#loadData",
                  message: "Duplicate slow fill request detected",
                  slowFillRequest,
                });
                throw new Error("Duplicate slow fill request detected.");
              }
              return;
            }

            // Instantiate dictionary if there is neither a deposit nor fill matching it.
            v3RelayHashes[relayDataHash] = {
              deposits: undefined,
              fill: undefined,
              slowFillRequest: slowFillRequest,
            };

            // TODO: We can remove the following historical query once we deprecate the deposit()
            // function since there won't be any old, unexpired deposits anymore assuming the spoke pool client
            // lookbacks have been validated, which they should be before we run this function.

            // Since there was no deposit matching the relay hash, we need to do a historical query for an
            // older deposit in case the spoke pool client's lookback isn't old enough to find the matching deposit.
            // We can skip this step if the deposit's fill deadline is not infinite, because we can assume that the
            // spoke pool clients have loaded deposits old enough to cover all fills with a non-infinite fill deadline.
            // We do not need to handle the case where the deposit ID is > uint32 (in which case we wouldn't
            // want to perform a binary search lookup for it because the deposit ID is "unsafe" and cannot be
            // found using such a method) because infinite fill deadlines cannot be produced from the unsafeDepositV3()
            // function.
            if (slowFillRequest.blockNumber >= destinationChainBlockRange[0]) {
              if (!INFINITE_FILL_DEADLINE.eq(slowFillRequest.fillDeadline)) {
                bundleInvalidSlowFillRequests.push(slowFillRequest);
                return;
              }
              const historicalDeposit = await queryHistoricalDepositForFill(originClient, slowFillRequest);
              if (!historicalDeposit.found) {
                bundleInvalidSlowFillRequests.push(slowFillRequest);
                return;
              }
              const matchedDeposit: V3DepositWithBlock = historicalDeposit.deposit;
              // If deposit is in a following bundle, then this slow fill request will have to be created
              // once that deposit is in the current bundle.
              if (matchedDeposit.blockNumber > originChainBlockRange[1]) {
                bundleInvalidSlowFillRequests.push(slowFillRequest);
                return;
              }
              // @dev Since queryHistoricalDepositForFill validates the slow fill request by checking individual
              // object property values against the deposit's, we
              // sanity check it here by comparing the full relay hashes. If there's an error here then the
              // historical deposit query is not working as expected.
              assert(getRelayEventKey(matchedDeposit) === relayDataHash, "Deposit relay hashes should match.");
              v3RelayHashes[relayDataHash].deposits = [matchedDeposit];

              if (!_canCreateSlowFillLeaf(matchedDeposit) || _depositIsExpired(matchedDeposit)) {
                return;
              }
              validatedBundleSlowFills.push(matchedDeposit);
            }
          }
        );

        // Process deposits and maintain the following invariants:
        // - Deposits matching fills that are not type SlowFill from previous bundle block ranges should produce
        // refunds for those fills.
        // - Deposits matching fills that are type SlowFill from previous bundle block ranges should be refunded to the
        // depositor.
        // - All deposits expiring in this bundle, even those sent in prior bundle block ranges, should be refunded
        // to the depositor.
        // - An expired deposit cannot be refunded if the deposit was filled.
        // - If a deposit from a prior bundle expired in this bundle, had a slow fill request created for it
        // in a prior bundle, and has not been filled yet, then an unexecutable slow fill leaf has been created
        // and needs to be refunded to the HubPool.
        // - Deposits matching slow fill requests from previous bundle block ranges should produce slow fills
        // if the deposit has not been filled.

        // Assumptions:
        // - If the deposit has a matching fill or slow fill request in the bundle then we have already stored
        // it in the relay hashes dictionary.
        // - We've created refunds for all fills in this bundle matching a deposit.
        // - We've created slow fill leaves for all slow fill requests in this bundle matching an unfilled deposit.
        // - Deposits for the same relay data hash can be sent an arbitrary amount of times.
        // - Deposits can be sent an arbitrary amount of time after a fill has been sent for the matching relay data.
        await mapAsync(bundleDepositHashes, async (depositHash) => {
          const { relayDataHash, index } = decodeBundleDepositHash(depositHash);
          const { deposits, fill, slowFillRequest } = v3RelayHashes[relayDataHash];
          if (!deposits || deposits.length === 0) {
            throw new Error("Deposits should exist in relay hash dictionary.");
          }
          const deposit = deposits[index];
          if (!deposit) throw new Error("Deposit should exist in relay hash dictionary.");
          if (deposit.originChainId !== originChainId || deposit.destinationChainId !== destinationChainId) {
            return;
          }

          // If fill is in the current bundle then we can assume there is already a refund for it, so only
          // include this pre fill if the fill is in an older bundle.
          if (fill) {
            if (fill.blockNumber < destinationChainBlockRange[0]) {
              let provider;
              if (isEVMSpokePoolClient(destinationClient)) {
                provider = destinationClient.spokePool.provider;
              } else if (isSVMSpokePoolClient(destinationClient)) {
                provider = destinationClient.svmEventsClient.getRpc();
              }
              const fillToRefund = await verifyFillRepayment(
                fill,
                provider!,
                deposits[0],
                this.clients.hubPoolClient,
                bundleEndBlockForMainnet
              );
              if (!isDefined(fillToRefund)) {
                bundleUnrepayableFillsV3.push(fill);
              } else if (!isSlowFill(fill)) {
                v3RelayHashes[relayDataHash].fill = fillToRefund;
                validatedBundleV3Fills.push({
                  ...fillToRefund,
                  quoteTimestamp: deposit.quoteTimestamp,
                });
              } else {
                updateExpiredDepositsV3(expiredDepositsToRefundV3, deposit);
              }
            }
            return;
          }

          // If a slow fill request exists in memory, then we know the deposit has not been filled because fills
          // must follow slow fill requests and we would have seen the fill already if it existed.,
          // We can conclude that either the deposit has expired or we need to create a slow fill leaf for the
          // deposit because it has not been filled. Slow fill leaves were already created for requests sent
          // in the current bundle so only create new slow fill leaves for prior bundle deposits.
          if (slowFillRequest) {
            if (_depositIsExpired(deposit)) {
              updateExpiredDepositsV3(expiredDepositsToRefundV3, deposit);
            } else if (
              slowFillRequest.blockNumber < destinationChainBlockRange[0] &&
              _canCreateSlowFillLeaf(deposit) &&
              validatedBundleSlowFills.every((d) => getRelayEventKey(d) !== relayDataHash)
            ) {
              validatedBundleSlowFills.push(deposit);
            }
            return;
          }

          // So at this point in the code, there is no fill or slow fill request in memory for this deposit.
          // We need to check its fill status on-chain to figure out whether to issue a refund or a slow fill leaf.
          // We can assume at this point that all fills or slow fill requests, if found, were in previous bundles
          // because the spoke pool client lookback would have returned this entire bundle of events and stored
          // them into the relay hash dictionary.
          const fillStatus = await _getFillStatusForDeposit(deposit, destinationChainBlockRange[1]);
          if (fillStatus === FillStatus.Filled) {
            // We don't need to verify the fill block is before the bundle end block on the destination chain because
            // we queried the fillStatus at the end block. Therefore, if the fill took place after the end block,
            // then we wouldn't be in this branch of the code.
            const prefill = await this.findMatchingFillEvent(deposit, destinationClient);
            assert(isDefined(prefill), `findFillEvent# Cannot find prefill: ${relayDataHash}`);
            assert(getRelayEventKey(prefill) === relayDataHash, "Relay hashes should match.");
            let provider;
            if (isEVMSpokePoolClient(destinationClient)) {
              provider = destinationClient.spokePool.provider;
            } else if (isSVMSpokePoolClient(destinationClient)) {
              provider = destinationClient.svmEventsClient.getRpc();
            }
            const verifiedFill = await verifyFillRepayment(
              prefill,
              provider!,
              deposit,
              this.clients.hubPoolClient,
              bundleEndBlockForMainnet
            );
            if (!isDefined(verifiedFill)) {
              bundleUnrepayableFillsV3.push(prefill);
            } else if (!isSlowFill(verifiedFill)) {
              validatedBundleV3Fills.push({
                ...verifiedFill,
                quoteTimestamp: deposit.quoteTimestamp,
              });
            } else {
              updateExpiredDepositsV3(expiredDepositsToRefundV3, deposit);
            }
          } else if (_depositIsExpired(deposit)) {
            updateExpiredDepositsV3(expiredDepositsToRefundV3, deposit);
          } else if (
            fillStatus === FillStatus.RequestedSlowFill &&
            // Don't create duplicate slow fill requests for the same deposit.
            validatedBundleSlowFills.every((d) => getRelayEventKey(d) !== relayDataHash)
          ) {
            if (_canCreateSlowFillLeaf(deposit)) {
              validatedBundleSlowFills.push(deposit);
            }
          }
        });

        // For all fills that came after a slow fill request, we can now check if the slow fill request
        // was a valid one and whether it was created in a previous bundle. If so, then it created a slow fill
        // leaf that is now unexecutable.
        fastFillsReplacingSlowFills.forEach((relayDataHash) => {
          const { deposits, slowFillRequest, fill } = v3RelayHashes[relayDataHash];
          assert(
            fill?.relayExecutionInfo.fillType === FillType.ReplacedSlowFill,
            "Fill type should be ReplacedSlowFill."
          );
          // Needed for TSC - are implicitely checking that deposit exists by making it to this point.
          if (!deposits || deposits.length < 1) {
            throw new Error("Deposit should exist in relay hash dictionary.");
          }
          // We should never push fast fills involving lite chains here because slow fill requests for them are invalid:
          assert(
            _canCreateSlowFillLeaf(deposits[0]),
            "fastFillsReplacingSlowFills should contain only deposits that can be slow filled"
          );
          const destinationBlockRange = getBlockRangeForChain(blockRangesForChains, destinationChainId, chainIds);
          const originBlockRange = getBlockRangeForChain(blockRangesForChains, originChainId, chainIds);
          const matchedDeposit = deposits[0];
          // For a slow fill leaf to have been created (and subsequently create an excess), the deposit matching the
          // slow fill request must have been included in a previous bundle AND the slow fill request should not
          // be included in this bundle. This is because a slow fill request is only valid once its deposit
          // has been mined, so if the deposit is not in a prior bundle to the fill, then no slow fill leaf could
          // have been created. Secondly, the slow fill request itself must have occurred in an older bundle than the
          // fill otherwise the slow fill leaf be unexecutable for an already-filled deposit..
          if (
            matchedDeposit.blockNumber < originBlockRange[0] &&
            // If there is a slow fill request in this bundle that matches the relay hash, then there was no slow fill
            // created that would be considered excess.
            (!slowFillRequest || slowFillRequest.blockNumber < destinationBlockRange[0])
          ) {
            validatedBundleUnexecutableSlowFills.push(deposits[0]);
          }
        });
      }
    }
    this.logger.debug({
      at: "BundleDataClient#loadData",
      message: `Processed ${fillCounter} fills in ${performance.now() - start}ms.`,
    });
    start = performance.now();

    // For all deposits older than this bundle, we need to check if they expired in this bundle and if they did,
    // whether there was a slow fill created for it in a previous bundle that is now unexecutable and replaced
    // by a new expired deposit refund.
    await forEachAsync(olderDepositHashes, async (depositHash) => {
      const { relayDataHash, index } = decodeBundleDepositHash(depositHash);
      const { deposits, slowFillRequest, fill } = v3RelayHashes[relayDataHash];
      if (!deposits || deposits.length < 1) {
        throw new Error("Deposit should exist in relay hash dictionary.");
      }
      const deposit = deposits[index];
      const { destinationChainId } = deposit;
      const destinationBlockRange = getBlockRangeForChain(blockRangesForChains, destinationChainId, chainIds);

      // Only look for deposits that were mined before this bundle and that are newly expired.
      // If the fill deadline is lower than the bundle start block on the destination chain, then
      // we should assume it was refunded in a previous bundle.
      if (
        // If there is a valid fill that we saw matching this deposit, then it does not need a refund.
        !fill &&
        isDefined(deposit) && // Needed for TSC - we check this above.
        _depositIsExpired(deposit) &&
        deposit.fillDeadline >= bundleBlockTimestamps[destinationChainId][0] &&
        spokePoolClients[destinationChainId] !== undefined
      ) {
        // If we haven't seen a fill matching this deposit, then we need to rule out that it was filled a long time ago
        // by checkings its on-chain fill status.
        const fillStatus = await _getFillStatusForDeposit(deposit, destinationBlockRange[1]);

        // If there is no matching fill and the deposit expired in this bundle and the fill status on-chain is not
        // Filled, then we can to refund it as an expired deposit.
        if (fillStatus !== FillStatus.Filled) {
          updateExpiredDepositsV3(expiredDepositsToRefundV3, deposit);
        }
        // If fill status is RequestedSlowFill, then we might need to mark down an unexecutable
        // slow fill that we're going to replace with an expired deposit refund.
        // If deposit cannot be slow filled, then exit early.
        if (fillStatus !== FillStatus.RequestedSlowFill || !_canCreateSlowFillLeaf(deposit)) {
          return;
        }
        // Now, check if there was a slow fill created for this deposit in a previous bundle which would now be
        // unexecutable. Mark this deposit as having created an unexecutable slow fill if there is no matching
        // slow fill request or the matching slow fill request took place in a previous bundle.

        // If there is a slow fill request in this bundle, then the expired deposit refund will supercede
        // the slow fill request. If there is no slow fill request seen or its older than this bundle, then we can
        // assume a slow fill leaf was created for it when the deposit was mined. Therefore, because the deposit
        // was in an older bundle, we can assume that a slow fill leaf was created at that time and therefore
        // is now unexecutable.
        if (!slowFillRequest || slowFillRequest.blockNumber < destinationBlockRange[0]) {
          validatedBundleUnexecutableSlowFills.push(deposit);
        }
      }
    });

    // Batch compute V3 lp fees.
    start = performance.now();
    const promises = [
      validatedBundleV3Fills.length > 0
        ? this.clients.hubPoolClient.batchComputeRealizedLpFeePct(
            validatedBundleV3Fills.map((fill) => {
              const { deposits } = v3RelayHashes[getRelayEventKey(fill)];
              assert(isDefined(deposits) && deposits.length > 0, "Deposit should exist in relay hash dictionary.");
              const matchedDeposit = deposits[0];
              assert(isDefined(matchedDeposit), "Deposit should exist in relay hash dictionary.");
              const { chainToSendRefundTo: paymentChainId } = getRefundInformationFromFill(
                {
                  ...fill,
                  fromLiteChain: matchedDeposit.fromLiteChain,
                },
                this.clients.hubPoolClient,
                bundleEndBlockForMainnet
              );
              return {
                ...fill,
                paymentChainId,
              };
            })
          )
        : [],
      validatedBundleSlowFills.length > 0
        ? this.clients.hubPoolClient.batchComputeRealizedLpFeePct(
            validatedBundleSlowFills.map((deposit) => {
              return {
                ...deposit,
                paymentChainId: deposit.destinationChainId,
              };
            })
          )
        : [],
      validatedBundleUnexecutableSlowFills.length > 0
        ? this.clients.hubPoolClient.batchComputeRealizedLpFeePct(
            validatedBundleUnexecutableSlowFills.map((deposit) => {
              return {
                ...deposit,
                paymentChainId: deposit.destinationChainId,
              };
            })
          )
        : [],
    ];
    const [v3FillLpFees, v3SlowFillLpFees, v3UnexecutableSlowFillLpFees] = await Promise.all(promises);
    this.logger.debug({
      at: "BundleDataClient#loadData",
      message: `Computed batch async LP fees in ${performance.now() - start}ms.`,
    });
    v3FillLpFees.forEach(({ realizedLpFeePct }, idx) => {
      const fill = validatedBundleV3Fills[idx];
      const { deposits } = v3RelayHashes[getRelayEventKey(fill)];
      assert(isDefined(deposits) && deposits.length > 0, "Deposit should exist in relay hash dictionary.");
      const associatedDeposit = deposits[0];
      assert(isDefined(associatedDeposit), "Deposit should exist in relay hash dictionary.");
      const { chainToSendRefundTo, repaymentToken } = getRefundInformationFromFill(
        {
          ...fill,
          fromLiteChain: associatedDeposit.fromLiteChain,
        },
        this.clients.hubPoolClient,
        bundleEndBlockForMainnet
      );
      updateBundleFillsV3(bundleFillsV3, fill, realizedLpFeePct, chainToSendRefundTo, repaymentToken, fill.relayer);
    });
    v3SlowFillLpFees.forEach(({ realizedLpFeePct: lpFeePct }, idx) => {
      const deposit = validatedBundleSlowFills[idx];
      // We should not create slow fill leaves for duplicate deposit hashes and we should only create a slow
      // fill leaf for the first deposit (the quote timestamp of the deposit determines the LP fee, so its
      // important we pick out the correct deposit). Deposits are pushed into validatedBundleSlowFills in ascending
      // order so the following slice will only match the first deposit.
      const relayDataHash = getRelayEventKey(deposit);
      if (validatedBundleSlowFills.slice(0, idx).some((d) => getRelayEventKey(d) === relayDataHash)) {
        return;
      }
      assert(!_depositIsExpired(deposit), "Cannot create slow fill leaf for expired deposit.");
      updateBundleSlowFills(bundleSlowFillsV3, { ...deposit, lpFeePct });
    });
    v3UnexecutableSlowFillLpFees.forEach(({ realizedLpFeePct: lpFeePct }, idx) => {
      const deposit = validatedBundleUnexecutableSlowFills[idx];
      updateBundleExcessSlowFills(unexecutableSlowFills, { ...deposit, lpFeePct });
    });

    const v3SpokeEventsReadable = prettyPrintV3SpokePoolEvents(
      bundleDepositsV3,
      bundleFillsV3,
      bundleSlowFillsV3,
      expiredDepositsToRefundV3,
      unexecutableSlowFills
    );

    if (bundleInvalidFillsV3.length > 0) {
      // For extra clarity, check if any invalid fills match with a deposit on deposit ID and origin chain. These
      // are most likely truly invalid fills due to re-org.
      const invalidFillsWithPartialMatchedDeposits: FillWithBlock[] = [];

      // If the fill matches with a deposit following the bundle then the fill will be refunded as a pre-fill
      // in the next bundle.
      const preFillsForNextBundle: FillWithBlock[] = [];

      // These fills don't partially match with any deposit in our memory.
      const unknownReasonInvalidFills: FillWithBlock[] = [];

      bundleInvalidFillsV3.forEach((fill) => {
        const originClient = spokePoolClients[fill.originChainId];
        const fullyMatchedDeposit = originClient.getDepositForFill(fill);
        if (!isDefined(fullyMatchedDeposit)) {
          const partiallyMatchedDeposit = originClient.getDeposit(fill.depositId);
          if (isDefined(partiallyMatchedDeposit)) {
            invalidFillsWithPartialMatchedDeposits.push(fill);
          } else {
            unknownReasonInvalidFills.push(fill);
          }
        } else {
          const originBundleBlockRange = getBlockRangeForChain(blockRangesForChains, fill.originChainId, chainIds);
          if (fullyMatchedDeposit.blockNumber <= originBundleBlockRange[1]) {
            throw new Error("Detected invalid fill that matches fully with a deposit in current or prior bundle");
          }
          preFillsForNextBundle.push(fill);
        }
      });

      this.logger.debug({
        at: "BundleDataClient#loadData",
        message: "Finished loading V3 spoke pool data and found some invalid fills in range",
        blockRangesForChains,
        invalidFillsWithPartialMatchedDeposits: invalidFillsWithPartialMatchedDeposits.map((invalidFill) =>
          convertFillParamsToBytes32(invalidFill)
        ),
        preFillsForNextBundle: preFillsForNextBundle.map((preFill) => convertFillParamsToBytes32(preFill)),
        unknownReasonInvalidFills: unknownReasonInvalidFills.map((invalidFill) =>
          convertFillParamsToBytes32(invalidFill)
        ),
      });
    }

    if (bundleUnrepayableFillsV3.length > 0) {
      this.logger.debug({
        at: "BundleDataClient#loadData",
        message: "Finished loading V3 spoke pool data and found some unrepayable fills in range",
        blockRangesForChains,
        bundleUnrepayableFillsV3,
      });
    }

    if (bundleInvalidSlowFillRequests.length > 0) {
      this.logger.debug({
        at: "BundleDataClient#loadData",
        message: "Finished loading V3 spoke pool data and found some invalid slow fill requests in range",
        blockRangesForChains,
        bundleInvalidSlowFillRequests,
      });
    }

    this.logger.debug({
      at: "BundleDataClient#loadDataFromScratch",
      message: `Computed bundle data in ${Math.round(performance.now() - start) / 1000}s.`,
      blockRangesForChains: JSON.stringify(blockRangesForChains),
      v3SpokeEventsReadable,
    });
    return {
      bundleDepositsV3,
      expiredDepositsToRefundV3,
      bundleFillsV3,
      unexecutableSlowFills,
      bundleSlowFillsV3,
    };
  }

  protected async findMatchingFillEvent(
    deposit: DepositWithBlock,
    spokePoolClient: SpokePoolClient
  ): Promise<FillWithBlock | undefined> {
    if (isSVMSpokePoolClient(spokePoolClient)) {
      return await findSvmFillEvent(
        deposit,
        spokePoolClient.chainId,
        spokePoolClient.svmEventsClient,
        spokePoolClient.deploymentBlock,
        spokePoolClient.latestHeightSearched,
        spokePoolClient.logger
      );
    } else if (isEVMSpokePoolClient(spokePoolClient)) {
      return await findEvmFillEvent(
        spokePoolClient.spokePool,
        deposit,
        spokePoolClient.deploymentBlock,
        spokePoolClient.latestHeightSearched
      );
    } else {
      throw new Error("Unsupported spoke pool client type");
    }
  }

  async getBundleBlockTimestamps(
    chainIds: number[],
    blockRangesForChains: number[][],
    spokePoolClients: SpokePoolClientsByChain
  ): Promise<{ [chainId: string]: number[] }> {
    return Object.fromEntries(
      (
        await mapAsync(chainIds, async (chainId, index) => {
          const blockRangeForChain = blockRangesForChains[index];
          if (
            !isDefined(blockRangeForChain) ||
            isChainDisabledAtBlock(chainId, blockRangesForChains[0][0], this.clients.configStoreClient)
          ) {
            return;
          }
          const [_startBlockForChain, _endBlockForChain] = blockRangeForChain;
          const spokePoolClient = spokePoolClients[chainId];

          // Relayer instances using the BundleDataClient for repayment estimates may only relay on a subset of chains.
          if (!isDefined(spokePoolClient)) {
            return;
          }

          // We can assume that in production the block ranges passed into this function would never
          // contain blocks where the spoke pool client hasn't queried. This is because this function
          // will usually be called in production with block ranges that were validated by
          // DataworkerUtils.blockRangesAreInvalidForSpokeClients.
          const startBlockForChain = Math.min(_startBlockForChain, spokePoolClient.latestHeightSearched);
          // @dev Add 1 to the bundle end block. The thinking here is that there can be a gap between
          // block timestamps in subsequent blocks. The bundle data client assumes that fill deadlines expire
          // in exactly one bundle, therefore we must make sure that the bundle block timestamp for one bundle's
          // end block is exactly equal to the bundle block timestamp for the next bundle's start block. This way
          // there are no gaps in block timestamps between bundles.
          const endBlockForChain = Math.min(_endBlockForChain + 1, spokePoolClient.latestHeightSearched);
          const [startTime, _endTime] = [
            await spokePoolClient.getTimestampForBlock(startBlockForChain),
            await spokePoolClient.getTimestampForBlock(endBlockForChain),
          ];
          // @dev similar to reasoning above to ensure no gaps between bundle block range timestamps and also
          // no overlap, subtract 1 from the end time.
          const endBlockDelta = endBlockForChain > startBlockForChain ? 1 : 0;
          const endTime = Math.max(0, _endTime - endBlockDelta);

          // Sanity checks:
          assert(
            endTime >= startTime,
            `End time for block ${endBlockForChain} should be greater than start time for block ${startBlockForChain}: ${endTime} >= ${startTime}.`
          );
          assert(
            startBlockForChain === 0 || startTime > 0,
            "Start timestamp must be greater than 0 if the start block is greater than 0."
          );
          return [chainId, [startTime, endTime]];
        })
      ).filter(isDefined)
    );
  }
}<|MERGE_RESOLUTION|>--- conflicted
+++ resolved
@@ -46,13 +46,7 @@
 import {
   BundleDataSS,
   getRefundInformationFromFill,
-<<<<<<< HEAD
-  isChainDisabled,
-=======
-  getRefundsFromBundle,
-  getWidestPossibleExpectedBlockRange,
   isChainDisabledAtBlock,
->>>>>>> 8ad48107
   prettyPrintV3SpokePoolEvents,
   V3DepositWithBlock,
   V3FillWithBlock,
