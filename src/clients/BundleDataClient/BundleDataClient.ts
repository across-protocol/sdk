import _ from "lodash";
import {
  ProposedRootBundle,
  SlowFillRequestWithBlock,
  SpokePoolClientsByChain,
  FillType,
  FillStatus,
  LoadDataReturnValue,
  BundleDepositsV3,
  BundleExcessSlowFills,
  BundleFillsV3,
  BundleFillV3,
  BundleSlowFills,
  ExpiredDepositsToRefundV3,
  Clients,
  CombinedRefunds,
  FillWithBlock,
  Deposit,
  DepositWithBlock,
} from "../../interfaces";
import { AcrossConfigStoreClient, SpokePoolClient } from "..";
import {
  BigNumber,
  bnZero,
  queryHistoricalDepositForFill,
  assign,
  assert,
  fixedPointAdjustment,
  isDefined,
  toBN,
  forEachAsync,
  getBlockRangeForChain,
  getImpliedBundleBlockRanges,
  getMessageHash,
<<<<<<< HEAD
=======
  getRelayEventKey,
>>>>>>> cb694a73
  isSlowFill,
  mapAsync,
  filterAsync,
  bnUint32Max,
  isZeroValueDeposit,
  findFillEvent,
  isZeroValueFillOrSlowFillRequest,
  chainIsEvm,
  isValidEvmAddress,
} from "../../utils";
import winston from "winston";
import {
  _buildPoolRebalanceRoot,
  BundleData,
  BundleDataSS,
  getEndBlockBuffers,
  getRefundInformationFromFill,
  getRefundsFromBundle,
  getWidestPossibleExpectedBlockRange,
  isChainDisabled,
  isEvmRepaymentValid,
  PoolRebalanceRoot,
  prettyPrintV3SpokePoolEvents,
  UNDEFINED_MESSAGE_HASH,
  V3DepositWithBlock,
  V3FillWithBlock,
  verifyFillRepayment,
} from "./utils";
import { PRE_FILL_MIN_CONFIG_STORE_VERSION, UNDEFINED_MESSAGE_HASH } from "../../constants";

// max(uint256) - 1
export const INFINITE_FILL_DEADLINE = bnUint32Max;

type DataCache = Record<string, Promise<LoadDataReturnValue>>;

// V3 dictionary helper functions
function updateExpiredDepositsV3(dict: ExpiredDepositsToRefundV3, deposit: V3DepositWithBlock): void {
  // A deposit refund for a deposit is invalid if the depositor has a bytes32 address input for an EVM chain. It is valid otherwise.
  if (chainIsEvm(deposit.originChainId) && !isValidEvmAddress(deposit.depositor)) {
    return;
  }
  const { originChainId, inputToken } = deposit;
  if (!dict?.[originChainId]?.[inputToken]) {
    assign(dict, [originChainId, inputToken], []);
  }
  dict[originChainId][inputToken].push(deposit);
}

function updateBundleDepositsV3(dict: BundleDepositsV3, deposit: V3DepositWithBlock): void {
  const { originChainId, inputToken } = deposit;
  if (!dict?.[originChainId]?.[inputToken]) {
    assign(dict, [originChainId, inputToken], []);
  }
  dict[originChainId][inputToken].push(deposit);
}

function updateBundleFillsV3(
  dict: BundleFillsV3,
  fill: V3FillWithBlock,
  lpFeePct: BigNumber,
  repaymentChainId: number,
  repaymentToken: string,
  repaymentAddress: string
): void {
  // We shouldn't pass any unrepayable fills into this function, so we perform an extra safety check.
  assert(
    chainIsEvm(repaymentChainId) && isEvmRepaymentValid(fill, repaymentChainId),
    "validatedBundleV3Fills dictionary should only contain fills with valid repayment information"
  );
  if (!dict?.[repaymentChainId]?.[repaymentToken]) {
    assign(dict, [repaymentChainId, repaymentToken], {
      fills: [],
      totalRefundAmount: bnZero,
      realizedLpFees: bnZero,
      refunds: {},
    });
  }

  const bundleFill: BundleFillV3 = { ...fill, lpFeePct, relayer: repaymentAddress };

  // Add all fills, slow and fast, to dictionary.
  assign(dict, [repaymentChainId, repaymentToken, "fills"], [bundleFill]);

  // All fills update the bundle LP fees.
  const refundObj = dict[repaymentChainId][repaymentToken];
  const realizedLpFee = bundleFill.inputAmount.mul(bundleFill.lpFeePct).div(fixedPointAdjustment);
  refundObj.realizedLpFees = refundObj.realizedLpFees ? refundObj.realizedLpFees.add(realizedLpFee) : realizedLpFee;

  // Only fast fills get refunded.
  if (!isSlowFill(bundleFill)) {
    const refundAmount = bundleFill.inputAmount.mul(fixedPointAdjustment.sub(lpFeePct)).div(fixedPointAdjustment);
    refundObj.totalRefundAmount = refundObj.totalRefundAmount
      ? refundObj.totalRefundAmount.add(refundAmount)
      : refundAmount;

    // Instantiate dictionary if it doesn't exist.
    refundObj.refunds ??= {};

    if (refundObj.refunds[bundleFill.relayer]) {
      refundObj.refunds[bundleFill.relayer] = refundObj.refunds[bundleFill.relayer].add(refundAmount);
    } else {
      refundObj.refunds[bundleFill.relayer] = refundAmount;
    }
  }
}

function updateBundleExcessSlowFills(
  dict: BundleExcessSlowFills,
  deposit: V3DepositWithBlock & { lpFeePct: BigNumber }
): void {
  const { destinationChainId, outputToken } = deposit;
  if (!dict?.[destinationChainId]?.[outputToken]) {
    assign(dict, [destinationChainId, outputToken], []);
  }
  dict[destinationChainId][outputToken].push(deposit);
}

function updateBundleSlowFills(dict: BundleSlowFills, deposit: V3DepositWithBlock & { lpFeePct: BigNumber }): void {
  if (chainIsEvm(deposit.destinationChainId) && !isValidEvmAddress(deposit.recipient)) {
    return;
  }
  const { destinationChainId, outputToken } = deposit;
  if (!dict?.[destinationChainId]?.[outputToken]) {
    assign(dict, [destinationChainId, outputToken], []);
  }
  dict[destinationChainId][outputToken].push(deposit);
}

// @notice Shared client for computing data needed to construct or validate a bundle.
export class BundleDataClient {
  private loadDataCache: DataCache = {};
  private arweaveDataCache: Record<string, Promise<LoadDataReturnValue | undefined>> = {};

  private bundleTimestampCache: Record<string, { [chainId: number]: number[] }> = {};

  // eslint-disable-next-line no-useless-constructor
  constructor(
    readonly logger: winston.Logger,
    readonly clients: Clients,
    readonly spokePoolClients: { [chainId: number]: SpokePoolClient },
    readonly chainIdListForBundleEvaluationBlockNumbers: number[],
    readonly blockRangeEndBlockBuffer: { [chainId: number]: number } = {}
  ) {}

  // This should be called whenever it's possible that the loadData information for a block range could have changed.
  // For instance, if the spoke or hub clients have been updated, it probably makes sense to clear this to be safe.
  clearCache(): void {
    this.loadDataCache = {};
  }

  private async loadDataFromCache(key: string): Promise<LoadDataReturnValue> {
    // Always return a deep cloned copy of object stored in cache. Since JS passes by reference instead of value, we
    // want to minimize the risk that the programmer accidentally mutates data in the cache.
    return _.cloneDeep(await this.loadDataCache[key]);
  }

  getBundleTimestampsFromCache(key: string): undefined | { [chainId: number]: number[] } {
    if (this.bundleTimestampCache[key]) {
      return _.cloneDeep(this.bundleTimestampCache[key]);
    }
    return undefined;
  }

  setBundleTimestampsInCache(key: string, timestamps: { [chainId: number]: number[] }): void {
    this.bundleTimestampCache[key] = timestamps;
  }

  static getArweaveClientKey(blockRangesForChains: number[][]): string {
    // As a unique key for this bundle, use the bundle mainnet end block, which should
    // never be duplicated between bundles as long as thebundle block range
    // always progresses forwards, which I think is a safe assumption. Other chains might pause
    // but mainnet should never pause.
    return blockRangesForChains[0][1].toString();
  }

  private getArweaveBundleDataClientKey(blockRangesForChains: number[][]): string {
    return `bundles-${BundleDataClient.getArweaveClientKey(blockRangesForChains)}`;
  }

  // Post-populate any missing message hashes.
  // @todo This can be removed once the legacy types hurdle is cleared (earliest 7 days post migration).
  backfillMessageHashes(data: Pick<BundleData, "bundleDepositsV3" | "bundleFillsV3">): void {
    Object.values(data.bundleDepositsV3).forEach((x) =>
      Object.values(x).forEach((deposits) =>
        deposits.forEach((deposit) => {
          if (deposit.messageHash === UNDEFINED_MESSAGE_HASH) {
            deposit.messageHash = getMessageHash(deposit.message);
          }
        })
      )
    );

    Object.values(data.bundleFillsV3).forEach((x) =>
      Object.values(x).forEach(({ fills }) =>
        fills.forEach((fill) => {
          if (fill.messageHash === UNDEFINED_MESSAGE_HASH) {
            fill.messageHash = getMessageHash(fill.message);
          }
        })
      )
    );
  }

  private async loadPersistedDataFromArweave(
    blockRangesForChains: number[][]
  ): Promise<LoadDataReturnValue | undefined> {
    if (!isDefined(this.clients?.arweaveClient)) {
      return undefined;
    }
    const start = performance.now();
    const persistedData = await this.clients.arweaveClient.getByTopic(
      this.getArweaveBundleDataClientKey(blockRangesForChains),
      BundleDataSS
    );
    // If there is no data or the data is empty, return undefined because we couldn't
    // pull info from the Arweave persistence layer.
    if (!isDefined(persistedData) || persistedData.length < 1) {
      return undefined;
    }

    // A converter function to account for the fact that our SuperStruct schema does not support numeric
    // keys in records. Fundamentally, this is a limitation of superstruct itself.
    const convertTypedStringRecordIntoNumericRecord = <UnderlyingType>(
      data: Record<string, Record<string, UnderlyingType>>
    ): Record<number, Record<string, UnderlyingType>> =>
      Object.keys(data).reduce(
        (acc, chainId) => {
          acc[Number(chainId)] = data[chainId];
          return acc;
        },
        {} as Record<number, Record<string, UnderlyingType>>
      );

    const data = persistedData[0].data;

<<<<<<< HEAD
    this.backfillMessageHashes(data);
=======
    // Post-populate any missing message hashes.
    // @todo This can be removed once the legacy types hurdle is cleared (earliest 7 days post migration).
    Object.values(data.bundleDepositsV3).forEach((x) =>
      Object.values(x).forEach((deposits) =>
        deposits.forEach((deposit) => {
          if (deposit.messageHash === UNDEFINED_MESSAGE_HASH) {
            deposit.messageHash = getMessageHash(deposit.message);
          }
        })
      )
    );
>>>>>>> cb694a73

    const bundleData = {
      bundleFillsV3: convertTypedStringRecordIntoNumericRecord(data.bundleFillsV3),
      expiredDepositsToRefundV3: convertTypedStringRecordIntoNumericRecord(data.expiredDepositsToRefundV3),
      bundleDepositsV3: convertTypedStringRecordIntoNumericRecord(data.bundleDepositsV3),
      unexecutableSlowFills: convertTypedStringRecordIntoNumericRecord(data.unexecutableSlowFills),
      bundleSlowFillsV3: convertTypedStringRecordIntoNumericRecord(data.bundleSlowFillsV3),
    };
    this.logger.debug({
      at: "BundleDataClient#loadPersistedDataFromArweave",
      message: `Loaded persisted data from Arweave in ${Math.round(performance.now() - start) / 1000}s.`,
      blockRanges: JSON.stringify(blockRangesForChains),
      bundleData: prettyPrintV3SpokePoolEvents(
        bundleData.bundleDepositsV3,
        bundleData.bundleFillsV3,
        bundleData.bundleSlowFillsV3,
        bundleData.expiredDepositsToRefundV3,
        bundleData.unexecutableSlowFills
      ),
    });
    return bundleData;
  }

  // @dev This function should probably be moved to the InventoryClient since it bypasses loadData completely now.
  async getPendingRefundsFromValidBundles(): Promise<CombinedRefunds[]> {
    const refunds = [];
    if (!this.clients.hubPoolClient.isUpdated) {
      throw new Error("BundleDataClient::getPendingRefundsFromValidBundles HubPoolClient not updated.");
    }

    const bundle = this.clients.hubPoolClient.getLatestFullyExecutedRootBundle(
      this.clients.hubPoolClient.latestBlockSearched
    );
    if (bundle !== undefined) {
      refunds.push(await this.getPendingRefundsFromBundle(bundle));
    } // No more valid bundles in history!
    return refunds;
  }

  // @dev This function should probably be moved to the InventoryClient since it bypasses loadData completely now.
  // Return refunds from input bundle.
  async getPendingRefundsFromBundle(bundle: ProposedRootBundle): Promise<CombinedRefunds> {
    const nextBundleMainnetStartBlock = this.clients.hubPoolClient.getNextBundleStartBlockNumber(
      this.chainIdListForBundleEvaluationBlockNumbers,
      this.clients.hubPoolClient.latestBlockSearched,
      this.clients.hubPoolClient.chainId
    );
    const chainIds = this.clients.configStoreClient.getChainIdIndicesForBlock(nextBundleMainnetStartBlock);

    // Reconstruct latest bundle block range.
    const bundleEvaluationBlockRanges = getImpliedBundleBlockRanges(
      this.clients.hubPoolClient,
      this.clients.configStoreClient,
      bundle
    );
    let combinedRefunds: CombinedRefunds;
    // Here we don't call loadData because our fallback is to approximate refunds if we don't have arweave data, rather
    // than use the much slower loadData to compute all refunds. We don't need to consider slow fills or deposit
    // expiries here so we can skip some steps. We also don't need to compute LP fees as they should be small enough
    // so as not to affect this approximate refund count.
    const arweaveData = await this.loadArweaveData(bundleEvaluationBlockRanges);
    if (arweaveData === undefined) {
      combinedRefunds = await this.getApproximateRefundsForBlockRange(chainIds, bundleEvaluationBlockRanges);
    } else {
      const { bundleFillsV3, expiredDepositsToRefundV3 } = arweaveData;
      combinedRefunds = getRefundsFromBundle(bundleFillsV3, expiredDepositsToRefundV3);
      // If we don't have a spoke pool client for a chain, then we won't be able to deduct refunds correctly for this
      // chain. For most of the pending bundle's liveness period, these past refunds are already executed so this is
      // a reasonable assumption. This empty refund chain also matches what the alternative
      // `getApproximateRefundsForBlockRange` would return.
      Object.keys(combinedRefunds).forEach((chainId) => {
        if (this.spokePoolClients[Number(chainId)] === undefined) {
          delete combinedRefunds[Number(chainId)];
        }
      });
    }

    // The latest proposed bundle's refund leaves might have already been partially or entirely executed.
    // We have to deduct the executed amounts from the total refund amounts.
    return this.deductExecutedRefunds(combinedRefunds, bundle);
  }

  // @dev This helper function should probably be moved to the InventoryClient
  async getApproximateRefundsForBlockRange(chainIds: number[], blockRanges: number[][]): Promise<CombinedRefunds> {
    const refundsForChain: CombinedRefunds = {};
    for (const chainId of chainIds) {
      if (this.spokePoolClients[chainId] === undefined) {
        continue;
      }
      const chainIndex = chainIds.indexOf(chainId);
      // @dev This function does not account for pre-fill refunds as it is optimized for speed. The way to detect
      // pre-fill refunds is to load all deposits that are unmatched by fills in the spoke pool client's memory
      // and then query the FillStatus on-chain, but that might slow this function down too much. For now, we
      // will live with this expected inaccuracy as it should be small. The pre-fill would have to precede the deposit
      // by more than the caller's event lookback window which is expected to be unlikely.
      const fillsToCount = await filterAsync(this.spokePoolClients[chainId].getFills(), async (fill) => {
        if (
          fill.blockNumber < blockRanges[chainIndex][0] ||
          fill.blockNumber > blockRanges[chainIndex][1] ||
          isZeroValueFillOrSlowFillRequest(fill)
        ) {
          return false;
        }

        // If origin spoke pool client isn't defined, we can't validate it.
        if (this.spokePoolClients[fill.originChainId] === undefined) {
          return false;
        }
        const matchingDeposit = this.spokePoolClients[fill.originChainId].getDeposit(fill.depositId);
        const hasMatchingDeposit =
          matchingDeposit !== undefined && getRelayEventKey(fill) === getRelayEventKey(matchingDeposit);
        if (hasMatchingDeposit) {
          const validRepayment = await verifyFillRepayment(
            fill,
            this.spokePoolClients[fill.destinationChainId].spokePool.provider,
            matchingDeposit,
            // @dev: to get valid repayment chain ID's, get all chain IDs for the bundle block range and remove
            // disabled block ranges.
            this.clients.configStoreClient
              .getChainIdIndicesForBlock(blockRanges[0][1])
              .filter((_chainId, i) => !isChainDisabled(blockRanges[i]))
          );
          if (!isDefined(validRepayment)) {
            return false;
          }
        }
        return hasMatchingDeposit;
      });
      fillsToCount.forEach((fill) => {
        const matchingDeposit = this.spokePoolClients[fill.originChainId].getDeposit(fill.depositId);
        assert(isDefined(matchingDeposit), "Deposit not found for fill.");
        const { chainToSendRefundTo, repaymentToken } = getRefundInformationFromFill(
          fill,
          this.clients.hubPoolClient,
          blockRanges,
          this.chainIdListForBundleEvaluationBlockNumbers,
          matchingDeposit!.fromLiteChain // Use ! because we've already asserted that matchingDeposit is defined.
        );
        // Assume that lp fees are 0 for the sake of speed. In the future we could batch compute
        // these or make hardcoded assumptions based on the origin-repayment chain direction. This might result
        // in slight over estimations of refunds, but its not clear whether underestimating or overestimating is
        // worst from the relayer's perspective.
        const { relayer, inputAmount: refundAmount } = fill;
        refundsForChain[chainToSendRefundTo] ??= {};
        refundsForChain[chainToSendRefundTo][repaymentToken] ??= {};
        const existingRefundAmount = refundsForChain[chainToSendRefundTo][repaymentToken][relayer] ?? bnZero;
        refundsForChain[chainToSendRefundTo][repaymentToken][relayer] = existingRefundAmount.add(refundAmount);
      });
    }
    return refundsForChain;
  }

  getUpcomingDepositAmount(chainId: number, l2Token: string, latestBlockToSearch: number): BigNumber {
    if (this.spokePoolClients[chainId] === undefined) {
      return toBN(0);
    }
    return this.spokePoolClients[chainId]
      .getDeposits()
      .filter((deposit) => deposit.blockNumber > latestBlockToSearch && deposit.inputToken === l2Token)
      .reduce((acc, deposit) => {
        return acc.add(deposit.inputAmount);
      }, toBN(0));
  }

  private async getLatestProposedBundleData(): Promise<{ bundleData: LoadDataReturnValue; blockRanges: number[][] }> {
    const hubPoolClient = this.clients.hubPoolClient;
    // Determine which bundle we should fetch from arweave, either the pending bundle or the latest
    // executed one. Both should have arweave data but if for some reason the arweave data is missing,
    // this function will have to compute the bundle data from scratch which will be slow. We have to fallback
    // to computing the bundle from scratch since this function needs to return the full bundle data so that
    // it can be used to get the running balance proposed using its data.
    const bundleBlockRanges = getImpliedBundleBlockRanges(
      hubPoolClient,
      this.clients.configStoreClient,
      hubPoolClient.hasPendingProposal()
        ? hubPoolClient.getLatestProposedRootBundle()
        : hubPoolClient.getLatestFullyExecutedRootBundle(hubPoolClient.latestBlockSearched)! // ! because we know there is a bundle
    );
    return {
      blockRanges: bundleBlockRanges,
      bundleData: await this.loadData(
        bundleBlockRanges,
        this.spokePoolClients,
        true // this bundle data should have been published to arweave
      ),
    };
  }

  async getLatestPoolRebalanceRoot(): Promise<{ root: PoolRebalanceRoot; blockRanges: number[][] }> {
    const { bundleData, blockRanges } = await this.getLatestProposedBundleData();
    const hubPoolClient = this.clients.hubPoolClient;
    const root = _buildPoolRebalanceRoot(
      hubPoolClient.latestBlockSearched,
      blockRanges[0][1],
      bundleData.bundleDepositsV3,
      bundleData.bundleFillsV3,
      bundleData.bundleSlowFillsV3,
      bundleData.unexecutableSlowFills,
      bundleData.expiredDepositsToRefundV3,
      {
        hubPoolClient,
        configStoreClient: hubPoolClient.configStoreClient as AcrossConfigStoreClient,
      }
    );
    return {
      root,
      blockRanges,
    };
  }

  // @dev This function should probably be moved to the InventoryClient since it bypasses loadData completely now.
  // Return refunds from the next valid bundle. This will contain any refunds that have been sent but are not included
  // in a valid bundle with all of its leaves executed. This contains refunds from:
  // - Bundles that passed liveness but have not had all of their pool rebalance leaves executed.
  // - Bundles that are pending liveness
  // - Fills sent after the pending, but not validated, bundle
  async getNextBundleRefunds(): Promise<CombinedRefunds[]> {
    const hubPoolClient = this.clients.hubPoolClient;
    const nextBundleMainnetStartBlock = hubPoolClient.getNextBundleStartBlockNumber(
      this.chainIdListForBundleEvaluationBlockNumbers,
      hubPoolClient.latestBlockSearched,
      hubPoolClient.chainId
    );
    const chainIds = this.clients.configStoreClient.getChainIdIndicesForBlock(nextBundleMainnetStartBlock);
    const combinedRefunds: CombinedRefunds[] = [];

    // @dev: If spoke pool client is undefined for a chain, then the end block will be null or undefined, which
    // should be handled gracefully and effectively cause this function to ignore refunds for the chain.
    let widestBundleBlockRanges = getWidestPossibleExpectedBlockRange(
      chainIds,
      this.spokePoolClients,
      getEndBlockBuffers(chainIds, this.blockRangeEndBlockBuffer),
      this.clients,
      this.clients.hubPoolClient.latestBlockSearched,
      this.clients.configStoreClient.getEnabledChains(this.clients.hubPoolClient.latestBlockSearched)
    );
    // Return block ranges for blocks after _pendingBlockRanges and up to widestBlockRanges.
    // If a chain is disabled or doesn't have a spoke pool client, return a range of 0
    function getBlockRangeDelta(_pendingBlockRanges: number[][]): number[][] {
      return widestBundleBlockRanges.map((blockRange, index) => {
        // If pending block range doesn't have an entry for the widest range, which is possible when a new chain
        // is added to the CHAIN_ID_INDICES list, then simply set the initial block range to the widest block range.
        // This will produce a block range delta of 0 where the returned range for this chain is [widest[1], widest[1]].
        const initialBlockRange = _pendingBlockRanges[index] ?? blockRange;
        // If chain is disabled, return disabled range
        if (initialBlockRange[0] === initialBlockRange[1]) {
          return initialBlockRange;
        }
        // If pending bundle end block exceeds widest end block or if widest end block is undefined
        // (which is possible if the spoke pool client for the chain is not defined), return an empty range since there are no
        // "new" events to consider for this chain.
        if (!isDefined(blockRange[1]) || initialBlockRange[1] >= blockRange[1]) {
          return [initialBlockRange[1], initialBlockRange[1]];
        }
        // If initialBlockRange][0] > widestBlockRange[0], then we'll ignore any blocks
        // between initialBlockRange[0] and widestBlockRange[0] (inclusive) for simplicity reasons. In practice
        // this should not happen.
        return [initialBlockRange[1] + 1, blockRange[1]];
      });
    }

    // If there is a pending bundle that has not been fully executed, then it should have arweave
    // data so we can load it from there.
    if (hubPoolClient.hasPendingProposal()) {
      const pendingBundleBlockRanges = getImpliedBundleBlockRanges(
        hubPoolClient,
        this.clients.configStoreClient,
        hubPoolClient.getLatestProposedRootBundle()
      );
      // Similar to getAppoximateRefundsForBlockRange, we'll skip the full bundle reconstruction if the arweave
      // data is undefined and use the much faster approximation method which doesn't consider LP fees which is
      // ok for this use case.
      const arweaveData = await this.loadArweaveData(pendingBundleBlockRanges);
      if (arweaveData === undefined) {
        combinedRefunds.push(await this.getApproximateRefundsForBlockRange(chainIds, pendingBundleBlockRanges));
      } else {
        const { bundleFillsV3, expiredDepositsToRefundV3 } = arweaveData;
        combinedRefunds.push(getRefundsFromBundle(bundleFillsV3, expiredDepositsToRefundV3));
      }

      // Shorten the widestBundleBlockRanges now to not double count the pending bundle blocks.
      widestBundleBlockRanges = getBlockRangeDelta(pendingBundleBlockRanges);
    }

    // Next, load all refunds sent after the last bundle proposal. This can be expensive so we'll skip the full
    // bundle reconstruction and make some simplifying assumptions:
    // - Only look up fills sent after the pending bundle's end blocks
    // - Skip LP fee computations and just assume the relayer is being refunded the full deposit.inputAmount
    const start = performance.now();
    combinedRefunds.push(await this.getApproximateRefundsForBlockRange(chainIds, widestBundleBlockRanges));
    this.logger.debug({
      at: "BundleDataClient#getNextBundleRefunds",
      message: `Loading approximate refunds for next bundle in ${Math.round(performance.now() - start) / 1000}s.`,
      blockRanges: JSON.stringify(widestBundleBlockRanges),
    });
    return combinedRefunds;
  }

  // @dev This helper function should probably be moved to the InventoryClient
  getExecutedRefunds(
    spokePoolClient: SpokePoolClient,
    relayerRefundRoot: string
  ): {
    [tokenAddress: string]: {
      [relayer: string]: BigNumber;
    };
  } {
    if (!isDefined(spokePoolClient)) {
      return {};
    }
    // @dev Search from right to left since there can be multiple root bundles with the same relayer refund root.
    // The caller should take caution if they're trying to use this function to find matching refunds for older
    // root bundles as opposed to more recent ones.
    const bundle = _.findLast(
      spokePoolClient.getRootBundleRelays(),
      (bundle) => bundle.relayerRefundRoot === relayerRefundRoot
    );
    if (bundle === undefined) {
      return {};
    }

    const executedRefundLeaves = spokePoolClient
      .getRelayerRefundExecutions()
      .filter((leaf) => leaf.rootBundleId === bundle.rootBundleId);
    const executedRefunds: { [tokenAddress: string]: { [relayer: string]: BigNumber } } = {};
    for (const refundLeaf of executedRefundLeaves) {
      const tokenAddress = refundLeaf.l2TokenAddress;
      if (executedRefunds[tokenAddress] === undefined) {
        executedRefunds[tokenAddress] = {};
      }
      const executedTokenRefunds = executedRefunds[tokenAddress];

      for (let i = 0; i < refundLeaf.refundAddresses.length; i++) {
        const relayer = refundLeaf.refundAddresses[i];
        const refundAmount = refundLeaf.refundAmounts[i];
        if (executedTokenRefunds[relayer] === undefined) {
          executedTokenRefunds[relayer] = bnZero;
        }
        executedTokenRefunds[relayer] = executedTokenRefunds[relayer].add(refundAmount);
      }
    }
    return executedRefunds;
  }

  // @dev This helper function should probably be moved to the InventoryClient
  private deductExecutedRefunds(
    allRefunds: CombinedRefunds,
    bundleContainingRefunds: ProposedRootBundle
  ): CombinedRefunds {
    for (const chainIdStr of Object.keys(allRefunds)) {
      const chainId = Number(chainIdStr);
      if (!isDefined(this.spokePoolClients[chainId])) {
        continue;
      }
      const executedRefunds = this.getExecutedRefunds(
        this.spokePoolClients[chainId],
        bundleContainingRefunds.relayerRefundRoot
      );

      for (const tokenAddress of Object.keys(allRefunds[chainId])) {
        const refunds = allRefunds[chainId][tokenAddress];
        if (executedRefunds[tokenAddress] === undefined || refunds === undefined) {
          continue;
        }

        for (const relayer of Object.keys(refunds)) {
          const executedAmount = executedRefunds[tokenAddress][relayer];
          if (executedAmount === undefined) {
            continue;
          }
          // Since there should only be a single executed relayer refund leaf for each relayer-token-chain combination,
          // we can deduct this refund and mark it as executed if the executed amount is > 0.
          refunds[relayer] = bnZero;
        }
      }
    }
    return allRefunds;
  }

  getRefundsFor(bundleRefunds: CombinedRefunds, relayer: string, chainId: number, token: string): BigNumber {
    if (!bundleRefunds[chainId] || !bundleRefunds[chainId][token]) {
      return BigNumber.from(0);
    }
    const allRefunds = bundleRefunds[chainId][token];
    return allRefunds && allRefunds[relayer] ? allRefunds[relayer] : BigNumber.from(0);
  }

  getTotalRefund(refunds: CombinedRefunds[], relayer: string, chainId: number, refundToken: string): BigNumber {
    return refunds.reduce((totalRefund, refunds) => {
      return totalRefund.add(this.getRefundsFor(refunds, relayer, chainId, refundToken));
    }, bnZero);
  }

  private async loadArweaveData(blockRangesForChains: number[][]): Promise<LoadDataReturnValue> {
    const arweaveKey = this.getArweaveBundleDataClientKey(blockRangesForChains);
    // eslint-disable-next-line @typescript-eslint/no-misused-promises
    if (!this.arweaveDataCache[arweaveKey]) {
      this.arweaveDataCache[arweaveKey] = this.loadPersistedDataFromArweave(blockRangesForChains);
    }
    const arweaveData = _.cloneDeep(await this.arweaveDataCache[arweaveKey]);
    return arweaveData!;
  }

  // Common data re-formatting logic shared across all data worker public functions.
  // User must pass in spoke pool to search event data against. This allows the user to refund relays and fill deposits
  // on deprecated spoke pools.
  async loadData(
    blockRangesForChains: number[][],
    spokePoolClients: SpokePoolClientsByChain,
    attemptArweaveLoad = false
  ): Promise<LoadDataReturnValue> {
    const key = JSON.stringify(blockRangesForChains);
    // eslint-disable-next-line @typescript-eslint/no-misused-promises
    if (!this.loadDataCache[key]) {
      let arweaveData;
      if (attemptArweaveLoad) {
        arweaveData = await this.loadArweaveData(blockRangesForChains);
      } else {
        arweaveData = undefined;
      }
      const data = isDefined(arweaveData)
        ? // We can return the data to a Promise to keep the return type consistent.
          // Note: this is now a fast operation since we've already loaded the data from Arweave.
          Promise.resolve(arweaveData)
        : this.loadDataFromScratch(blockRangesForChains, spokePoolClients);
      this.loadDataCache[key] = data;
    }

    return this.loadDataFromCache(key);
  }

  private async loadDataFromScratch(
    blockRangesForChains: number[][],
    spokePoolClients: SpokePoolClientsByChain
  ): Promise<LoadDataReturnValue> {
    let start = performance.now();
    const key = JSON.stringify(blockRangesForChains);

    if (!this.clients.configStoreClient.isUpdated) {
      throw new Error("ConfigStoreClient not updated");
    } else if (!this.clients.hubPoolClient.isUpdated) {
      throw new Error("HubPoolClient not updated");
    }

    const chainIds = this.clients.configStoreClient.getChainIdIndicesForBlock(blockRangesForChains[0][0]);

    if (blockRangesForChains.length > chainIds.length) {
      throw new Error(
        `Unexpected block range list length of ${blockRangesForChains.length}, should be <= ${chainIds.length}`
      );
    }

    // V3 specific objects:
    const bundleDepositsV3: BundleDepositsV3 = {}; // Deposits in bundle block range.
    const bundleFillsV3: BundleFillsV3 = {}; // Fills to refund in bundle block range.
    const bundleInvalidFillsV3: V3FillWithBlock[] = []; // Fills that are not valid in this bundle.
    const bundleUnrepayableFillsV3: V3FillWithBlock[] = []; // Fills that are not repayable in this bundle.
    const bundleInvalidSlowFillRequests: SlowFillRequestWithBlock[] = []; // Slow fill requests that are not valid in this bundle.
    const bundleSlowFillsV3: BundleSlowFills = {}; // Deposits that we need to send slow fills
    // for in this bundle.
    const expiredDepositsToRefundV3: ExpiredDepositsToRefundV3 = {};
    // Newly expired deposits in this bundle that need to be refunded.
    const unexecutableSlowFills: BundleExcessSlowFills = {};
    // Deposit data for all Slowfills that was included in a previous
    // bundle and can no longer be executed because (1) they were replaced with a FastFill in this bundle or
    // (2) the fill deadline has passed. We'll need to decrement running balances for these deposits on the
    // destination chain where the slow fill would have been executed.

    const _isChainDisabled = (chainId: number): boolean => {
      const blockRangeForChain = getBlockRangeForChain(blockRangesForChains, chainId, chainIds);
      return isChainDisabled(blockRangeForChain);
    };

    const _canCreateSlowFillLeaf = (deposit: DepositWithBlock): boolean => {
      return (
        // Cannot slow fill when input and output tokens are not equivalent.
        this.clients.hubPoolClient.areTokensEquivalent(
          deposit.inputToken,
          deposit.originChainId,
          deposit.outputToken,
          deposit.destinationChainId,
          deposit.quoteBlockNumber
        ) &&
        // Cannot slow fill from or to a lite chain.
        !deposit.fromLiteChain &&
        !deposit.toLiteChain
      );
    };

    const _depositIsExpired = (deposit: DepositWithBlock): boolean => {
      return deposit.fillDeadline < bundleBlockTimestamps[deposit.destinationChainId][1];
    };

    const _getFillStatusForDeposit = (deposit: Deposit, queryBlock: number): Promise<FillStatus> => {
      return spokePoolClients[deposit.destinationChainId].relayFillStatus(
        deposit,
        // We can assume that in production
        // the block to query is not one that the spoke pool client
        // hasn't queried. This is because this function will usually be called
        // in production with block ranges that were validated by
        // DataworkerUtils.blockRangesAreInvalidForSpokeClients.
        Math.min(queryBlock, spokePoolClients[deposit.destinationChainId].latestBlockSearched),
        deposit.destinationChainId
      );
    };

    // Infer chain ID's to load from number of block ranges passed in.
    const allChainIds = blockRangesForChains
      .map((_blockRange, index) => chainIds[index])
      .filter((chainId) => !_isChainDisabled(chainId) && spokePoolClients[chainId] !== undefined);
    allChainIds.forEach((chainId) => {
      const spokePoolClient = spokePoolClients[chainId];
      if (!spokePoolClient.isUpdated) {
        throw new Error(`SpokePoolClient for chain ${chainId} not updated.`);
      }
    });

    // If spoke pools are V3 contracts, then we need to compute start and end timestamps for block ranges to
    // determine whether fillDeadlines have expired.
    // @dev Going to leave this in so we can see impact on run-time in prod. This makes (allChainIds.length * 2) RPC
    // calls in parallel.
    const _cachedBundleTimestamps = this.getBundleTimestampsFromCache(key);
    let bundleBlockTimestamps: { [chainId: string]: number[] } = {};
    if (!_cachedBundleTimestamps) {
      bundleBlockTimestamps = await this.getBundleBlockTimestamps(chainIds, blockRangesForChains, spokePoolClients);
      this.setBundleTimestampsInCache(key, bundleBlockTimestamps);
      this.logger.debug({
        at: "BundleDataClient#loadData",
        message: "Bundle block timestamps",
        bundleBlockTimestamps,
        blockRangesForChains: JSON.stringify(blockRangesForChains),
      });
    } else {
      bundleBlockTimestamps = _cachedBundleTimestamps;
    }

    // Use this dictionary to conveniently unite all events with the same relay data hash which will make
    // secondary lookups faster. The goal is to lazily fill up this dictionary with all events in the SpokePool
    // client's in-memory event cache.
    const v3RelayHashes: {
      [relayHash: string]: {
        // Note: Since there are no partial fills in v3, there should only be one fill per relay hash.
        // Moreover, the SpokePool blocks multiple slow fill requests, so
        // there should also only be one slow fill request per relay hash.
        deposits?: V3DepositWithBlock[];
        fill?: V3FillWithBlock;
        slowFillRequest?: SlowFillRequestWithBlock;
      };
    } = {};

    // Process all deposits first and populate the v3RelayHashes dictionary. Sort deposits into whether they are
    // in this bundle block range or in a previous bundle block range.
    const bundleDepositHashes: string[] = [];
    const olderDepositHashes: string[] = [];

    const decodeBundleDepositHash = (depositHash: string): { relayDataHash: string; index: number } => {
      const [relayDataHash, i] = depositHash.split("@");
      return { relayDataHash, index: Number(i) };
    };

    // We use the following toggle to aid with the migration to pre-fills. The first bundle proposed using this
    // pre-fill logic can double refund pre-fills that have already been filled in the last bundle, because the
    // last bundle did not recognize a fill as a pre-fill. Therefore the developer should ensure that the version
    // is bumped to the PRE_FILL_MIN_CONFIG_STORE_VERSION version before the first pre-fill bundle is proposed.
    // To test the following bundle after this, the developer can set the FORCE_REFUND_PREFILLS environment variable
    // to "true" simulate the bundle with pre-fill refunds.
    // @todo Remove this logic once we have advanced sufficiently past the pre-fill migration.
    const startBlockForMainnet = getBlockRangeForChain(
      blockRangesForChains,
      this.clients.hubPoolClient.chainId,
      this.chainIdListForBundleEvaluationBlockNumbers
    )[0];
    const versionAtProposalBlock = this.clients.configStoreClient.getConfigStoreVersionForBlock(startBlockForMainnet);
    const canRefundPrefills =
      versionAtProposalBlock >= PRE_FILL_MIN_CONFIG_STORE_VERSION || process.env.FORCE_REFUND_PREFILLS === "true";

    // Prerequisite step: Load all deposit events from the current or older bundles into the v3RelayHashes dictionary
    // for convenient matching with fills.
    for (const originChainId of allChainIds) {
      const originClient = spokePoolClients[originChainId];
      const originChainBlockRange = getBlockRangeForChain(blockRangesForChains, originChainId, chainIds);

      for (const destinationChainId of allChainIds) {
        if (originChainId === destinationChainId) {
          continue;
        }
        originClient.getDepositsForDestinationChainWithDuplicates(destinationChainId).forEach((deposit) => {
          if (deposit.blockNumber > originChainBlockRange[1] || isZeroValueDeposit(deposit)) {
            return;
          }
          const relayDataHash = getRelayEventKey(deposit);

          if (!v3RelayHashes[relayDataHash]) {
            v3RelayHashes[relayDataHash] = {
              deposits: [deposit],
              fill: undefined,
              slowFillRequest: undefined,
            };
          } else {
            v3RelayHashes[relayDataHash].deposits!.push(deposit);
          }

          // Account for duplicate deposits by concatenating the relayDataHash with the count of the number of times
          // we have seen it so far.
          const newBundleDepositHash = `${relayDataHash}@${v3RelayHashes[relayDataHash].deposits!.length - 1}`;
          const decodedBundleDepositHash = decodeBundleDepositHash(newBundleDepositHash);
          assert(
            decodedBundleDepositHash.relayDataHash === relayDataHash &&
              decodedBundleDepositHash.index === v3RelayHashes[relayDataHash].deposits!.length - 1,
            "Not using correct bundle deposit hash key"
          );
          if (deposit.blockNumber >= originChainBlockRange[0]) {
            bundleDepositHashes.push(newBundleDepositHash);
            updateBundleDepositsV3(bundleDepositsV3, deposit);
          } else if (deposit.blockNumber < originChainBlockRange[0]) {
            olderDepositHashes.push(newBundleDepositHash);
          }
        });
      }
    }
    this.logger.debug({
      at: "BundleDataClient#loadData",
      message: `Processed ${bundleDepositHashes.length + olderDepositHashes.length} deposits in ${
        performance.now() - start
      }ms.`,
    });
    start = performance.now();

    // Process fills and maintain the following the invariants:
    // - Every single fill whose type is not SlowFill in the bundle block range whose relay data matches
    // with a deposit in the same or an older range produces a refund to the filler,
    // unless the specified filler address cannot be repaid on the repayment chain.
    // - Fills can match with duplicate deposits, so for every matched fill whose type is not SlowFill
    // in the bundle block range, produce a refund to the filler for each matched deposit.
    // - For every SlowFill in the block range that matches with multiple deposits, produce a refund to the depositor
    // for every deposit except except the first.

    // Assumptions about fills:
    // - Duplicate fills for the same relay data hash are impossible to send.
    // - Fills can only be sent before the deposit's fillDeadline.
    const validatedBundleV3Fills: (V3FillWithBlock & { quoteTimestamp: number })[] = [];
    const validatedBundleSlowFills: V3DepositWithBlock[] = [];
    const validatedBundleUnexecutableSlowFills: V3DepositWithBlock[] = [];
    let fillCounter = 0;
    for (const originChainId of allChainIds) {
      const originClient = spokePoolClients[originChainId];
      for (const destinationChainId of allChainIds) {
        if (originChainId === destinationChainId) {
          continue;
        }

        const destinationClient = spokePoolClients[destinationChainId];
        const destinationChainBlockRange = getBlockRangeForChain(blockRangesForChains, destinationChainId, chainIds);
        const originChainBlockRange = getBlockRangeForChain(blockRangesForChains, originChainId, chainIds);

        const fastFillsReplacingSlowFills: string[] = [];
        await forEachAsync(
          destinationClient
            .getFillsForOriginChain(originChainId)
            // We can remove fills for deposits with input amount equal to zero because these will result in 0 refunded
            // tokens to the filler. We can't remove non-empty message deposit here in case there is a slow fill
            // request for the deposit, we'd want to see the fill took place.
            .filter(
              (fill) => fill.blockNumber <= destinationChainBlockRange[1] && !isZeroValueFillOrSlowFillRequest(fill)
            ),
          async (fill) => {
            fillCounter++;
            const relayDataHash = getRelayEventKey(fill);
            if (v3RelayHashes[relayDataHash]) {
              if (!v3RelayHashes[relayDataHash].fill) {
                assert(
                  isDefined(v3RelayHashes[relayDataHash].deposits) && v3RelayHashes[relayDataHash].deposits!.length > 0,
                  "Deposit should exist in relay hash dictionary."
                );
                v3RelayHashes[relayDataHash].fill = fill;
                if (fill.blockNumber >= destinationChainBlockRange[0]) {
                  const fillToRefund = await verifyFillRepayment(
                    fill,
                    destinationClient.spokePool.provider,
                    v3RelayHashes[relayDataHash].deposits![0],
                    allChainIds
                  );
                  if (!isDefined(fillToRefund)) {
                    bundleUnrepayableFillsV3.push(fill);
                    // We don't return here yet because we still need to mark unexecutable slow fill leaves
                    // or duplicate deposits. However, we won't issue a fast fill refund.
                  } else {
                    v3RelayHashes[relayDataHash].fill = fillToRefund;
                    validatedBundleV3Fills.push({
                      ...fillToRefund,
                      quoteTimestamp: v3RelayHashes[relayDataHash].deposits![0].quoteTimestamp,
                    });

                    // Now that we know this deposit has been filled on-chain, identify any duplicate deposits
                    // sent for this fill and refund them to the filler, because this value would not be paid out
                    // otherwise. These deposits can no longer expire and get refunded as an expired deposit,
                    // and they won't trigger a pre-fill refund because the fill is in this bundle.
                    // Pre-fill refunds only happen when deposits are sent in this bundle and the
                    // fill is from a prior bundle. Paying out the filler keeps the behavior consistent for how
                    // we deal with duplicate deposits regardless if the deposit is matched with a pre-fill or
                    // a current bundle fill.
                    const duplicateDeposits = v3RelayHashes[relayDataHash].deposits!.slice(1);
                    duplicateDeposits.forEach((duplicateDeposit) => {
                      if (isSlowFill(fill)) {
                        updateExpiredDepositsV3(expiredDepositsToRefundV3, duplicateDeposit);
                      } else {
                        validatedBundleV3Fills.push({
                          ...fillToRefund,
                          quoteTimestamp: duplicateDeposit.quoteTimestamp,
                        });
                      }
                    });
                  }

                  // If fill replaced a slow fill request, then mark it as one that might have created an
                  // unexecutable slow fill. We can't know for sure until we check the slow fill request
                  // events.
                  if (
                    fill.relayExecutionInfo.fillType === FillType.ReplacedSlowFill &&
                    _canCreateSlowFillLeaf(v3RelayHashes[relayDataHash].deposits![0])
                  ) {
                    fastFillsReplacingSlowFills.push(relayDataHash);
                  }
                }
              } else {
                throw new Error("Duplicate fill detected");
              }
              return;
            }

            // At this point, there is no relay hash dictionary entry for this fill, so we need to
            // instantiate the entry. We won't modify the fill.relayer until we match it with a deposit.
            v3RelayHashes[relayDataHash] = {
              deposits: undefined,
              fill,
              slowFillRequest: undefined,
            };

            // TODO: We can remove the following historical query once we deprecate the deposit()
            // function since there won't be any old, unexpired deposits anymore assuming the spoke pool client
            // lookbacks have been validated, which they should be before we run this function.

            // Since there was no deposit matching the relay hash, we need to do a historical query for an
            // older deposit in case the spoke pool client's lookback isn't old enough to find the matching deposit.
            // We can skip this step if the fill's fill deadline is not infinite, because we can assume that the
            // spoke pool clients have loaded deposits old enough to cover all fills with a non-infinite fill deadline.
            if (fill.blockNumber >= destinationChainBlockRange[0]) {
              // Fill has a non-infinite expiry, and we can assume our spoke pool clients have old enough deposits
              // to conclude that this fill is invalid if we haven't found a matching deposit in memory, so
              // skip the historical query.
              if (!INFINITE_FILL_DEADLINE.eq(fill.fillDeadline)) {
                bundleInvalidFillsV3.push(fill);
                return;
              }
              // If deposit is using the deterministic relay hash feature, then the following binary search-based
              // algorithm will not work. However, it is impossible to emit an infinite fill deadline using
              // the unsafeDepositV3 function so there is no need to catch the special case.
              const historicalDeposit = await queryHistoricalDepositForFill(originClient, fill);
              if (!historicalDeposit.found) {
                bundleInvalidFillsV3.push(fill);
              } else {
                const matchedDeposit = historicalDeposit.deposit;
                // If deposit is in a following bundle, then this fill will have to be refunded once that deposit
                // is in the current bundle.
                if (matchedDeposit.blockNumber > originChainBlockRange[1]) {
                  bundleInvalidFillsV3.push(fill);
                  return;
                }
                v3RelayHashes[relayDataHash].deposits = [matchedDeposit];

                const fillToRefund = await verifyFillRepayment(
                  fill,
                  destinationClient.spokePool.provider,
                  matchedDeposit,
                  allChainIds
                );
                if (!isDefined(fillToRefund)) {
                  bundleUnrepayableFillsV3.push(fill);
                  // Don't return yet as we still need to mark down any unexecutable slow fill leaves
                  // in case this fast fill replaced a slow fill request.
                } else {
                  // @dev Since queryHistoricalDepositForFill validates the fill by checking individual
                  // object property values against the deposit's, we
                  // sanity check it here by comparing the full relay hashes. If there's an error here then the
                  // historical deposit query is not working as expected.
                  assert(getRelayEventKey(matchedDeposit) === relayDataHash, "Relay hashes should match.");
                  validatedBundleV3Fills.push({
                    ...fillToRefund,
                    quoteTimestamp: matchedDeposit.quoteTimestamp,
                  });
                  v3RelayHashes[relayDataHash].fill = fillToRefund;

                  // No need to check for duplicate deposits here since duplicate deposits with
                  // infinite deadlines are impossible to send via unsafeDeposit().
                }

                if (
                  fill.relayExecutionInfo.fillType === FillType.ReplacedSlowFill &&
                  _canCreateSlowFillLeaf(matchedDeposit)
                ) {
                  fastFillsReplacingSlowFills.push(relayDataHash);
                }
              }
            }
          }
        );

        // Process slow fill requests and produce slow fill leaves while maintaining the following the invariants:
        // - Slow fill leaves cannot be produced for deposits that have expired in this bundle.
        // - Slow fill leaves cannot be produced for deposits that have been filled.

        // Assumptions about fills:
        // - Duplicate slow fill requests for the same relay data hash are impossible to send.
        // - Slow fill requests can only be sent before the deposit's fillDeadline.
        // - Slow fill requests for a deposit that has been filled.
        await forEachAsync(
          destinationClient
            .getSlowFillRequestsForOriginChain(originChainId)
            .filter(
              (request) =>
                request.blockNumber <= destinationChainBlockRange[1] && !isZeroValueFillOrSlowFillRequest(request)
            ),
          async (slowFillRequest: SlowFillRequestWithBlock) => {
            const relayDataHash = getRelayEventKey(slowFillRequest);

            if (v3RelayHashes[relayDataHash]) {
              if (!v3RelayHashes[relayDataHash].slowFillRequest) {
                v3RelayHashes[relayDataHash].slowFillRequest = slowFillRequest;
                if (v3RelayHashes[relayDataHash].fill) {
                  // Exiting here assumes that slow fill requests must precede fills, so if there was a fill
                  // following this slow fill request, then we would have already seen it. We don't need to check
                  // for a fill older than this slow fill request.
                  return;
                }
                assert(
                  isDefined(v3RelayHashes[relayDataHash].deposits) && v3RelayHashes[relayDataHash].deposits!.length > 0,
                  "Deposit should exist in relay hash dictionary."
                );
                const matchedDeposit = v3RelayHashes[relayDataHash].deposits![0];

                if (
                  slowFillRequest.blockNumber >= destinationChainBlockRange[0] &&
                  _canCreateSlowFillLeaf(matchedDeposit) &&
                  !_depositIsExpired(matchedDeposit)
                ) {
                  validatedBundleSlowFills.push(matchedDeposit);
                }
              } else {
                throw new Error("Duplicate slow fill request detected.");
              }
              return;
            }

            // Instantiate dictionary if there is neither a deposit nor fill matching it.
            v3RelayHashes[relayDataHash] = {
              deposits: undefined,
              fill: undefined,
              slowFillRequest: slowFillRequest,
            };

            // TODO: We can remove the following historical query once we deprecate the deposit()
            // function since there won't be any old, unexpired deposits anymore assuming the spoke pool client
            // lookbacks have been validated, which they should be before we run this function.

            // Since there was no deposit matching the relay hash, we need to do a historical query for an
            // older deposit in case the spoke pool client's lookback isn't old enough to find the matching deposit.
            // We can skip this step if the deposit's fill deadline is not infinite, because we can assume that the
            // spoke pool clients have loaded deposits old enough to cover all fills with a non-infinite fill deadline.
            // We do not need to handle the case where the deposit ID is > uint32 (in which case we wouldn't
            // want to perform a binary search lookup for it because the deposit ID is "unsafe" and cannot be
            // found using such a method) because infinite fill deadlines cannot be produced from the unsafeDepositV3()
            // function.
            if (slowFillRequest.blockNumber >= destinationChainBlockRange[0]) {
              if (!INFINITE_FILL_DEADLINE.eq(slowFillRequest.fillDeadline)) {
                bundleInvalidSlowFillRequests.push(slowFillRequest);
                return;
              }
              const historicalDeposit = await queryHistoricalDepositForFill(originClient, slowFillRequest);
              if (!historicalDeposit.found) {
                bundleInvalidSlowFillRequests.push(slowFillRequest);
                return;
              }
              const matchedDeposit: V3DepositWithBlock = historicalDeposit.deposit;
              // If deposit is in a following bundle, then this slow fill request will have to be created
              // once that deposit is in the current bundle.
              if (matchedDeposit.blockNumber > originChainBlockRange[1]) {
                bundleInvalidSlowFillRequests.push(slowFillRequest);
                return;
              }
              // @dev Since queryHistoricalDepositForFill validates the slow fill request by checking individual
              // object property values against the deposit's, we
              // sanity check it here by comparing the full relay hashes. If there's an error here then the
              // historical deposit query is not working as expected.
              assert(getRelayEventKey(matchedDeposit) === relayDataHash, "Deposit relay hashes should match.");
              v3RelayHashes[relayDataHash].deposits = [matchedDeposit];

              if (!_canCreateSlowFillLeaf(matchedDeposit) || _depositIsExpired(matchedDeposit)) {
                return;
              }
              validatedBundleSlowFills.push(matchedDeposit);
            }
          }
        );

        // Process deposits and maintain the following invariants:
        // - Deposits matching fills that are not type SlowFill from previous bundle block ranges should produce
        // refunds for those fills.
        // - Deposits matching fills that are type SlowFill from previous bundle block ranges should be refunded to the
        // depositor.
        // - All deposits expiring in this bundle, even those sent in prior bundle block ranges, should be refunded
        // to the depositor.
        // - An expired deposit cannot be refunded if the deposit was filled.
        // - If a deposit from a prior bundle expired in this bundle, had a slow fill request created for it
        // in a prior bundle, and has not been filled yet, then an unexecutable slow fill leaf has been created
        // and needs to be refunded to the HubPool.
        // - Deposits matching slow fill requests from previous bundle block ranges should produce slow fills
        // if the deposit has not been filled.

        // Assumptions:
        // - If the deposit has a matching fill or slow fill request in the bundle then we have already stored
        // it in the relay hashes dictionary.
        // - We've created refunds for all fills in this bundle matching a deposit.
        // - We've created slow fill leaves for all slow fill requests in this bundle matching an unfilled deposit.
        // - Deposits for the same relay data hash can be sent an arbitrary amount of times.
        // - Deposits can be sent an arbitrary amount of time after a fill has been sent for the matching relay data.
        await mapAsync(bundleDepositHashes, async (depositHash) => {
          const { relayDataHash, index } = decodeBundleDepositHash(depositHash);
          const { deposits, fill, slowFillRequest } = v3RelayHashes[relayDataHash];
          if (!deposits || deposits.length === 0) {
            throw new Error("Deposits should exist in relay hash dictionary.");
          }
          const deposit = deposits[index];
          if (!deposit) throw new Error("Deposit should exist in relay hash dictionary.");
          if (deposit.originChainId !== originChainId || deposit.destinationChainId !== destinationChainId) {
            return;
          }

          // If fill is in the current bundle then we can assume there is already a refund for it, so only
          // include this pre fill if the fill is in an older bundle.
          if (fill) {
            if (canRefundPrefills && fill.blockNumber < destinationChainBlockRange[0]) {
              const fillToRefund = await verifyFillRepayment(
                fill,
                destinationClient.spokePool.provider,
                v3RelayHashes[relayDataHash].deposits![0],
                allChainIds
              );
              if (!isDefined(fillToRefund)) {
                bundleUnrepayableFillsV3.push(fill);
              } else if (!isSlowFill(fill)) {
                v3RelayHashes[relayDataHash].fill = fillToRefund;
                validatedBundleV3Fills.push({
                  ...fillToRefund,
                  quoteTimestamp: deposit.quoteTimestamp,
                });
              } else {
                updateExpiredDepositsV3(expiredDepositsToRefundV3, deposit);
              }
            }
            return;
          }

          // If a slow fill request exists in memory, then we know the deposit has not been filled because fills
          // must follow slow fill requests and we would have seen the fill already if it existed.,
          // We can conclude that either the deposit has expired or we need to create a slow fill leaf for the
          // deposit because it has not been filled. Slow fill leaves were already created for requests sent
          // in the current bundle so only create new slow fill leaves for prior bundle deposits.
          if (slowFillRequest) {
            if (_depositIsExpired(deposit)) {
              updateExpiredDepositsV3(expiredDepositsToRefundV3, deposit);
            } else if (
              canRefundPrefills &&
              slowFillRequest.blockNumber < destinationChainBlockRange[0] &&
              _canCreateSlowFillLeaf(deposit) &&
              validatedBundleSlowFills.every((d) => getRelayEventKey(d) !== relayDataHash)
            ) {
              validatedBundleSlowFills.push(deposit);
            }
            return;
          }

          // So at this point in the code, there is no fill or slow fill request in memory for this deposit.
          // We need to check its fill status on-chain to figure out whether to issue a refund or a slow fill leaf.
          // We can assume at this point that all fills or slow fill requests, if found, were in previous bundles
          // because the spoke pool client lookback would have returned this entire bundle of events and stored
          // them into the relay hash dictionary.
          const fillStatus = await _getFillStatusForDeposit(deposit, destinationChainBlockRange[1]);
          if (fillStatus === FillStatus.Filled) {
            // We don't need to verify the fill block is before the bundle end block on the destination chain because
            // we queried the fillStatus at the end block. Therefore, if the fill took place after the end block,
            // then we wouldn't be in this branch of the code.
            const prefill = await this.findMatchingFillEvent(deposit, destinationClient);
            assert(isDefined(prefill), `findFillEvent# Cannot find prefill: ${relayDataHash}`);
            assert(getRelayEventKey(prefill!) === relayDataHash, "Relay hashes should match.");
            if (canRefundPrefills) {
              const verifiedFill = await verifyFillRepayment(
                prefill!,
                destinationClient.spokePool.provider,
                deposit,
                allChainIds
              );
              if (!isDefined(verifiedFill)) {
                bundleUnrepayableFillsV3.push(prefill!);
              } else if (!isSlowFill(verifiedFill)) {
                validatedBundleV3Fills.push({
                  ...verifiedFill!,
                  quoteTimestamp: deposit.quoteTimestamp,
                });
              } else {
                updateExpiredDepositsV3(expiredDepositsToRefundV3, deposit);
              }
            }
          } else if (_depositIsExpired(deposit)) {
            updateExpiredDepositsV3(expiredDepositsToRefundV3, deposit);
          } else if (
            fillStatus === FillStatus.RequestedSlowFill &&
            // Don't create duplicate slow fill requests for the same deposit.
            validatedBundleSlowFills.every((d) => getRelayEventKey(d) !== relayDataHash)
          ) {
            if (canRefundPrefills && _canCreateSlowFillLeaf(deposit)) {
              validatedBundleSlowFills.push(deposit);
            }
          }
        });

        // For all fills that came after a slow fill request, we can now check if the slow fill request
        // was a valid one and whether it was created in a previous bundle. If so, then it created a slow fill
        // leaf that is now unexecutable.
        fastFillsReplacingSlowFills.forEach((relayDataHash) => {
          const { deposits, slowFillRequest, fill } = v3RelayHashes[relayDataHash];
          assert(
            fill?.relayExecutionInfo.fillType === FillType.ReplacedSlowFill,
            "Fill type should be ReplacedSlowFill."
          );
          // Needed for TSC - are implicitely checking that deposit exists by making it to this point.
          if (!deposits || deposits.length < 1) {
            throw new Error("Deposit should exist in relay hash dictionary.");
          }
          // We should never push fast fills involving lite chains here because slow fill requests for them are invalid:
          assert(
            _canCreateSlowFillLeaf(deposits[0]),
            "fastFillsReplacingSlowFills should contain only deposits that can be slow filled"
          );
          const destinationBlockRange = getBlockRangeForChain(blockRangesForChains, destinationChainId, chainIds);
          if (
            // If there is a slow fill request in this bundle that matches the relay hash, then there was no slow fill
            // created that would be considered excess.
            !slowFillRequest ||
            slowFillRequest.blockNumber < destinationBlockRange[0]
          ) {
            validatedBundleUnexecutableSlowFills.push(deposits[0]);
          }
        });
      }
    }
    this.logger.debug({
      at: "BundleDataClient#loadData",
      message: `Processed ${fillCounter} fills in ${performance.now() - start}ms.`,
    });
    start = performance.now();

    // For all deposits older than this bundle, we need to check if they expired in this bundle and if they did,
    // whether there was a slow fill created for it in a previous bundle that is now unexecutable and replaced
    // by a new expired deposit refund.
    await forEachAsync(olderDepositHashes, async (depositHash) => {
      const { relayDataHash, index } = decodeBundleDepositHash(depositHash);
      const { deposits, slowFillRequest, fill } = v3RelayHashes[relayDataHash];
      if (!deposits || deposits.length < 1) {
        throw new Error("Deposit should exist in relay hash dictionary.");
      }
      const deposit = deposits[index];
      const { destinationChainId } = deposit;
      const destinationBlockRange = getBlockRangeForChain(blockRangesForChains, destinationChainId, chainIds);

      // Only look for deposits that were mined before this bundle and that are newly expired.
      // If the fill deadline is lower than the bundle start block on the destination chain, then
      // we should assume it was refunded in a previous bundle.
      if (
        // If there is a valid fill that we saw matching this deposit, then it does not need a refund.
        !fill &&
        isDefined(deposit) && // Needed for TSC - we check this above.
        _depositIsExpired(deposit) &&
        deposit.fillDeadline >= bundleBlockTimestamps[destinationChainId][0] &&
        spokePoolClients[destinationChainId] !== undefined
      ) {
        // If we haven't seen a fill matching this deposit, then we need to rule out that it was filled a long time ago
        // by checkings its on-chain fill status.
        const fillStatus = await _getFillStatusForDeposit(deposit, destinationBlockRange[1]);

        // If there is no matching fill and the deposit expired in this bundle and the fill status on-chain is not
        // Filled, then we can to refund it as an expired deposit.
        if (fillStatus !== FillStatus.Filled) {
          updateExpiredDepositsV3(expiredDepositsToRefundV3, deposit);
        }
        // If fill status is RequestedSlowFill, then we might need to mark down an unexecutable
        // slow fill that we're going to replace with an expired deposit refund.
        // If deposit cannot be slow filled, then exit early.
        if (fillStatus !== FillStatus.RequestedSlowFill || !_canCreateSlowFillLeaf(deposit)) {
          return;
        }
        // Now, check if there was a slow fill created for this deposit in a previous bundle which would now be
        // unexecutable. Mark this deposit as having created an unexecutable slow fill if there is no matching
        // slow fill request or the matching slow fill request took place in a previous bundle.

        // If there is a slow fill request in this bundle, then the expired deposit refund will supercede
        // the slow fill request. If there is no slow fill request seen or its older than this bundle, then we can
        // assume a slow fill leaf was created for it because of the previous _canCreateSlowFillLeaf check.
        // The slow fill request was also sent before the fill deadline expired since we checked that above.
        if (!slowFillRequest || slowFillRequest.blockNumber < destinationBlockRange[0]) {
          validatedBundleUnexecutableSlowFills.push(deposit);
        }
      }
    });

    // Batch compute V3 lp fees.
    start = performance.now();
    const promises = [
      validatedBundleV3Fills.length > 0
        ? this.clients.hubPoolClient.batchComputeRealizedLpFeePct(
            validatedBundleV3Fills.map((fill) => {
              const matchedDeposit = v3RelayHashes[getRelayEventKey(fill)].deposits![0];
              assert(isDefined(matchedDeposit), "Deposit should exist in relay hash dictionary.");
              const { chainToSendRefundTo: paymentChainId } = getRefundInformationFromFill(
                fill,
                this.clients.hubPoolClient,
                blockRangesForChains,
                chainIds,
                matchedDeposit!.fromLiteChain
              );
              return {
                ...fill,
                paymentChainId,
              };
            })
          )
        : [],
      validatedBundleSlowFills.length > 0
        ? this.clients.hubPoolClient.batchComputeRealizedLpFeePct(
            validatedBundleSlowFills.map((deposit) => {
              return {
                ...deposit,
                paymentChainId: deposit.destinationChainId,
              };
            })
          )
        : [],
      validatedBundleUnexecutableSlowFills.length > 0
        ? this.clients.hubPoolClient.batchComputeRealizedLpFeePct(
            validatedBundleUnexecutableSlowFills.map((deposit) => {
              return {
                ...deposit,
                paymentChainId: deposit.destinationChainId,
              };
            })
          )
        : [],
    ];
    const [v3FillLpFees, v3SlowFillLpFees, v3UnexecutableSlowFillLpFees] = await Promise.all(promises);
    this.logger.debug({
      at: "BundleDataClient#loadData",
      message: `Computed batch async LP fees in ${performance.now() - start}ms.`,
    });
    v3FillLpFees.forEach(({ realizedLpFeePct }, idx) => {
      const fill = validatedBundleV3Fills[idx];
      const associatedDeposit = v3RelayHashes[getRelayEventKey(fill)].deposits![0];
      assert(isDefined(associatedDeposit), "Deposit should exist in relay hash dictionary.");
      const { chainToSendRefundTo, repaymentToken } = getRefundInformationFromFill(
        fill,
        this.clients.hubPoolClient,
        blockRangesForChains,
        chainIds,
        associatedDeposit!.fromLiteChain
      );
      updateBundleFillsV3(bundleFillsV3, fill, realizedLpFeePct, chainToSendRefundTo, repaymentToken, fill.relayer);
    });
    v3SlowFillLpFees.forEach(({ realizedLpFeePct: lpFeePct }, idx) => {
      const deposit = validatedBundleSlowFills[idx];
      // We should not create slow fill leaves for duplicate deposit hashes and we should only create a slow
      // fill leaf for the first deposit (the quote timestamp of the deposit determines the LP fee, so its
      // important we pick out the correct deposit). Deposits are pushed into validatedBundleSlowFills in ascending
      // order so the following slice will only match the first deposit.
      const relayDataHash = getRelayEventKey(deposit);
      if (validatedBundleSlowFills.slice(0, idx).some((d) => getRelayEventKey(d) === relayDataHash)) {
        return;
      }
      assert(!_depositIsExpired(deposit), "Cannot create slow fill leaf for expired deposit.");
      updateBundleSlowFills(bundleSlowFillsV3, { ...deposit, lpFeePct });
    });
    v3UnexecutableSlowFillLpFees.forEach(({ realizedLpFeePct: lpFeePct }, idx) => {
      const deposit = validatedBundleUnexecutableSlowFills[idx];
      updateBundleExcessSlowFills(unexecutableSlowFills, { ...deposit, lpFeePct });
    });

    const v3SpokeEventsReadable = prettyPrintV3SpokePoolEvents(
      bundleDepositsV3,
      bundleFillsV3,
      bundleSlowFillsV3,
      expiredDepositsToRefundV3,
      unexecutableSlowFills
    );

    if (bundleInvalidFillsV3.length > 0) {
      this.logger.debug({
        at: "BundleDataClient#loadData",
        message: "Finished loading V3 spoke pool data and found some invalid fills in range",
        blockRangesForChains,
        bundleInvalidFillsV3,
      });
    }

    if (bundleUnrepayableFillsV3.length > 0) {
      this.logger.debug({
        at: "BundleDataClient#loadData",
        message: "Finished loading V3 spoke pool data and found some unrepayable fills in range",
        blockRangesForChains,
        bundleUnrepayableFillsV3,
      });
    }

    if (bundleInvalidSlowFillRequests.length > 0) {
      this.logger.debug({
        at: "BundleDataClient#loadData",
        message: "Finished loading V3 spoke pool data and found some invalid slow fill requests in range",
        blockRangesForChains,
        bundleInvalidSlowFillRequests,
      });
    }

    this.logger.debug({
      at: "BundleDataClient#loadDataFromScratch",
      message: `Computed bundle data in ${Math.round(performance.now() - start) / 1000}s.`,
      blockRangesForChains: JSON.stringify(blockRangesForChains),
      v3SpokeEventsReadable,
    });
    return {
      bundleDepositsV3,
      expiredDepositsToRefundV3,
      bundleFillsV3,
      unexecutableSlowFills,
      bundleSlowFillsV3,
    };
  }

<<<<<<< HEAD
  // Internal function to uniquely identify a bridge event. This is preferred over `SDK.getRelayDataHash` which returns
  // keccak256 hash of the relay data, which can be used as input into the on-chain `fillStatuses()` function in the
  // spoke pool contract. However, this internal function is used to uniquely identify a bridging event
  // for speed since its easier to build a string from the event data than to hash it.
  protected getRelayHashFromEvent(event: V3DepositWithBlock | V3FillWithBlock | SlowFillRequestWithBlock): string {
    return `${event.depositor}-${event.recipient}-${event.exclusiveRelayer}-${event.inputToken}-${event.outputToken}-${
      event.inputAmount
    }-${event.outputAmount}-${event.originChainId}-${event.depositId.toString()}-${event.fillDeadline}-${
      event.exclusivityDeadline
    }-${event.messageHash}-${event.destinationChainId}`;
  }

=======
>>>>>>> cb694a73
  protected async findMatchingFillEvent(
    deposit: DepositWithBlock,
    spokePoolClient: SpokePoolClient
  ): Promise<FillWithBlock | undefined> {
    return await findFillEvent(
      spokePoolClient.spokePool,
      deposit,
      spokePoolClient.deploymentBlock,
      spokePoolClient.latestBlockSearched
    );
  }

  async getBundleBlockTimestamps(
    chainIds: number[],
    blockRangesForChains: number[][],
    spokePoolClients: SpokePoolClientsByChain
  ): Promise<{ [chainId: string]: number[] }> {
    return Object.fromEntries(
      (
        await mapAsync(chainIds, async (chainId, index) => {
          const blockRangeForChain = blockRangesForChains[index];
          if (!isDefined(blockRangeForChain) || isChainDisabled(blockRangeForChain)) {
            return;
          }
          const [_startBlockForChain, _endBlockForChain] = blockRangeForChain;
          const spokePoolClient = spokePoolClients[chainId];

          // Relayer instances using the BundleDataClient for repayment estimates may only relay on a subset of chains.
          if (!isDefined(spokePoolClient)) {
            return;
          }

          // We can assume that in production the block ranges passed into this function would never
          // contain blocks where the spoke pool client hasn't queried. This is because this function
          // will usually be called in production with block ranges that were validated by
          // DataworkerUtils.blockRangesAreInvalidForSpokeClients.
          const startBlockForChain = Math.min(_startBlockForChain, spokePoolClient.latestBlockSearched);
          // @dev Add 1 to the bundle end block. The thinking here is that there can be a gap between
          // block timestamps in subsequent blocks. The bundle data client assumes that fill deadlines expire
          // in exactly one bundle, therefore we must make sure that the bundle block timestamp for one bundle's
          // end block is exactly equal to the bundle block timestamp for the next bundle's start block. This way
          // there are no gaps in block timestamps between bundles.
          const endBlockForChain = Math.min(_endBlockForChain + 1, spokePoolClient.latestBlockSearched);
          const [startTime, _endTime] = [
            await spokePoolClient.getTimestampForBlock(startBlockForChain),
            await spokePoolClient.getTimestampForBlock(endBlockForChain),
          ];
          // @dev similar to reasoning above to ensure no gaps between bundle block range timestamps and also
          // no overlap, subtract 1 from the end time.
          const endBlockDelta = endBlockForChain > startBlockForChain ? 1 : 0;
          const endTime = Math.max(0, _endTime - endBlockDelta);

          // Sanity checks:
          assert(
            endTime >= startTime,
            `End time for block ${endBlockForChain} should be greater than start time for block ${startBlockForChain}: ${endTime} >= ${startTime}.`
          );
          assert(
            startBlockForChain === 0 || startTime > 0,
            "Start timestamp must be greater than 0 if the start block is greater than 0."
          );
          return [chainId, [startTime, endTime]];
        })
      ).filter(isDefined)
    );
  }
}<|MERGE_RESOLUTION|>--- conflicted
+++ resolved
@@ -32,10 +32,7 @@
   getBlockRangeForChain,
   getImpliedBundleBlockRanges,
   getMessageHash,
-<<<<<<< HEAD
-=======
   getRelayEventKey,
->>>>>>> cb694a73
   isSlowFill,
   mapAsync,
   filterAsync,
@@ -271,21 +268,7 @@
 
     const data = persistedData[0].data;
 
-<<<<<<< HEAD
     this.backfillMessageHashes(data);
-=======
-    // Post-populate any missing message hashes.
-    // @todo This can be removed once the legacy types hurdle is cleared (earliest 7 days post migration).
-    Object.values(data.bundleDepositsV3).forEach((x) =>
-      Object.values(x).forEach((deposits) =>
-        deposits.forEach((deposit) => {
-          if (deposit.messageHash === UNDEFINED_MESSAGE_HASH) {
-            deposit.messageHash = getMessageHash(deposit.message);
-          }
-        })
-      )
-    );
->>>>>>> cb694a73
 
     const bundleData = {
       bundleFillsV3: convertTypedStringRecordIntoNumericRecord(data.bundleFillsV3),
@@ -1529,21 +1512,6 @@
     };
   }
 
-<<<<<<< HEAD
-  // Internal function to uniquely identify a bridge event. This is preferred over `SDK.getRelayDataHash` which returns
-  // keccak256 hash of the relay data, which can be used as input into the on-chain `fillStatuses()` function in the
-  // spoke pool contract. However, this internal function is used to uniquely identify a bridging event
-  // for speed since its easier to build a string from the event data than to hash it.
-  protected getRelayHashFromEvent(event: V3DepositWithBlock | V3FillWithBlock | SlowFillRequestWithBlock): string {
-    return `${event.depositor}-${event.recipient}-${event.exclusiveRelayer}-${event.inputToken}-${event.outputToken}-${
-      event.inputAmount
-    }-${event.outputAmount}-${event.originChainId}-${event.depositId.toString()}-${event.fillDeadline}-${
-      event.exclusivityDeadline
-    }-${event.messageHash}-${event.destinationChainId}`;
-  }
-
-=======
->>>>>>> cb694a73
   protected async findMatchingFillEvent(
     deposit: DepositWithBlock,
     spokePoolClient: SpokePoolClient
