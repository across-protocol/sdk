--- conflicted
+++ resolved
@@ -1205,11 +1205,7 @@
     // Add any newly expired deposits to the list of expired deposits to refund.
     // For these refunds, we need to check whether there was a slow fill created for it in a previous bundle
     // that is now unexecutable and replaced by a new expired deposit refund.
-<<<<<<< HEAD
-    const possibleExpiredDeposits =olderDepositHashes.concat(expiredBundleDepositHashes);
-=======
-    const possibleExpiredDeposits = Array.from(olderDepositHashes).concat(Array.from(expiredBundleDepositHashes));
->>>>>>> 1fc293a4
+    const possibleExpiredDeposits = olderDepositHashes.concat(expiredBundleDepositHashes);
     await forEachAsync(possibleExpiredDeposits, async (relayDataHash) => {
       const { deposit, slowFillRequest, fill } = v3RelayHashes[relayDataHash];
       assert(isDefined(deposit), "Deposit should exist in relay hash dictionary.");
