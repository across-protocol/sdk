import assert from "assert";
import _ from "lodash";
import {
  ProposedRootBundle,
  SlowFillRequestWithBlock,
  SpokePoolClientsByChain,
  FillType,
  FillStatus,
  LoadDataReturnValue,
  BundleDepositsV3,
  BundleExcessSlowFills,
  BundleFillsV3,
  BundleFillV3,
  BundleSlowFills,
  ExpiredDepositsToRefundV3,
  Clients,
  CombinedRefunds,
  FillWithBlock,
  Deposit,
  DepositWithBlock,
} from "../../interfaces";
import { SpokePoolClient } from "..";
import { findFillEvent } from "../../arch/evm";
import {
  BigNumber,
  bnZero,
  queryHistoricalDepositForFill,
  assign,
  fixedPointAdjustment,
  isDefined,
  toBN,
  forEachAsync,
  getBlockRangeForChain,
  getImpliedBundleBlockRanges,
  getRelayEventKey,
  isSlowFill,
  mapAsync,
  bnUint32Max,
  isZeroValueDeposit,
  isZeroValueFillOrSlowFillRequest,
  chainIsEvm,
  isValidEvmAddress,
  duplicateEvent,
  invalidOutputToken,
} from "../../utils";
import winston from "winston";
import {
  BundleDataSS,
  getEndBlockBuffers,
  getRefundInformationFromFill,
  getRefundsFromBundle,
  getWidestPossibleExpectedBlockRange,
  isChainDisabled,
  prettyPrintV3SpokePoolEvents,
  V3DepositWithBlock,
  V3FillWithBlock,
  verifyFillRepayment,
} from "./utils";
import { isEVMSpokePoolClient } from "../SpokePoolClient";

// max(uint256) - 1
export const INFINITE_FILL_DEADLINE = bnUint32Max;

type DataCache = Record<string, Promise<LoadDataReturnValue>>;

// V3 dictionary helper functions
function updateExpiredDepositsV3(dict: ExpiredDepositsToRefundV3, deposit: V3DepositWithBlock): void {
  // A deposit refund for a deposit is invalid if the depositor has a bytes32 address input for an EVM chain. It is valid otherwise.
  if (chainIsEvm(deposit.originChainId) && !isValidEvmAddress(deposit.depositor)) {
    return;
  }
  const { originChainId, inputToken } = deposit;
  if (!dict?.[originChainId]?.[inputToken]) {
    assign(dict, [originChainId, inputToken], []);
  }
  dict[originChainId][inputToken].push(deposit);
}

function updateBundleDepositsV3(dict: BundleDepositsV3, deposit: V3DepositWithBlock): void {
  const { originChainId, inputToken } = deposit;
  if (!dict?.[originChainId]?.[inputToken]) {
    assign(dict, [originChainId, inputToken], []);
  }
  dict[originChainId][inputToken].push(deposit);
}

function updateBundleFillsV3(
  dict: BundleFillsV3,
  fill: V3FillWithBlock,
  lpFeePct: BigNumber,
  repaymentChainId: number,
  repaymentToken: string,
  repaymentAddress: string
): void {
  // We shouldn't pass any unrepayable fills into this function, so we perform an extra safety check.
  assert(
    chainIsEvm(repaymentChainId) && isValidEvmAddress(fill.relayer),
    "validatedBundleV3Fills dictionary should only contain fills with valid repayment information"
  );
  if (!dict?.[repaymentChainId]?.[repaymentToken]) {
    assign(dict, [repaymentChainId, repaymentToken], {
      fills: [],
      totalRefundAmount: bnZero,
      realizedLpFees: bnZero,
      refunds: {},
    });
  }

  const bundleFill: BundleFillV3 = { ...fill, lpFeePct, relayer: repaymentAddress };

  // Add all fills, slow and fast, to dictionary.
  assign(dict, [repaymentChainId, repaymentToken, "fills"], [bundleFill]);

  // All fills update the bundle LP fees.
  const refundObj = dict[repaymentChainId][repaymentToken];
  const realizedLpFee = bundleFill.inputAmount.mul(bundleFill.lpFeePct).div(fixedPointAdjustment);
  refundObj.realizedLpFees = refundObj.realizedLpFees ? refundObj.realizedLpFees.add(realizedLpFee) : realizedLpFee;

  // Only fast fills get refunded.
  if (!isSlowFill(bundleFill)) {
    const refundAmount = bundleFill.inputAmount.mul(fixedPointAdjustment.sub(lpFeePct)).div(fixedPointAdjustment);
    refundObj.totalRefundAmount = refundObj.totalRefundAmount
      ? refundObj.totalRefundAmount.add(refundAmount)
      : refundAmount;

    // Instantiate dictionary if it doesn't exist.
    refundObj.refunds ??= {};

    if (refundObj.refunds[bundleFill.relayer]) {
      refundObj.refunds[bundleFill.relayer] = refundObj.refunds[bundleFill.relayer].add(refundAmount);
    } else {
      refundObj.refunds[bundleFill.relayer] = refundAmount;
    }
  }
}

function updateBundleExcessSlowFills(
  dict: BundleExcessSlowFills,
  deposit: V3DepositWithBlock & { lpFeePct: BigNumber }
): void {
  const { destinationChainId, outputToken } = deposit;
  if (!dict?.[destinationChainId]?.[outputToken]) {
    assign(dict, [destinationChainId, outputToken], []);
  }
  dict[destinationChainId][outputToken].push(deposit);
}

function updateBundleSlowFills(dict: BundleSlowFills, deposit: V3DepositWithBlock & { lpFeePct: BigNumber }): void {
  if (chainIsEvm(deposit.destinationChainId) && !isValidEvmAddress(deposit.recipient)) {
    return;
  }
  const { destinationChainId, outputToken } = deposit;
  if (!dict?.[destinationChainId]?.[outputToken]) {
    assign(dict, [destinationChainId, outputToken], []);
  }
  dict[destinationChainId][outputToken].push(deposit);
}

// @notice Shared client for computing data needed to construct or validate a bundle.
export class BundleDataClient {
  private loadDataCache: DataCache = {};
  private arweaveDataCache: Record<string, Promise<LoadDataReturnValue | undefined>> = {};

  private bundleTimestampCache: Record<string, { [chainId: number]: number[] }> = {};

  // eslint-disable-next-line no-useless-constructor
  constructor(
    readonly logger: winston.Logger,
    readonly clients: Clients,
    readonly spokePoolClients: { [chainId: number]: SpokePoolClient },
    readonly chainIdListForBundleEvaluationBlockNumbers: number[],
    readonly blockRangeEndBlockBuffer: { [chainId: number]: number } = {}
  ) {}

  // This should be called whenever it's possible that the loadData information for a block range could have changed.
  // For instance, if the spoke or hub clients have been updated, it probably makes sense to clear this to be safe.
  clearCache(): void {
    this.loadDataCache = {};
  }

  private async loadDataFromCache(key: string): Promise<LoadDataReturnValue> {
    // Always return a deep cloned copy of object stored in cache. Since JS passes by reference instead of value, we
    // want to minimize the risk that the programmer accidentally mutates data in the cache.
    return _.cloneDeep(await this.loadDataCache[key]);
  }

  getBundleTimestampsFromCache(key: string): undefined | { [chainId: number]: number[] } {
    if (this.bundleTimestampCache[key]) {
      return _.cloneDeep(this.bundleTimestampCache[key]);
    }
    return undefined;
  }

  setBundleTimestampsInCache(key: string, timestamps: { [chainId: number]: number[] }): void {
    this.bundleTimestampCache[key] = timestamps;
  }

  static getArweaveClientKey(blockRangesForChains: number[][]): string {
    // As a unique key for this bundle, use the bundle mainnet end block, which should
    // never be duplicated between bundles as long as thebundle block range
    // always progresses forwards, which I think is a safe assumption. Other chains might pause
    // but mainnet should never pause.
    return blockRangesForChains[0][1].toString();
  }

  private getArweaveBundleDataClientKey(blockRangesForChains: number[][]): string {
    return `bundles-${BundleDataClient.getArweaveClientKey(blockRangesForChains)}`;
  }

  private async loadPersistedDataFromArweave(
    blockRangesForChains: number[][]
  ): Promise<LoadDataReturnValue | undefined> {
    if (!isDefined(this.clients?.arweaveClient)) {
      return undefined;
    }
    const start = performance.now();
    const persistedData = await this.clients.arweaveClient.getByTopic(
      this.getArweaveBundleDataClientKey(blockRangesForChains),
      BundleDataSS
    );
    // If there is no data or the data is empty, return undefined because we couldn't
    // pull info from the Arweave persistence layer.
    if (!isDefined(persistedData) || persistedData.length < 1) {
      return undefined;
    }

    // A converter function to account for the fact that our SuperStruct schema does not support numeric
    // keys in records. Fundamentally, this is a limitation of superstruct itself.
    const convertTypedStringRecordIntoNumericRecord = <UnderlyingType>(
      data: Record<string, Record<string, UnderlyingType>>
    ): Record<number, Record<string, UnderlyingType>> =>
      Object.keys(data).reduce(
        (acc, chainId) => {
          acc[Number(chainId)] = data[chainId];
          return acc;
        },
        {} as Record<number, Record<string, UnderlyingType>>
      );

    const convertSortableEventFieldsIntoRequiredFields = <
      T extends {
        txnIndex?: number;
        transactionIndex?: number;
        txnRef?: string;
        transactionHash?: string;
      },
    >(
      data: T[]
    ): Array<
      Omit<T, "txnIndex" | "transactionIndex" | "txnRef" | "transactionHash"> & {
        txnIndex: number;
        txnRef: string;
      }
    > => {
      return data.map((item) => {
        // For txnIndex/transactionIndex: throw if both are defined or both are missing.
        if (
          (item.txnIndex !== undefined && item.transactionIndex !== undefined) ||
          (item.txnIndex === undefined && item.transactionIndex === undefined)
        ) {
          throw new Error("Either txnIndex or transactionIndex must be defined, but not both.");
        }

        // For txnRef/transactionHash: throw if both are defined or both are missing.
        if (
          (item.txnRef !== undefined && item.transactionHash !== undefined) ||
          (item.txnRef === undefined && item.transactionHash === undefined)
        ) {
          throw new Error("Either txnRef or transactionHash must be defined, but not both.");
        }

        // Destructure the fields we don't need anymore
        const { txnIndex, transactionIndex, txnRef, transactionHash, ...rest } = item;

        // Return a new object with normalized fields.
        // The non-null assertion (!) is safe here because our conditions ensure that one of each pair is defined.
        return {
          ...rest,
          txnIndex: txnIndex ?? transactionIndex!,
          txnRef: txnRef ?? transactionHash!,
        };
      });
    };

    const convertEmbeddedSortableEventFieldsIntoRequiredFields = <
      T extends {
        txnIndex?: number;
        transactionIndex?: number;
        txnRef?: string;
        transactionHash?: string;
      },
    >(
      data: Record<string, Record<string, T[]>>
    ) => {
      return Object.fromEntries(
        Object.entries(data).map(([chainId, tokenData]) => [
          chainId,
          Object.fromEntries(
            Object.entries(tokenData).map(([token, data]) => [
              token,
              convertSortableEventFieldsIntoRequiredFields(data),
            ])
          ),
        ])
      );
    };

    const data = persistedData[0].data;
<<<<<<< HEAD

    this.backfillMessageHashes(data);

    // This section processes and transforms bundle data loaded from Arweave storage into the correct format:
    // 1. Each field (bundleFillsV3, expiredDepositsToRefundV3, etc.) contains nested records keyed by chainId and token
    // 2. The chainId keys are converted from strings to numbers using convertTypedStringRecordIntoNumericRecord
    // 3. For arrays of events (fills, deposits, etc.), the transaction fields are normalized:
    //    - txnIndex/transactionIndex -> txnIndex
    //    - txnRef/transactionHash -> txnRef
    //    This ensures consistent field names across all event objects
    // 4. The data structure maintains all other fields like refunds, totalRefundAmount, and realizedLpFees
=======
>>>>>>> 758b83ce
    const bundleData = {
      bundleFillsV3: convertTypedStringRecordIntoNumericRecord(
        Object.fromEntries(
          Object.entries(data.bundleFillsV3).map(([chainId, tokenData]) => [
            chainId,
            Object.fromEntries(
              Object.entries(tokenData).map(([token, data]) => [
                token,
                {
                  refunds: data.refunds,
                  totalRefundAmount: data.totalRefundAmount,
                  realizedLpFees: data.realizedLpFees,
                  fills: convertSortableEventFieldsIntoRequiredFields(data.fills),
                },
              ])
            ),
          ])
        )
      ),
      expiredDepositsToRefundV3: convertTypedStringRecordIntoNumericRecord(
        convertEmbeddedSortableEventFieldsIntoRequiredFields(data.expiredDepositsToRefundV3)
      ),
      bundleDepositsV3: convertTypedStringRecordIntoNumericRecord(
        convertEmbeddedSortableEventFieldsIntoRequiredFields(data.bundleDepositsV3)
      ),
      unexecutableSlowFills: convertTypedStringRecordIntoNumericRecord(
        convertEmbeddedSortableEventFieldsIntoRequiredFields(data.unexecutableSlowFills)
      ),
      bundleSlowFillsV3: convertTypedStringRecordIntoNumericRecord(
        convertEmbeddedSortableEventFieldsIntoRequiredFields(data.bundleSlowFillsV3)
      ),
    };
    this.logger.debug({
      at: "BundleDataClient#loadPersistedDataFromArweave",
      message: `Loaded persisted data from Arweave in ${Math.round(performance.now() - start) / 1000}s.`,
      blockRanges: JSON.stringify(blockRangesForChains),
      bundleData: prettyPrintV3SpokePoolEvents(
        bundleData.bundleDepositsV3,
        bundleData.bundleFillsV3,
        bundleData.bundleSlowFillsV3,
        bundleData.expiredDepositsToRefundV3,
        bundleData.unexecutableSlowFills
      ),
    });
    return bundleData;
  }

  // @dev This function should probably be moved to the InventoryClient since it bypasses loadData completely now.
  async getPendingRefundsFromValidBundles(): Promise<CombinedRefunds[]> {
    const refunds = [];
    if (!this.clients.hubPoolClient.isUpdated) {
      throw new Error("BundleDataClient::getPendingRefundsFromValidBundles HubPoolClient not updated.");
    }

    const bundle = this.clients.hubPoolClient.getLatestFullyExecutedRootBundle(
      this.clients.hubPoolClient.latestBlockSearched
    );
    if (bundle !== undefined) {
      refunds.push(await this.getPendingRefundsFromBundle(bundle));
    } // No more valid bundles in history!
    return refunds;
  }

  // @dev This function should probably be moved to the InventoryClient since it bypasses loadData completely now.
  // Return refunds from input bundle.
  async getPendingRefundsFromBundle(bundle: ProposedRootBundle): Promise<CombinedRefunds> {
    const nextBundleMainnetStartBlock = this.clients.hubPoolClient.getNextBundleStartBlockNumber(
      this.chainIdListForBundleEvaluationBlockNumbers,
      this.clients.hubPoolClient.latestBlockSearched,
      this.clients.hubPoolClient.chainId
    );
    const chainIds = this.clients.configStoreClient.getChainIdIndicesForBlock(nextBundleMainnetStartBlock);

    // Reconstruct latest bundle block range.
    const bundleEvaluationBlockRanges = getImpliedBundleBlockRanges(
      this.clients.hubPoolClient,
      this.clients.configStoreClient,
      bundle
    );
    let combinedRefunds: CombinedRefunds;
    // Here we don't call loadData because our fallback is to approximate refunds if we don't have arweave data, rather
    // than use the much slower loadData to compute all refunds. We don't need to consider slow fills or deposit
    // expiries here so we can skip some steps. We also don't need to compute LP fees as they should be small enough
    // so as not to affect this approximate refund count.
    const arweaveData = await this.loadArweaveData(bundleEvaluationBlockRanges);
    if (arweaveData === undefined) {
      combinedRefunds = await this.getApproximateRefundsForBlockRange(chainIds, bundleEvaluationBlockRanges);
    } else {
      const { bundleFillsV3, expiredDepositsToRefundV3 } = arweaveData;
      combinedRefunds = getRefundsFromBundle(bundleFillsV3, expiredDepositsToRefundV3);
      // If we don't have a spoke pool client for a chain, then we won't be able to deduct refunds correctly for this
      // chain. For most of the pending bundle's liveness period, these past refunds are already executed so this is
      // a reasonable assumption. This empty refund chain also matches what the alternative
      // `getApproximateRefundsForBlockRange` would return.
      Object.keys(combinedRefunds).forEach((chainId) => {
        if (this.spokePoolClients[Number(chainId)] === undefined) {
          delete combinedRefunds[Number(chainId)];
        }
      });
    }

    // The latest proposed bundle's refund leaves might have already been partially or entirely executed.
    // We have to deduct the executed amounts from the total refund amounts.
    return this.deductExecutedRefunds(combinedRefunds, bundle);
  }

  // @dev This helper function should probably be moved to the InventoryClient
  async getApproximateRefundsForBlockRange(chainIds: number[], blockRanges: number[][]): Promise<CombinedRefunds> {
    const refundsForChain: CombinedRefunds = {};
    const bundleEndBlockForMainnet = blockRanges[0][1];
    for (const chainId of chainIds) {
      if (this.spokePoolClients[chainId] === undefined) {
        continue;
      }
      const chainIndex = chainIds.indexOf(chainId);
      // @dev This function does not account for pre-fill refunds as it is optimized for speed. The way to detect
      // pre-fill refunds is to load all deposits that are unmatched by fills in the spoke pool client's memory
      // and then query the FillStatus on-chain, but that might slow this function down too much. For now, we
      // will live with this expected inaccuracy as it should be small. The pre-fill would have to precede the deposit
      // by more than the caller's event lookback window which is expected to be unlikely.
      const fillsToCount = this.spokePoolClients[chainId].getFills().filter((fill) => {
        if (
          fill.blockNumber < blockRanges[chainIndex][0] ||
          fill.blockNumber > blockRanges[chainIndex][1] ||
          isZeroValueFillOrSlowFillRequest(fill) ||
          invalidOutputToken(fill)
        ) {
          return false;
        }

        // If origin spoke pool client isn't defined, we can't validate it.
        if (this.spokePoolClients[fill.originChainId] === undefined) {
          return false;
        }
        const matchingDeposit = this.spokePoolClients[fill.originChainId].getDeposit(fill.depositId);
        const hasMatchingDeposit =
          matchingDeposit !== undefined && getRelayEventKey(fill) === getRelayEventKey(matchingDeposit);
        return hasMatchingDeposit;
      });
      await forEachAsync(fillsToCount, async (_fill) => {
        const matchingDeposit = this.spokePoolClients[_fill.originChainId].getDeposit(_fill.depositId);
        assert(isDefined(matchingDeposit), "Deposit not found for fill.");

        const spokeClient = this.spokePoolClients[_fill.destinationChainId];
        if (!isEVMSpokePoolClient(spokeClient)) {
          // FIXME: Handle non-EVM chains.
          throw new Error("Destination chain is not an EVM chain.");
        }
        const fill = await verifyFillRepayment(
          _fill,
          spokeClient.spokePool.provider,
          matchingDeposit,
          this.clients.hubPoolClient,
          bundleEndBlockForMainnet
        );
        if (!isDefined(fill)) {
          return;
        }
        const { chainToSendRefundTo, repaymentToken } = getRefundInformationFromFill(
          {
            ...fill,
            fromLiteChain: matchingDeposit.fromLiteChain,
          },
          this.clients.hubPoolClient,
          bundleEndBlockForMainnet
        );
        // Assume that lp fees are 0 for the sake of speed. In the future we could batch compute
        // these or make hardcoded assumptions based on the origin-repayment chain direction. This might result
        // in slight over estimations of refunds, but its not clear whether underestimating or overestimating is
        // worst from the relayer's perspective.
        const { relayer, inputAmount: refundAmount } = fill;
        refundsForChain[chainToSendRefundTo] ??= {};
        refundsForChain[chainToSendRefundTo][repaymentToken] ??= {};
        const existingRefundAmount = refundsForChain[chainToSendRefundTo][repaymentToken][relayer] ?? bnZero;
        refundsForChain[chainToSendRefundTo][repaymentToken][relayer] = existingRefundAmount.add(refundAmount);
      });
    }
    return refundsForChain;
  }

  getUpcomingDepositAmount(chainId: number, l2Token: string, latestBlockToSearch: number): BigNumber {
    if (this.spokePoolClients[chainId] === undefined) {
      return toBN(0);
    }
    return this.spokePoolClients[chainId]
      .getDeposits()
      .filter((deposit) => deposit.blockNumber > latestBlockToSearch && deposit.inputToken === l2Token)
      .reduce((acc, deposit) => {
        return acc.add(deposit.inputAmount);
      }, toBN(0));
  }

  // @dev This function should probably be moved to the InventoryClient since it bypasses loadData completely now.
  // Return refunds from the next valid bundle. This will contain any refunds that have been sent but are not included
  // in a valid bundle with all of its leaves executed. This contains refunds from:
  // - Bundles that passed liveness but have not had all of their pool rebalance leaves executed.
  // - Bundles that are pending liveness
  // - Fills sent after the pending, but not validated, bundle
  async getNextBundleRefunds(): Promise<CombinedRefunds[]> {
    const hubPoolClient = this.clients.hubPoolClient;
    const nextBundleMainnetStartBlock = hubPoolClient.getNextBundleStartBlockNumber(
      this.chainIdListForBundleEvaluationBlockNumbers,
      hubPoolClient.latestBlockSearched,
      hubPoolClient.chainId
    );
    const chainIds = this.clients.configStoreClient.getChainIdIndicesForBlock(nextBundleMainnetStartBlock);
    const combinedRefunds: CombinedRefunds[] = [];

    // @dev: If spoke pool client is undefined for a chain, then the end block will be null or undefined, which
    // should be handled gracefully and effectively cause this function to ignore refunds for the chain.
    let widestBundleBlockRanges = getWidestPossibleExpectedBlockRange(
      chainIds,
      this.spokePoolClients,
      getEndBlockBuffers(chainIds, this.blockRangeEndBlockBuffer),
      this.clients,
      this.clients.hubPoolClient.latestBlockSearched,
      this.clients.configStoreClient.getEnabledChains(this.clients.hubPoolClient.latestBlockSearched)
    );
    // Return block ranges for blocks after _pendingBlockRanges and up to widestBlockRanges.
    // If a chain is disabled or doesn't have a spoke pool client, return a range of 0
    function getBlockRangeDelta(_pendingBlockRanges: number[][]): number[][] {
      return widestBundleBlockRanges.map((blockRange, index) => {
        // If pending block range doesn't have an entry for the widest range, which is possible when a new chain
        // is added to the CHAIN_ID_INDICES list, then simply set the initial block range to the widest block range.
        // This will produce a block range delta of 0 where the returned range for this chain is [widest[1], widest[1]].
        const initialBlockRange = _pendingBlockRanges[index] ?? blockRange;
        // If chain is disabled, return disabled range
        if (initialBlockRange[0] === initialBlockRange[1]) {
          return initialBlockRange;
        }
        // If pending bundle end block exceeds widest end block or if widest end block is undefined
        // (which is possible if the spoke pool client for the chain is not defined), return an empty range since there are no
        // "new" events to consider for this chain.
        if (!isDefined(blockRange[1]) || initialBlockRange[1] >= blockRange[1]) {
          return [initialBlockRange[1], initialBlockRange[1]];
        }
        // If initialBlockRange][0] > widestBlockRange[0], then we'll ignore any blocks
        // between initialBlockRange[0] and widestBlockRange[0] (inclusive) for simplicity reasons. In practice
        // this should not happen.
        return [initialBlockRange[1] + 1, blockRange[1]];
      });
    }

    // If there is a pending bundle that has not been fully executed, then it should have arweave
    // data so we can load it from there.
    if (hubPoolClient.hasPendingProposal()) {
      const pendingBundleBlockRanges = getImpliedBundleBlockRanges(
        hubPoolClient,
        this.clients.configStoreClient,
        hubPoolClient.getLatestProposedRootBundle()
      );
      // Similar to getAppoximateRefundsForBlockRange, we'll skip the full bundle reconstruction if the arweave
      // data is undefined and use the much faster approximation method which doesn't consider LP fees which is
      // ok for this use case.
      const arweaveData = await this.loadArweaveData(pendingBundleBlockRanges);
      if (arweaveData === undefined) {
        combinedRefunds.push(await this.getApproximateRefundsForBlockRange(chainIds, pendingBundleBlockRanges));
      } else {
        const { bundleFillsV3, expiredDepositsToRefundV3 } = arweaveData;
        combinedRefunds.push(getRefundsFromBundle(bundleFillsV3, expiredDepositsToRefundV3));
      }

      // Shorten the widestBundleBlockRanges now to not double count the pending bundle blocks.
      widestBundleBlockRanges = getBlockRangeDelta(pendingBundleBlockRanges);
    }

    // Next, load all refunds sent after the last bundle proposal. This can be expensive so we'll skip the full
    // bundle reconstruction and make some simplifying assumptions:
    // - Only look up fills sent after the pending bundle's end blocks
    // - Skip LP fee computations and just assume the relayer is being refunded the full deposit.inputAmount
    const start = performance.now();
    combinedRefunds.push(await this.getApproximateRefundsForBlockRange(chainIds, widestBundleBlockRanges));
    this.logger.debug({
      at: "BundleDataClient#getNextBundleRefunds",
      message: `Loading approximate refunds for next bundle in ${Math.round(performance.now() - start) / 1000}s.`,
      blockRanges: JSON.stringify(widestBundleBlockRanges),
    });
    return combinedRefunds;
  }

  // @dev This helper function should probably be moved to the InventoryClient
  getExecutedRefunds(
    spokePoolClient: SpokePoolClient,
    relayerRefundRoot: string
  ): {
    [tokenAddress: string]: {
      [relayer: string]: BigNumber;
    };
  } {
    if (!isDefined(spokePoolClient)) {
      return {};
    }
    // @dev Search from right to left since there can be multiple root bundles with the same relayer refund root.
    // The caller should take caution if they're trying to use this function to find matching refunds for older
    // root bundles as opposed to more recent ones.
    const bundle = _.findLast(
      spokePoolClient.getRootBundleRelays(),
      (bundle) => bundle.relayerRefundRoot === relayerRefundRoot
    );
    if (bundle === undefined) {
      return {};
    }

    const executedRefundLeaves = spokePoolClient
      .getRelayerRefundExecutions()
      .filter((leaf) => leaf.rootBundleId === bundle.rootBundleId);
    const executedRefunds: { [tokenAddress: string]: { [relayer: string]: BigNumber } } = {};
    for (const refundLeaf of executedRefundLeaves) {
      const tokenAddress = refundLeaf.l2TokenAddress;
      if (executedRefunds[tokenAddress] === undefined) {
        executedRefunds[tokenAddress] = {};
      }
      const executedTokenRefunds = executedRefunds[tokenAddress];

      for (let i = 0; i < refundLeaf.refundAddresses.length; i++) {
        const relayer = refundLeaf.refundAddresses[i];
        const refundAmount = refundLeaf.refundAmounts[i];
        if (executedTokenRefunds[relayer] === undefined) {
          executedTokenRefunds[relayer] = bnZero;
        }
        executedTokenRefunds[relayer] = executedTokenRefunds[relayer].add(refundAmount);
      }
    }
    return executedRefunds;
  }

  // @dev This helper function should probably be moved to the InventoryClient
  private deductExecutedRefunds(
    allRefunds: CombinedRefunds,
    bundleContainingRefunds: ProposedRootBundle
  ): CombinedRefunds {
    for (const chainIdStr of Object.keys(allRefunds)) {
      const chainId = Number(chainIdStr);
      if (!isDefined(this.spokePoolClients[chainId])) {
        continue;
      }
      const executedRefunds = this.getExecutedRefunds(
        this.spokePoolClients[chainId],
        bundleContainingRefunds.relayerRefundRoot
      );

      for (const tokenAddress of Object.keys(allRefunds[chainId])) {
        const refunds = allRefunds[chainId][tokenAddress];
        if (executedRefunds[tokenAddress] === undefined || refunds === undefined) {
          continue;
        }

        for (const relayer of Object.keys(refunds)) {
          const executedAmount = executedRefunds[tokenAddress][relayer];
          if (executedAmount === undefined) {
            continue;
          }
          // Since there should only be a single executed relayer refund leaf for each relayer-token-chain combination,
          // we can deduct this refund and mark it as executed if the executed amount is > 0.
          refunds[relayer] = bnZero;
        }
      }
    }
    return allRefunds;
  }

  getRefundsFor(bundleRefunds: CombinedRefunds, relayer: string, chainId: number, token: string): BigNumber {
    if (!bundleRefunds[chainId] || !bundleRefunds[chainId][token]) {
      return BigNumber.from(0);
    }
    const allRefunds = bundleRefunds[chainId][token];
    return allRefunds && allRefunds[relayer] ? allRefunds[relayer] : BigNumber.from(0);
  }

  getTotalRefund(refunds: CombinedRefunds[], relayer: string, chainId: number, refundToken: string): BigNumber {
    return refunds.reduce((totalRefund, refunds) => {
      return totalRefund.add(this.getRefundsFor(refunds, relayer, chainId, refundToken));
    }, bnZero);
  }

  private async loadArweaveData(blockRangesForChains: number[][]): Promise<LoadDataReturnValue> {
    const arweaveKey = this.getArweaveBundleDataClientKey(blockRangesForChains);
    // eslint-disable-next-line @typescript-eslint/no-misused-promises
    if (!this.arweaveDataCache[arweaveKey]) {
      this.arweaveDataCache[arweaveKey] = this.loadPersistedDataFromArweave(blockRangesForChains);
    }
    const arweaveData = _.cloneDeep(await this.arweaveDataCache[arweaveKey]);
    return arweaveData!;
  }

  // Common data re-formatting logic shared across all data worker public functions.
  // User must pass in spoke pool to search event data against. This allows the user to refund relays and fill deposits
  // on deprecated spoke pools.
  async loadData(
    blockRangesForChains: number[][],
    spokePoolClients: SpokePoolClientsByChain,
    attemptArweaveLoad = false
  ): Promise<LoadDataReturnValue> {
    const key = JSON.stringify(blockRangesForChains);
    // eslint-disable-next-line @typescript-eslint/no-misused-promises
    if (!this.loadDataCache[key]) {
      let arweaveData;
      if (attemptArweaveLoad) {
        arweaveData = await this.loadArweaveData(blockRangesForChains);
      } else {
        arweaveData = undefined;
      }
      const data = isDefined(arweaveData)
        ? // We can return the data to a Promise to keep the return type consistent.
          // Note: this is now a fast operation since we've already loaded the data from Arweave.
          Promise.resolve(arweaveData)
        : this.loadDataFromScratch(blockRangesForChains, spokePoolClients);
      this.loadDataCache[key] = data;
    }

    return this.loadDataFromCache(key);
  }

  private async loadDataFromScratch(
    blockRangesForChains: number[][],
    spokePoolClients: SpokePoolClientsByChain
  ): Promise<LoadDataReturnValue> {
    let start = performance.now();
    const key = JSON.stringify(blockRangesForChains);

    if (!this.clients.configStoreClient.isUpdated) {
      throw new Error("ConfigStoreClient not updated");
    } else if (!this.clients.hubPoolClient.isUpdated) {
      throw new Error("HubPoolClient not updated");
    }

    const chainIds = this.clients.configStoreClient.getChainIdIndicesForBlock(blockRangesForChains[0][0]);
    const bundleEndBlockForMainnet = blockRangesForChains[0][1];

    if (blockRangesForChains.length > chainIds.length) {
      throw new Error(
        `Unexpected block range list length of ${blockRangesForChains.length}, should be <= ${chainIds.length}`
      );
    }

    // V3 specific objects:
    const bundleDepositsV3: BundleDepositsV3 = {}; // Deposits in bundle block range.
    const bundleFillsV3: BundleFillsV3 = {}; // Fills to refund in bundle block range.
    const bundleInvalidFillsV3: V3FillWithBlock[] = []; // Fills that are not valid in this bundle.
    const bundleUnrepayableFillsV3: V3FillWithBlock[] = []; // Fills that are not repayable in this bundle.
    const bundleInvalidSlowFillRequests: SlowFillRequestWithBlock[] = []; // Slow fill requests that are not valid in this bundle.
    const bundleSlowFillsV3: BundleSlowFills = {}; // Deposits that we need to send slow fills
    // for in this bundle.
    const expiredDepositsToRefundV3: ExpiredDepositsToRefundV3 = {};
    // Newly expired deposits in this bundle that need to be refunded.
    const unexecutableSlowFills: BundleExcessSlowFills = {};
    // Deposit data for all Slowfills that was included in a previous
    // bundle and can no longer be executed because (1) they were replaced with a FastFill in this bundle or
    // (2) the fill deadline has passed. We'll need to decrement running balances for these deposits on the
    // destination chain where the slow fill would have been executed.

    const _isChainDisabled = (chainId: number): boolean => {
      const blockRangeForChain = getBlockRangeForChain(blockRangesForChains, chainId, chainIds);
      return isChainDisabled(blockRangeForChain);
    };

    const _canCreateSlowFillLeaf = (deposit: DepositWithBlock): boolean => {
      return (
        // Cannot slow fill when input and output tokens are not equivalent.
        this.clients.hubPoolClient.areTokensEquivalent(
          deposit.inputToken,
          deposit.originChainId,
          deposit.outputToken,
          deposit.destinationChainId,
          bundleEndBlockForMainnet
        ) &&
        // Cannot slow fill from or to a lite chain.
        !deposit.fromLiteChain &&
        !deposit.toLiteChain
      );
    };

    const _depositIsExpired = (deposit: DepositWithBlock): boolean => {
      return deposit.fillDeadline < bundleBlockTimestamps[deposit.destinationChainId][1];
    };

    const _getFillStatusForDeposit = (deposit: Deposit, queryBlock: number): Promise<FillStatus> => {
      return spokePoolClients[deposit.destinationChainId].relayFillStatus(
        deposit,
        // We can assume that in production
        // the block to query is not one that the spoke pool client
        // hasn't queried. This is because this function will usually be called
        // in production with block ranges that were validated by
        // DataworkerUtils.blockRangesAreInvalidForSpokeClients.
        Math.min(queryBlock, spokePoolClients[deposit.destinationChainId].latestBlockSearched)
      );
    };

    // Infer chain ID's to load from number of block ranges passed in.
    const allChainIds = blockRangesForChains
      .map((_blockRange, index) => chainIds[index])
      .filter((chainId) => !_isChainDisabled(chainId) && spokePoolClients[chainId] !== undefined);
    allChainIds.forEach((chainId) => {
      const spokePoolClient = spokePoolClients[chainId];
      if (!spokePoolClient.isUpdated) {
        throw new Error(`SpokePoolClient for chain ${chainId} not updated.`);
      }
    });

    // If spoke pools are V3 contracts, then we need to compute start and end timestamps for block ranges to
    // determine whether fillDeadlines have expired.
    // @dev Going to leave this in so we can see impact on run-time in prod. This makes (allChainIds.length * 2) RPC
    // calls in parallel.
    const _cachedBundleTimestamps = this.getBundleTimestampsFromCache(key);
    let bundleBlockTimestamps: { [chainId: string]: number[] } = {};
    if (!_cachedBundleTimestamps) {
      bundleBlockTimestamps = await this.getBundleBlockTimestamps(chainIds, blockRangesForChains, spokePoolClients);
      this.setBundleTimestampsInCache(key, bundleBlockTimestamps);
      this.logger.debug({
        at: "BundleDataClient#loadData",
        message: "Bundle block timestamps",
        bundleBlockTimestamps,
        blockRangesForChains: JSON.stringify(blockRangesForChains),
      });
    } else {
      bundleBlockTimestamps = _cachedBundleTimestamps;
    }

    // Use this dictionary to conveniently unite all events with the same relay data hash which will make
    // secondary lookups faster. The goal is to lazily fill up this dictionary with all events in the SpokePool
    // client's in-memory event cache.
    const v3RelayHashes: {
      [relayHash: string]: {
        // Note: Since there are no partial fills in v3, there should only be one fill per relay hash.
        // Moreover, the SpokePool blocks multiple slow fill requests, so
        // there should also only be one slow fill request per relay hash.
        deposits?: V3DepositWithBlock[];
        fill?: V3FillWithBlock;
        slowFillRequest?: SlowFillRequestWithBlock;
      };
    } = {};

    // Process all deposits first and populate the v3RelayHashes dictionary. Sort deposits into whether they are
    // in this bundle block range or in a previous bundle block range.
    const bundleDepositHashes: string[] = [];
    const olderDepositHashes: string[] = [];

    const decodeBundleDepositHash = (depositHash: string): { relayDataHash: string; index: number } => {
      const [relayDataHash, i] = depositHash.split("@");
      return { relayDataHash, index: Number(i) };
    };

    // Prerequisite step: Load all deposit events from the current or older bundles into the v3RelayHashes dictionary
    // for convenient matching with fills.
    for (const originChainId of allChainIds) {
      const originClient = spokePoolClients[originChainId];
      const originChainBlockRange = getBlockRangeForChain(blockRangesForChains, originChainId, chainIds);

      for (const destinationChainId of allChainIds) {
        if (originChainId === destinationChainId) {
          continue;
        }
        originClient.getDepositsForDestinationChainWithDuplicates(destinationChainId).forEach((deposit) => {
          if (deposit.blockNumber > originChainBlockRange[1] || isZeroValueDeposit(deposit)) {
            return;
          }
          const relayDataHash = getRelayEventKey(deposit);

          if (!v3RelayHashes[relayDataHash]) {
            v3RelayHashes[relayDataHash] = {
              deposits: [deposit],
              fill: undefined,
              slowFillRequest: undefined,
            };
          } else {
            const { deposits } = v3RelayHashes[relayDataHash];
            assert(isDefined(deposits) && deposits.length > 0, "Deposit should exist in relay hash dictionary.");
            deposits.push(deposit);
          }

          // Account for duplicate deposits by concatenating the relayDataHash with the count of the number of times
          // we have seen it so far.
          const { deposits } = v3RelayHashes[relayDataHash];
          assert(isDefined(deposits) && deposits.length > 0, "Deposit should exist in relay hash dictionary.");
          const newBundleDepositHash = `${relayDataHash}@${deposits.length - 1}`;
          const decodedBundleDepositHash = decodeBundleDepositHash(newBundleDepositHash);
          assert(
            decodedBundleDepositHash.relayDataHash === relayDataHash &&
              decodedBundleDepositHash.index === deposits.length - 1,
            "Not using correct bundle deposit hash key"
          );
          if (deposit.blockNumber >= originChainBlockRange[0]) {
            if (bundleDepositsV3?.[originChainId]?.[deposit.inputToken]?.find((d) => duplicateEvent(deposit, d))) {
              this.logger.debug({
                at: "BundleDataClient#loadData",
                message: "Duplicate deposit detected",
                deposit,
              });
              throw new Error("Duplicate deposit detected");
            }
            bundleDepositHashes.push(newBundleDepositHash);
            updateBundleDepositsV3(bundleDepositsV3, deposit);
          } else if (deposit.blockNumber < originChainBlockRange[0]) {
            olderDepositHashes.push(newBundleDepositHash);
          }
        });
      }
    }
    this.logger.debug({
      at: "BundleDataClient#loadData",
      message: `Processed ${bundleDepositHashes.length + olderDepositHashes.length} deposits in ${
        performance.now() - start
      }ms.`,
    });
    start = performance.now();

    // Process fills and maintain the following the invariants:
    // - Every single fill whose type is not SlowFill in the bundle block range whose relay data matches
    // with a deposit in the same or an older range produces a refund to the filler,
    // unless the specified filler address cannot be repaid on the repayment chain.
    // - Fills can match with duplicate deposits, so for every matched fill whose type is not SlowFill
    // in the bundle block range, produce a refund to the filler for each matched deposit.
    // - For every SlowFill in the block range that matches with multiple deposits, produce a refund to the depositor
    // for every deposit except except the first.

    // Assumptions about fills:
    // - Duplicate fills for the same relay data hash are impossible to send.
    // - Fills can only be sent before the deposit's fillDeadline.
    const validatedBundleV3Fills: (V3FillWithBlock & { quoteTimestamp: number })[] = [];
    const validatedBundleSlowFills: V3DepositWithBlock[] = [];
    const validatedBundleUnexecutableSlowFills: V3DepositWithBlock[] = [];
    let fillCounter = 0;
    for (const originChainId of allChainIds) {
      const originClient = spokePoolClients[originChainId];
      for (const destinationChainId of allChainIds) {
        if (originChainId === destinationChainId) {
          continue;
        }

        const destinationClient = spokePoolClients[destinationChainId];
        const destinationChainBlockRange = getBlockRangeForChain(blockRangesForChains, destinationChainId, chainIds);
        const originChainBlockRange = getBlockRangeForChain(blockRangesForChains, originChainId, chainIds);

        const fastFillsReplacingSlowFills: string[] = [];
        await forEachAsync(
          destinationClient
            .getFillsForOriginChain(originChainId)
            // We can remove fills for deposits with input amount equal to zero because these will result in 0 refunded
            // tokens to the filler. We can't remove non-empty message deposit here in case there is a slow fill
            // request for the deposit, we'd want to see the fill took place.
            .filter(
              (fill) =>
                fill.blockNumber <= destinationChainBlockRange[1] &&
                !isZeroValueFillOrSlowFillRequest(fill) &&
                !invalidOutputToken(fill)
            ),
          async (fill) => {
            fillCounter++;
            const relayDataHash = getRelayEventKey(fill);
            if (v3RelayHashes[relayDataHash]) {
              if (!v3RelayHashes[relayDataHash].fill) {
                const { deposits } = v3RelayHashes[relayDataHash];
                assert(isDefined(deposits) && deposits.length > 0, "Deposit should exist in relay hash dictionary.");
                v3RelayHashes[relayDataHash].fill = fill;
                if (fill.blockNumber >= destinationChainBlockRange[0]) {
                  if (!isEVMSpokePoolClient(destinationClient)) {
                    // FIXME: Handle non-EVM chains.
                    throw new Error("Destination chain is not an EVM chain.");
                  }
                  const fillToRefund = await verifyFillRepayment(
                    fill,
                    destinationClient.spokePool.provider,
                    deposits[0],
                    this.clients.hubPoolClient,
                    bundleEndBlockForMainnet
                  );
                  if (!isDefined(fillToRefund)) {
                    bundleUnrepayableFillsV3.push(fill);
                    // We don't return here yet because we still need to mark unexecutable slow fill leaves
                    // or duplicate deposits. However, we won't issue a fast fill refund.
                  } else {
                    v3RelayHashes[relayDataHash].fill = fillToRefund;
                    validatedBundleV3Fills.push({
                      ...fillToRefund,
                      quoteTimestamp: deposits[0].quoteTimestamp,
                    });

                    // Now that we know this deposit has been filled on-chain, identify any duplicate deposits
                    // sent for this fill and refund them to the filler, because this value would not be paid out
                    // otherwise. These deposits can no longer expire and get refunded as an expired deposit,
                    // and they won't trigger a pre-fill refund because the fill is in this bundle.
                    // Pre-fill refunds only happen when deposits are sent in this bundle and the
                    // fill is from a prior bundle. Paying out the filler keeps the behavior consistent for how
                    // we deal with duplicate deposits regardless if the deposit is matched with a pre-fill or
                    // a current bundle fill.
                    const duplicateDeposits = deposits.slice(1);
                    duplicateDeposits.forEach((duplicateDeposit) => {
                      if (isSlowFill(fill)) {
                        updateExpiredDepositsV3(expiredDepositsToRefundV3, duplicateDeposit);
                      } else {
                        validatedBundleV3Fills.push({
                          ...fillToRefund,
                          quoteTimestamp: duplicateDeposit.quoteTimestamp,
                        });
                      }
                    });
                  }

                  // If fill replaced a slow fill request, then mark it as one that might have created an
                  // unexecutable slow fill. We can't know for sure until we check the slow fill request
                  // events.
                  if (
                    fill.relayExecutionInfo.fillType === FillType.ReplacedSlowFill &&
                    _canCreateSlowFillLeaf(deposits[0])
                  ) {
                    fastFillsReplacingSlowFills.push(relayDataHash);
                  }
                }
              } else {
                this.logger.debug({
                  at: "BundleDataClient#loadData",
                  message: "Duplicate fill detected",
                  fill,
                });
                throw new Error("Duplicate fill detected");
              }
              return;
            }

            // At this point, there is no relay hash dictionary entry for this fill, so we need to
            // instantiate the entry. We won't modify the fill.relayer until we match it with a deposit.
            v3RelayHashes[relayDataHash] = {
              deposits: undefined,
              fill,
              slowFillRequest: undefined,
            };

            // TODO: We can remove the following historical query once we deprecate the deposit()
            // function since there won't be any old, unexpired deposits anymore assuming the spoke pool client
            // lookbacks have been validated, which they should be before we run this function.

            // Since there was no deposit matching the relay hash, we need to do a historical query for an
            // older deposit in case the spoke pool client's lookback isn't old enough to find the matching deposit.
            // We can skip this step if the fill's fill deadline is not infinite, because we can assume that the
            // spoke pool clients have loaded deposits old enough to cover all fills with a non-infinite fill deadline.
            if (fill.blockNumber >= destinationChainBlockRange[0]) {
              // Fill has a non-infinite expiry, and we can assume our spoke pool clients have old enough deposits
              // to conclude that this fill is invalid if we haven't found a matching deposit in memory, so
              // skip the historical query.
              if (!INFINITE_FILL_DEADLINE.eq(fill.fillDeadline)) {
                bundleInvalidFillsV3.push(fill);
                return;
              }
              // If deposit is using the deterministic relay hash feature, then the following binary search-based
              // algorithm will not work. However, it is impossible to emit an infinite fill deadline using
              // the unsafeDepositV3 function so there is no need to catch the special case.
              const historicalDeposit = await queryHistoricalDepositForFill(originClient, fill);
              if (!historicalDeposit.found) {
                bundleInvalidFillsV3.push(fill);
              } else {
                const matchedDeposit = historicalDeposit.deposit;
                // If deposit is in a following bundle, then this fill will have to be refunded once that deposit
                // is in the current bundle.
                if (matchedDeposit.blockNumber > originChainBlockRange[1]) {
                  bundleInvalidFillsV3.push(fill);
                  return;
                }
                v3RelayHashes[relayDataHash].deposits = [matchedDeposit];

                if (!isEVMSpokePoolClient(destinationClient)) {
                  // FIXME: Handle non-EVM chains.
                  throw new Error("Destination chain is not an EVM chain.");
                }

                const fillToRefund = await verifyFillRepayment(
                  fill,
                  destinationClient.spokePool.provider,
                  matchedDeposit,
                  this.clients.hubPoolClient,
                  bundleEndBlockForMainnet
                );
                if (!isDefined(fillToRefund)) {
                  bundleUnrepayableFillsV3.push(fill);
                  // Don't return yet as we still need to mark down any unexecutable slow fill leaves
                  // in case this fast fill replaced a slow fill request.
                } else {
                  // @dev Since queryHistoricalDepositForFill validates the fill by checking individual
                  // object property values against the deposit's, we
                  // sanity check it here by comparing the full relay hashes. If there's an error here then the
                  // historical deposit query is not working as expected.
                  assert(getRelayEventKey(matchedDeposit) === relayDataHash, "Relay hashes should match.");
                  validatedBundleV3Fills.push({
                    ...fillToRefund,
                    quoteTimestamp: matchedDeposit.quoteTimestamp,
                  });
                  v3RelayHashes[relayDataHash].fill = fillToRefund;

                  // No need to check for duplicate deposits here since duplicate deposits with
                  // infinite deadlines are impossible to send via unsafeDeposit().
                }

                if (
                  fill.relayExecutionInfo.fillType === FillType.ReplacedSlowFill &&
                  _canCreateSlowFillLeaf(matchedDeposit)
                ) {
                  fastFillsReplacingSlowFills.push(relayDataHash);
                }
              }
            }
          }
        );

        // Process slow fill requests and produce slow fill leaves while maintaining the following the invariants:
        // - Slow fill leaves cannot be produced for deposits that have expired in this bundle.
        // - Slow fill leaves cannot be produced for deposits that have been filled.

        // Assumptions about fills:
        // - Duplicate slow fill requests for the same relay data hash are impossible to send.
        // - Slow fill requests can only be sent before the deposit's fillDeadline.
        // - Slow fill requests for a deposit that has been filled.
        await forEachAsync(
          destinationClient
            .getSlowFillRequestsForOriginChain(originChainId)
            .filter(
              (request) =>
                request.blockNumber <= destinationChainBlockRange[1] &&
                !isZeroValueFillOrSlowFillRequest(request) &&
                !invalidOutputToken(request)
            ),
          async (slowFillRequest: SlowFillRequestWithBlock) => {
            const relayDataHash = getRelayEventKey(slowFillRequest);

            if (v3RelayHashes[relayDataHash]) {
              if (!v3RelayHashes[relayDataHash].slowFillRequest) {
                v3RelayHashes[relayDataHash].slowFillRequest = slowFillRequest;
                const { deposits, fill } = v3RelayHashes[relayDataHash];
                if (fill) {
                  // Exiting here assumes that slow fill requests must precede fills, so if there was a fill
                  // following this slow fill request, then we would have already seen it. We don't need to check
                  // for a fill older than this slow fill request.
                  return;
                }
                assert(isDefined(deposits) && deposits.length > 0, "Deposit should exist in relay hash dictionary.");
                const matchedDeposit = deposits[0];

                if (
                  slowFillRequest.blockNumber >= destinationChainBlockRange[0] &&
                  _canCreateSlowFillLeaf(matchedDeposit) &&
                  !_depositIsExpired(matchedDeposit)
                ) {
                  validatedBundleSlowFills.push(matchedDeposit);
                }
              } else {
                this.logger.debug({
                  at: "BundleDataClient#loadData",
                  message: "Duplicate slow fill request detected",
                  slowFillRequest,
                });
                throw new Error("Duplicate slow fill request detected.");
              }
              return;
            }

            // Instantiate dictionary if there is neither a deposit nor fill matching it.
            v3RelayHashes[relayDataHash] = {
              deposits: undefined,
              fill: undefined,
              slowFillRequest: slowFillRequest,
            };

            // TODO: We can remove the following historical query once we deprecate the deposit()
            // function since there won't be any old, unexpired deposits anymore assuming the spoke pool client
            // lookbacks have been validated, which they should be before we run this function.

            // Since there was no deposit matching the relay hash, we need to do a historical query for an
            // older deposit in case the spoke pool client's lookback isn't old enough to find the matching deposit.
            // We can skip this step if the deposit's fill deadline is not infinite, because we can assume that the
            // spoke pool clients have loaded deposits old enough to cover all fills with a non-infinite fill deadline.
            // We do not need to handle the case where the deposit ID is > uint32 (in which case we wouldn't
            // want to perform a binary search lookup for it because the deposit ID is "unsafe" and cannot be
            // found using such a method) because infinite fill deadlines cannot be produced from the unsafeDepositV3()
            // function.
            if (slowFillRequest.blockNumber >= destinationChainBlockRange[0]) {
              if (!INFINITE_FILL_DEADLINE.eq(slowFillRequest.fillDeadline)) {
                bundleInvalidSlowFillRequests.push(slowFillRequest);
                return;
              }
              const historicalDeposit = await queryHistoricalDepositForFill(originClient, slowFillRequest);
              if (!historicalDeposit.found) {
                bundleInvalidSlowFillRequests.push(slowFillRequest);
                return;
              }
              const matchedDeposit: V3DepositWithBlock = historicalDeposit.deposit;
              // If deposit is in a following bundle, then this slow fill request will have to be created
              // once that deposit is in the current bundle.
              if (matchedDeposit.blockNumber > originChainBlockRange[1]) {
                bundleInvalidSlowFillRequests.push(slowFillRequest);
                return;
              }
              // @dev Since queryHistoricalDepositForFill validates the slow fill request by checking individual
              // object property values against the deposit's, we
              // sanity check it here by comparing the full relay hashes. If there's an error here then the
              // historical deposit query is not working as expected.
              assert(getRelayEventKey(matchedDeposit) === relayDataHash, "Deposit relay hashes should match.");
              v3RelayHashes[relayDataHash].deposits = [matchedDeposit];

              if (!_canCreateSlowFillLeaf(matchedDeposit) || _depositIsExpired(matchedDeposit)) {
                return;
              }
              validatedBundleSlowFills.push(matchedDeposit);
            }
          }
        );

        // Process deposits and maintain the following invariants:
        // - Deposits matching fills that are not type SlowFill from previous bundle block ranges should produce
        // refunds for those fills.
        // - Deposits matching fills that are type SlowFill from previous bundle block ranges should be refunded to the
        // depositor.
        // - All deposits expiring in this bundle, even those sent in prior bundle block ranges, should be refunded
        // to the depositor.
        // - An expired deposit cannot be refunded if the deposit was filled.
        // - If a deposit from a prior bundle expired in this bundle, had a slow fill request created for it
        // in a prior bundle, and has not been filled yet, then an unexecutable slow fill leaf has been created
        // and needs to be refunded to the HubPool.
        // - Deposits matching slow fill requests from previous bundle block ranges should produce slow fills
        // if the deposit has not been filled.

        // Assumptions:
        // - If the deposit has a matching fill or slow fill request in the bundle then we have already stored
        // it in the relay hashes dictionary.
        // - We've created refunds for all fills in this bundle matching a deposit.
        // - We've created slow fill leaves for all slow fill requests in this bundle matching an unfilled deposit.
        // - Deposits for the same relay data hash can be sent an arbitrary amount of times.
        // - Deposits can be sent an arbitrary amount of time after a fill has been sent for the matching relay data.
        await mapAsync(bundleDepositHashes, async (depositHash) => {
          const { relayDataHash, index } = decodeBundleDepositHash(depositHash);
          const { deposits, fill, slowFillRequest } = v3RelayHashes[relayDataHash];
          if (!deposits || deposits.length === 0) {
            throw new Error("Deposits should exist in relay hash dictionary.");
          }
          const deposit = deposits[index];
          if (!deposit) throw new Error("Deposit should exist in relay hash dictionary.");
          if (deposit.originChainId !== originChainId || deposit.destinationChainId !== destinationChainId) {
            return;
          }

          // If fill is in the current bundle then we can assume there is already a refund for it, so only
          // include this pre fill if the fill is in an older bundle.
          if (fill) {
            if (fill.blockNumber < destinationChainBlockRange[0]) {
              if (!isEVMSpokePoolClient(destinationClient)) {
                // FIXME: Handle non-EVM chains.
                throw new Error("Destination chain is not an EVM chain.");
              }
              const fillToRefund = await verifyFillRepayment(
                fill,
                destinationClient.spokePool.provider,
                deposits[0],
                this.clients.hubPoolClient,
                bundleEndBlockForMainnet
              );
              if (!isDefined(fillToRefund)) {
                bundleUnrepayableFillsV3.push(fill);
              } else if (!isSlowFill(fill)) {
                v3RelayHashes[relayDataHash].fill = fillToRefund;
                validatedBundleV3Fills.push({
                  ...fillToRefund,
                  quoteTimestamp: deposit.quoteTimestamp,
                });
              } else {
                updateExpiredDepositsV3(expiredDepositsToRefundV3, deposit);
              }
            }
            return;
          }

          // If a slow fill request exists in memory, then we know the deposit has not been filled because fills
          // must follow slow fill requests and we would have seen the fill already if it existed.,
          // We can conclude that either the deposit has expired or we need to create a slow fill leaf for the
          // deposit because it has not been filled. Slow fill leaves were already created for requests sent
          // in the current bundle so only create new slow fill leaves for prior bundle deposits.
          if (slowFillRequest) {
            if (_depositIsExpired(deposit)) {
              updateExpiredDepositsV3(expiredDepositsToRefundV3, deposit);
            } else if (
              slowFillRequest.blockNumber < destinationChainBlockRange[0] &&
              _canCreateSlowFillLeaf(deposit) &&
              validatedBundleSlowFills.every((d) => getRelayEventKey(d) !== relayDataHash)
            ) {
              validatedBundleSlowFills.push(deposit);
            }
            return;
          }

          // So at this point in the code, there is no fill or slow fill request in memory for this deposit.
          // We need to check its fill status on-chain to figure out whether to issue a refund or a slow fill leaf.
          // We can assume at this point that all fills or slow fill requests, if found, were in previous bundles
          // because the spoke pool client lookback would have returned this entire bundle of events and stored
          // them into the relay hash dictionary.
          const fillStatus = await _getFillStatusForDeposit(deposit, destinationChainBlockRange[1]);
          if (fillStatus === FillStatus.Filled) {
            // We don't need to verify the fill block is before the bundle end block on the destination chain because
            // we queried the fillStatus at the end block. Therefore, if the fill took place after the end block,
            // then we wouldn't be in this branch of the code.
            const prefill = await this.findMatchingFillEvent(deposit, destinationClient);
            assert(isDefined(prefill), `findFillEvent# Cannot find prefill: ${relayDataHash}`);
            assert(getRelayEventKey(prefill) === relayDataHash, "Relay hashes should match.");
            if (!isEVMSpokePoolClient(destinationClient)) {
              // FIXME: Handle non-EVM chains.
              throw new Error("Destination chain is not an EVM chain.");
            }
            const verifiedFill = await verifyFillRepayment(
              prefill,
              destinationClient.spokePool.provider,
              deposit,
              this.clients.hubPoolClient,
              bundleEndBlockForMainnet
            );
            if (!isDefined(verifiedFill)) {
              bundleUnrepayableFillsV3.push(prefill);
            } else if (!isSlowFill(verifiedFill)) {
              validatedBundleV3Fills.push({
                ...verifiedFill,
                quoteTimestamp: deposit.quoteTimestamp,
              });
            } else {
              updateExpiredDepositsV3(expiredDepositsToRefundV3, deposit);
            }
          } else if (_depositIsExpired(deposit)) {
            updateExpiredDepositsV3(expiredDepositsToRefundV3, deposit);
          } else if (
            fillStatus === FillStatus.RequestedSlowFill &&
            // Don't create duplicate slow fill requests for the same deposit.
            validatedBundleSlowFills.every((d) => getRelayEventKey(d) !== relayDataHash)
          ) {
            if (_canCreateSlowFillLeaf(deposit)) {
              validatedBundleSlowFills.push(deposit);
            }
          }
        });

        // For all fills that came after a slow fill request, we can now check if the slow fill request
        // was a valid one and whether it was created in a previous bundle. If so, then it created a slow fill
        // leaf that is now unexecutable.
        fastFillsReplacingSlowFills.forEach((relayDataHash) => {
          const { deposits, slowFillRequest, fill } = v3RelayHashes[relayDataHash];
          assert(
            fill?.relayExecutionInfo.fillType === FillType.ReplacedSlowFill,
            "Fill type should be ReplacedSlowFill."
          );
          // Needed for TSC - are implicitely checking that deposit exists by making it to this point.
          if (!deposits || deposits.length < 1) {
            throw new Error("Deposit should exist in relay hash dictionary.");
          }
          // We should never push fast fills involving lite chains here because slow fill requests for them are invalid:
          assert(
            _canCreateSlowFillLeaf(deposits[0]),
            "fastFillsReplacingSlowFills should contain only deposits that can be slow filled"
          );
          const destinationBlockRange = getBlockRangeForChain(blockRangesForChains, destinationChainId, chainIds);
          const originBlockRange = getBlockRangeForChain(blockRangesForChains, originChainId, chainIds);
          const matchedDeposit = deposits[0];
          // For a slow fill leaf to have been created (and subsequently create an excess), the deposit matching the
          // slow fill request must have been included in a previous bundle AND the slow fill request should not
          // be included in this bundle. This is because a slow fill request is only valid once its deposit
          // has been mined, so if the deposit is not in a prior bundle to the fill, then no slow fill leaf could
          // have been created. Secondly, the slow fill request itself must have occurred in an older bundle than the
          // fill otherwise the slow fill leaf be unexecutable for an already-filled deposit..
          if (
            matchedDeposit.blockNumber < originBlockRange[0] &&
            // If there is a slow fill request in this bundle that matches the relay hash, then there was no slow fill
            // created that would be considered excess.
            (!slowFillRequest || slowFillRequest.blockNumber < destinationBlockRange[0])
          ) {
            validatedBundleUnexecutableSlowFills.push(deposits[0]);
          }
        });
      }
    }
    this.logger.debug({
      at: "BundleDataClient#loadData",
      message: `Processed ${fillCounter} fills in ${performance.now() - start}ms.`,
    });
    start = performance.now();

    // For all deposits older than this bundle, we need to check if they expired in this bundle and if they did,
    // whether there was a slow fill created for it in a previous bundle that is now unexecutable and replaced
    // by a new expired deposit refund.
    await forEachAsync(olderDepositHashes, async (depositHash) => {
      const { relayDataHash, index } = decodeBundleDepositHash(depositHash);
      const { deposits, slowFillRequest, fill } = v3RelayHashes[relayDataHash];
      if (!deposits || deposits.length < 1) {
        throw new Error("Deposit should exist in relay hash dictionary.");
      }
      const deposit = deposits[index];
      const { destinationChainId } = deposit;
      const destinationBlockRange = getBlockRangeForChain(blockRangesForChains, destinationChainId, chainIds);

      // Only look for deposits that were mined before this bundle and that are newly expired.
      // If the fill deadline is lower than the bundle start block on the destination chain, then
      // we should assume it was refunded in a previous bundle.
      if (
        // If there is a valid fill that we saw matching this deposit, then it does not need a refund.
        !fill &&
        isDefined(deposit) && // Needed for TSC - we check this above.
        _depositIsExpired(deposit) &&
        deposit.fillDeadline >= bundleBlockTimestamps[destinationChainId][0] &&
        spokePoolClients[destinationChainId] !== undefined
      ) {
        // If we haven't seen a fill matching this deposit, then we need to rule out that it was filled a long time ago
        // by checkings its on-chain fill status.
        const fillStatus = await _getFillStatusForDeposit(deposit, destinationBlockRange[1]);

        // If there is no matching fill and the deposit expired in this bundle and the fill status on-chain is not
        // Filled, then we can to refund it as an expired deposit.
        if (fillStatus !== FillStatus.Filled) {
          updateExpiredDepositsV3(expiredDepositsToRefundV3, deposit);
        }
        // If fill status is RequestedSlowFill, then we might need to mark down an unexecutable
        // slow fill that we're going to replace with an expired deposit refund.
        // If deposit cannot be slow filled, then exit early.
        if (fillStatus !== FillStatus.RequestedSlowFill || !_canCreateSlowFillLeaf(deposit)) {
          return;
        }
        // Now, check if there was a slow fill created for this deposit in a previous bundle which would now be
        // unexecutable. Mark this deposit as having created an unexecutable slow fill if there is no matching
        // slow fill request or the matching slow fill request took place in a previous bundle.

        // If there is a slow fill request in this bundle, then the expired deposit refund will supercede
        // the slow fill request. If there is no slow fill request seen or its older than this bundle, then we can
        // assume a slow fill leaf was created for it when the deposit was mined. Therefore, because the deposit
        // was in an older bundle, we can assume that a slow fill leaf was created at that time and therefore
        // is now unexecutable.
        if (!slowFillRequest || slowFillRequest.blockNumber < destinationBlockRange[0]) {
          validatedBundleUnexecutableSlowFills.push(deposit);
        }
      }
    });

    // Batch compute V3 lp fees.
    start = performance.now();
    const promises = [
      validatedBundleV3Fills.length > 0
        ? this.clients.hubPoolClient.batchComputeRealizedLpFeePct(
            validatedBundleV3Fills.map((fill) => {
              const { deposits } = v3RelayHashes[getRelayEventKey(fill)];
              assert(isDefined(deposits) && deposits.length > 0, "Deposit should exist in relay hash dictionary.");
              const matchedDeposit = deposits[0];
              assert(isDefined(matchedDeposit), "Deposit should exist in relay hash dictionary.");
              const { chainToSendRefundTo: paymentChainId } = getRefundInformationFromFill(
                {
                  ...fill,
                  fromLiteChain: matchedDeposit.fromLiteChain,
                },
                this.clients.hubPoolClient,
                bundleEndBlockForMainnet
              );
              return {
                ...fill,
                paymentChainId,
              };
            })
          )
        : [],
      validatedBundleSlowFills.length > 0
        ? this.clients.hubPoolClient.batchComputeRealizedLpFeePct(
            validatedBundleSlowFills.map((deposit) => {
              return {
                ...deposit,
                paymentChainId: deposit.destinationChainId,
              };
            })
          )
        : [],
      validatedBundleUnexecutableSlowFills.length > 0
        ? this.clients.hubPoolClient.batchComputeRealizedLpFeePct(
            validatedBundleUnexecutableSlowFills.map((deposit) => {
              return {
                ...deposit,
                paymentChainId: deposit.destinationChainId,
              };
            })
          )
        : [],
    ];
    const [v3FillLpFees, v3SlowFillLpFees, v3UnexecutableSlowFillLpFees] = await Promise.all(promises);
    this.logger.debug({
      at: "BundleDataClient#loadData",
      message: `Computed batch async LP fees in ${performance.now() - start}ms.`,
    });
    v3FillLpFees.forEach(({ realizedLpFeePct }, idx) => {
      const fill = validatedBundleV3Fills[idx];
      const { deposits } = v3RelayHashes[getRelayEventKey(fill)];
      assert(isDefined(deposits) && deposits.length > 0, "Deposit should exist in relay hash dictionary.");
      const associatedDeposit = deposits[0];
      assert(isDefined(associatedDeposit), "Deposit should exist in relay hash dictionary.");
      const { chainToSendRefundTo, repaymentToken } = getRefundInformationFromFill(
        {
          ...fill,
          fromLiteChain: associatedDeposit.fromLiteChain,
        },
        this.clients.hubPoolClient,
        bundleEndBlockForMainnet
      );
      updateBundleFillsV3(bundleFillsV3, fill, realizedLpFeePct, chainToSendRefundTo, repaymentToken, fill.relayer);
    });
    v3SlowFillLpFees.forEach(({ realizedLpFeePct: lpFeePct }, idx) => {
      const deposit = validatedBundleSlowFills[idx];
      // We should not create slow fill leaves for duplicate deposit hashes and we should only create a slow
      // fill leaf for the first deposit (the quote timestamp of the deposit determines the LP fee, so its
      // important we pick out the correct deposit). Deposits are pushed into validatedBundleSlowFills in ascending
      // order so the following slice will only match the first deposit.
      const relayDataHash = getRelayEventKey(deposit);
      if (validatedBundleSlowFills.slice(0, idx).some((d) => getRelayEventKey(d) === relayDataHash)) {
        return;
      }
      assert(!_depositIsExpired(deposit), "Cannot create slow fill leaf for expired deposit.");
      updateBundleSlowFills(bundleSlowFillsV3, { ...deposit, lpFeePct });
    });
    v3UnexecutableSlowFillLpFees.forEach(({ realizedLpFeePct: lpFeePct }, idx) => {
      const deposit = validatedBundleUnexecutableSlowFills[idx];
      updateBundleExcessSlowFills(unexecutableSlowFills, { ...deposit, lpFeePct });
    });

    const v3SpokeEventsReadable = prettyPrintV3SpokePoolEvents(
      bundleDepositsV3,
      bundleFillsV3,
      bundleSlowFillsV3,
      expiredDepositsToRefundV3,
      unexecutableSlowFills
    );

    if (bundleInvalidFillsV3.length > 0) {
      // For extra clarity, check if any invalid fills match with a deposit on deposit ID and origin chain. These
      // are most likely truly invalid fills due to re-org.
      const invalidFillsWithPartialMatchedDeposits: FillWithBlock[] = [];

      // If the fill matches with a deposit following the bundle then the fill will be refunded as a pre-fill
      // in the next bundle.
      const preFillsForNextBundle: FillWithBlock[] = [];

      // These fills don't partially match with any deposit in our memory.
      const unknownReasonInvalidFills: FillWithBlock[] = [];

      bundleInvalidFillsV3.forEach((fill) => {
        const originClient = spokePoolClients[fill.originChainId];
        const fullyMatchedDeposit = originClient.getDepositForFill(fill);
        if (!isDefined(fullyMatchedDeposit)) {
          const partiallyMatchedDeposit = originClient.getDeposit(fill.depositId);
          if (isDefined(partiallyMatchedDeposit)) {
            invalidFillsWithPartialMatchedDeposits.push(fill);
          } else {
            unknownReasonInvalidFills.push(fill);
          }
        } else {
          const originBundleBlockRange = getBlockRangeForChain(blockRangesForChains, fill.originChainId, chainIds);
          if (fullyMatchedDeposit.blockNumber <= originBundleBlockRange[1]) {
            throw new Error("Detected invalid fill that matches fully with a deposit in current or prior bundle");
          }
          preFillsForNextBundle.push(fill);
        }
      });

      this.logger.debug({
        at: "BundleDataClient#loadData",
        message: "Finished loading V3 spoke pool data and found some invalid fills in range",
        blockRangesForChains,
        invalidFillsWithPartialMatchedDeposits,
        preFillsForNextBundle,
        unknownReasonInvalidFills,
      });
    }

    if (bundleUnrepayableFillsV3.length > 0) {
      this.logger.debug({
        at: "BundleDataClient#loadData",
        message: "Finished loading V3 spoke pool data and found some unrepayable fills in range",
        blockRangesForChains,
        bundleUnrepayableFillsV3,
      });
    }

    if (bundleInvalidSlowFillRequests.length > 0) {
      this.logger.debug({
        at: "BundleDataClient#loadData",
        message: "Finished loading V3 spoke pool data and found some invalid slow fill requests in range",
        blockRangesForChains,
        bundleInvalidSlowFillRequests,
      });
    }

    this.logger.debug({
      at: "BundleDataClient#loadDataFromScratch",
      message: `Computed bundle data in ${Math.round(performance.now() - start) / 1000}s.`,
      blockRangesForChains: JSON.stringify(blockRangesForChains),
      v3SpokeEventsReadable,
    });
    return {
      bundleDepositsV3,
      expiredDepositsToRefundV3,
      bundleFillsV3,
      unexecutableSlowFills,
      bundleSlowFillsV3,
    };
  }

  protected async findMatchingFillEvent(
    deposit: DepositWithBlock,
    spokePoolClient: SpokePoolClient
  ): Promise<FillWithBlock | undefined> {
    if (!isEVMSpokePoolClient(spokePoolClient)) {
      // FIXME: Handle non-EVM chains.
      throw new Error("Destination chain is not an EVM chain.");
    }
    return await findFillEvent(
      spokePoolClient.spokePool,
      deposit,
      spokePoolClient.deploymentBlock,
      spokePoolClient.latestBlockSearched
    );
  }

  async getBundleBlockTimestamps(
    chainIds: number[],
    blockRangesForChains: number[][],
    spokePoolClients: SpokePoolClientsByChain
  ): Promise<{ [chainId: string]: number[] }> {
    return Object.fromEntries(
      (
        await mapAsync(chainIds, async (chainId, index) => {
          const blockRangeForChain = blockRangesForChains[index];
          if (!isDefined(blockRangeForChain) || isChainDisabled(blockRangeForChain)) {
            return;
          }
          const [_startBlockForChain, _endBlockForChain] = blockRangeForChain;
          const spokePoolClient = spokePoolClients[chainId];

          // Relayer instances using the BundleDataClient for repayment estimates may only relay on a subset of chains.
          if (!isDefined(spokePoolClient)) {
            return;
          }

          // We can assume that in production the block ranges passed into this function would never
          // contain blocks where the spoke pool client hasn't queried. This is because this function
          // will usually be called in production with block ranges that were validated by
          // DataworkerUtils.blockRangesAreInvalidForSpokeClients.
          const startBlockForChain = Math.min(_startBlockForChain, spokePoolClient.latestBlockSearched);
          // @dev Add 1 to the bundle end block. The thinking here is that there can be a gap between
          // block timestamps in subsequent blocks. The bundle data client assumes that fill deadlines expire
          // in exactly one bundle, therefore we must make sure that the bundle block timestamp for one bundle's
          // end block is exactly equal to the bundle block timestamp for the next bundle's start block. This way
          // there are no gaps in block timestamps between bundles.
          const endBlockForChain = Math.min(_endBlockForChain + 1, spokePoolClient.latestBlockSearched);
          const [startTime, _endTime] = [
            await spokePoolClient.getTimestampForBlock(startBlockForChain),
            await spokePoolClient.getTimestampForBlock(endBlockForChain),
          ];
          // @dev similar to reasoning above to ensure no gaps between bundle block range timestamps and also
          // no overlap, subtract 1 from the end time.
          const endBlockDelta = endBlockForChain > startBlockForChain ? 1 : 0;
          const endTime = Math.max(0, _endTime - endBlockDelta);

          // Sanity checks:
          assert(
            endTime >= startTime,
            `End time for block ${endBlockForChain} should be greater than start time for block ${startBlockForChain}: ${endTime} >= ${startTime}.`
          );
          assert(
            startBlockForChain === 0 || startTime > 0,
            "Start timestamp must be greater than 0 if the start block is greater than 0."
          );
          return [chainId, [startTime, endTime]];
        })
      ).filter(isDefined)
    );
  }
}<|MERGE_RESOLUTION|>--- conflicted
+++ resolved
@@ -306,9 +306,6 @@
     };
 
     const data = persistedData[0].data;
-<<<<<<< HEAD
-
-    this.backfillMessageHashes(data);
 
     // This section processes and transforms bundle data loaded from Arweave storage into the correct format:
     // 1. Each field (bundleFillsV3, expiredDepositsToRefundV3, etc.) contains nested records keyed by chainId and token
@@ -318,8 +315,6 @@
     //    - txnRef/transactionHash -> txnRef
     //    This ensures consistent field names across all event objects
     // 4. The data structure maintains all other fields like refunds, totalRefundAmount, and realizedLpFees
-=======
->>>>>>> 758b83ce
     const bundleData = {
       bundleFillsV3: convertTypedStringRecordIntoNumericRecord(
         Object.fromEntries(
