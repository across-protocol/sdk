import _ from "lodash";
import {
  ProposedRootBundle,
  SlowFillRequestWithBlock,
  SpokePoolClientsByChain,
  FillType,
  FillStatus,
  LoadDataReturnValue,
  BundleDepositsV3,
  BundleExcessSlowFills,
  BundleFillsV3,
  BundleFillV3,
  BundleSlowFills,
  ExpiredDepositsToRefundV3,
  Clients,
  CombinedRefunds,
  FillWithBlock,
  Deposit,
  DepositWithBlock,
} from "../../interfaces";
import { AcrossConfigStoreClient, SpokePoolClient } from "..";
import {
  BigNumber,
  bnZero,
  queryHistoricalDepositForFill,
  assign,
  assert,
  fixedPointAdjustment,
  isDefined,
  toBN,
  forEachAsync,
  getBlockRangeForChain,
  getImpliedBundleBlockRanges,
  isSlowFill,
  mapAsync,
  filterAsync,
  bnUint32Max,
  isZeroValueDeposit,
  findFillEvent,
  isZeroValueFillOrSlowFillRequest,
  chainIsEvm,
  isValidEvmAddress,
} from "../../utils";
import winston from "winston";
import {
  _buildPoolRebalanceRoot,
  BundleDataSS,
  getEndBlockBuffers,
  getRefundInformationFromFill,
  getRefundsFromBundle,
  getWidestPossibleExpectedBlockRange,
  isChainDisabled,
  PoolRebalanceRoot,
  prettyPrintV3SpokePoolEvents,
  V3DepositWithBlock,
  V3FillWithBlock,
  verifyFillRepayment,
} from "./utils";
import { PRE_FILL_MIN_CONFIG_STORE_VERSION } from "../../constants";

// max(uint256) - 1
export const INFINITE_FILL_DEADLINE = bnUint32Max;

type DataCache = Record<string, Promise<LoadDataReturnValue>>;

// V3 dictionary helper functions
function updateExpiredDepositsV3(dict: ExpiredDepositsToRefundV3, deposit: V3DepositWithBlock): void {
  // A deposit refund for a deposit is invalid if the depositor has a bytes32 address input for an EVM chain. It is valid otherwise.
  if (chainIsEvm(deposit.originChainId) && !isValidEvmAddress(deposit.depositor)) {
    return;
  }
  const { originChainId, inputToken } = deposit;
  if (!dict?.[originChainId]?.[inputToken]) {
    assign(dict, [originChainId, inputToken], []);
  }
  dict[originChainId][inputToken].push(deposit);
}

function updateBundleDepositsV3(dict: BundleDepositsV3, deposit: V3DepositWithBlock): void {
  const { originChainId, inputToken } = deposit;
  if (!dict?.[originChainId]?.[inputToken]) {
    assign(dict, [originChainId, inputToken], []);
  }
  dict[originChainId][inputToken].push(deposit);
}

function updateBundleFillsV3(
  dict: BundleFillsV3,
  fill: V3FillWithBlock,
  lpFeePct: BigNumber,
  repaymentChainId: number,
  repaymentToken: string,
  repaymentAddress: string
): void {
  // It is impossible to refund a deposit if the repayment chain is EVM and the relayer is a non-evm address.
  if (chainIsEvm(repaymentChainId) && !isValidEvmAddress(repaymentAddress)) {
    return;
  }
  if (!dict?.[repaymentChainId]?.[repaymentToken]) {
    assign(dict, [repaymentChainId, repaymentToken], {
      fills: [],
      totalRefundAmount: bnZero,
      realizedLpFees: bnZero,
      refunds: {},
    });
  }

  const bundleFill: BundleFillV3 = { ...fill, lpFeePct, relayer: repaymentAddress };

  // Add all fills, slow and fast, to dictionary.
  assign(dict, [repaymentChainId, repaymentToken, "fills"], [bundleFill]);

  // All fills update the bundle LP fees.
  const refundObj = dict[repaymentChainId][repaymentToken];
  const realizedLpFee = bundleFill.inputAmount.mul(bundleFill.lpFeePct).div(fixedPointAdjustment);
  refundObj.realizedLpFees = refundObj.realizedLpFees ? refundObj.realizedLpFees.add(realizedLpFee) : realizedLpFee;

  // Only fast fills get refunded.
  if (!isSlowFill(bundleFill)) {
    const refundAmount = bundleFill.inputAmount.mul(fixedPointAdjustment.sub(lpFeePct)).div(fixedPointAdjustment);
    refundObj.totalRefundAmount = refundObj.totalRefundAmount
      ? refundObj.totalRefundAmount.add(refundAmount)
      : refundAmount;

    // Instantiate dictionary if it doesn't exist.
    refundObj.refunds ??= {};

    if (refundObj.refunds[bundleFill.relayer]) {
      refundObj.refunds[bundleFill.relayer] = refundObj.refunds[bundleFill.relayer].add(refundAmount);
    } else {
      refundObj.refunds[bundleFill.relayer] = refundAmount;
    }
  }
}

function updateBundleExcessSlowFills(
  dict: BundleExcessSlowFills,
  deposit: V3DepositWithBlock & { lpFeePct: BigNumber }
): void {
  const { destinationChainId, outputToken } = deposit;
  if (!dict?.[destinationChainId]?.[outputToken]) {
    assign(dict, [destinationChainId, outputToken], []);
  }
  dict[destinationChainId][outputToken].push(deposit);
}

function updateBundleSlowFills(dict: BundleSlowFills, deposit: V3DepositWithBlock & { lpFeePct: BigNumber }): void {
  const { destinationChainId, outputToken } = deposit;
  if (!dict?.[destinationChainId]?.[outputToken]) {
    assign(dict, [destinationChainId, outputToken], []);
  }
  dict[destinationChainId][outputToken].push(deposit);
}

// @notice Shared client for computing data needed to construct or validate a bundle.
export class BundleDataClient {
  private loadDataCache: DataCache = {};
  private arweaveDataCache: Record<string, Promise<LoadDataReturnValue | undefined>> = {};

  private bundleTimestampCache: Record<string, { [chainId: number]: number[] }> = {};

  // eslint-disable-next-line no-useless-constructor
  constructor(
    readonly logger: winston.Logger,
    readonly clients: Clients,
    readonly spokePoolClients: { [chainId: number]: SpokePoolClient },
    readonly chainIdListForBundleEvaluationBlockNumbers: number[],
    readonly blockRangeEndBlockBuffer: { [chainId: number]: number } = {}
  ) {}

  // This should be called whenever it's possible that the loadData information for a block range could have changed.
  // For instance, if the spoke or hub clients have been updated, it probably makes sense to clear this to be safe.
  clearCache(): void {
    this.loadDataCache = {};
  }

  private async loadDataFromCache(key: string): Promise<LoadDataReturnValue> {
    // Always return a deep cloned copy of object stored in cache. Since JS passes by reference instead of value, we
    // want to minimize the risk that the programmer accidentally mutates data in the cache.
    return _.cloneDeep(await this.loadDataCache[key]);
  }

  getBundleTimestampsFromCache(key: string): undefined | { [chainId: number]: number[] } {
    if (this.bundleTimestampCache[key]) {
      return _.cloneDeep(this.bundleTimestampCache[key]);
    }
    return undefined;
  }

  setBundleTimestampsInCache(key: string, timestamps: { [chainId: number]: number[] }): void {
    this.bundleTimestampCache[key] = timestamps;
  }

  static getArweaveClientKey(blockRangesForChains: number[][]): string {
    // As a unique key for this bundle, use the bundle mainnet end block, which should
    // never be duplicated between bundles as long as thebundle block range
    // always progresses forwards, which I think is a safe assumption. Other chains might pause
    // but mainnet should never pause.
    return blockRangesForChains[0][1].toString();
  }

  private getArweaveBundleDataClientKey(blockRangesForChains: number[][]): string {
    return `bundles-${BundleDataClient.getArweaveClientKey(blockRangesForChains)}`;
  }

  private async loadPersistedDataFromArweave(
    blockRangesForChains: number[][]
  ): Promise<LoadDataReturnValue | undefined> {
    if (!isDefined(this.clients?.arweaveClient)) {
      return undefined;
    }
    const start = performance.now();
    const persistedData = await this.clients.arweaveClient.getByTopic(
      this.getArweaveBundleDataClientKey(blockRangesForChains),
      BundleDataSS
    );
    // If there is no data or the data is empty, return undefined because we couldn't
    // pull info from the Arweave persistence layer.
    if (!isDefined(persistedData) || persistedData.length < 1) {
      return undefined;
    }

    // A converter function to account for the fact that our SuperStruct schema does not support numeric
    // keys in records. Fundamentally, this is a limitation of superstruct itself.
    const convertTypedStringRecordIntoNumericRecord = <UnderlyingType>(
      data: Record<string, Record<string, UnderlyingType>>
    ): Record<number, Record<string, UnderlyingType>> =>
      Object.keys(data).reduce(
        (acc, chainId) => {
          acc[Number(chainId)] = data[chainId];
          return acc;
        },
        {} as Record<number, Record<string, UnderlyingType>>
      );

    const data = persistedData[0].data;
    const bundleData = {
      bundleFillsV3: convertTypedStringRecordIntoNumericRecord(data.bundleFillsV3),
      expiredDepositsToRefundV3: convertTypedStringRecordIntoNumericRecord(data.expiredDepositsToRefundV3),
      bundleDepositsV3: convertTypedStringRecordIntoNumericRecord(data.bundleDepositsV3),
      unexecutableSlowFills: convertTypedStringRecordIntoNumericRecord(data.unexecutableSlowFills),
      bundleSlowFillsV3: convertTypedStringRecordIntoNumericRecord(data.bundleSlowFillsV3),
    };
    this.logger.debug({
      at: "BundleDataClient#loadPersistedDataFromArweave",
      message: `Loaded persisted data from Arweave in ${Math.round(performance.now() - start) / 1000}s.`,
      blockRanges: JSON.stringify(blockRangesForChains),
      bundleData: prettyPrintV3SpokePoolEvents(
        bundleData.bundleDepositsV3,
        bundleData.bundleFillsV3,
        [], // Invalid fills are not persisted to Arweave.
        bundleData.bundleSlowFillsV3,
        bundleData.expiredDepositsToRefundV3,
        bundleData.unexecutableSlowFills
      ),
    });
    return bundleData;
  }

  // @dev This function should probably be moved to the InventoryClient since it bypasses loadData completely now.
  async getPendingRefundsFromValidBundles(): Promise<CombinedRefunds[]> {
    const refunds = [];
    if (!this.clients.hubPoolClient.isUpdated) {
      throw new Error("BundleDataClient::getPendingRefundsFromValidBundles HubPoolClient not updated.");
    }

    const bundle = this.clients.hubPoolClient.getLatestFullyExecutedRootBundle(
      this.clients.hubPoolClient.latestBlockSearched
    );
    if (bundle !== undefined) {
      refunds.push(await this.getPendingRefundsFromBundle(bundle));
    } // No more valid bundles in history!
    return refunds;
  }

  // @dev This function should probably be moved to the InventoryClient since it bypasses loadData completely now.
  // Return refunds from input bundle.
  async getPendingRefundsFromBundle(bundle: ProposedRootBundle): Promise<CombinedRefunds> {
    const nextBundleMainnetStartBlock = this.clients.hubPoolClient.getNextBundleStartBlockNumber(
      this.chainIdListForBundleEvaluationBlockNumbers,
      this.clients.hubPoolClient.latestBlockSearched,
      this.clients.hubPoolClient.chainId
    );
    const chainIds = this.clients.configStoreClient.getChainIdIndicesForBlock(nextBundleMainnetStartBlock);

    // Reconstruct latest bundle block range.
    const bundleEvaluationBlockRanges = getImpliedBundleBlockRanges(
      this.clients.hubPoolClient,
      this.clients.configStoreClient,
      bundle
    );
    let combinedRefunds: CombinedRefunds;
    // Here we don't call loadData because our fallback is to approximate refunds if we don't have arweave data, rather
    // than use the much slower loadData to compute all refunds. We don't need to consider slow fills or deposit
    // expiries here so we can skip some steps. We also don't need to compute LP fees as they should be small enough
    // so as not to affect this approximate refund count.
    const arweaveData = await this.loadArweaveData(bundleEvaluationBlockRanges);
    if (arweaveData === undefined) {
      combinedRefunds = await this.getApproximateRefundsForBlockRange(chainIds, bundleEvaluationBlockRanges);
    } else {
      const { bundleFillsV3, expiredDepositsToRefundV3 } = arweaveData;
      combinedRefunds = getRefundsFromBundle(bundleFillsV3, expiredDepositsToRefundV3);
      // If we don't have a spoke pool client for a chain, then we won't be able to deduct refunds correctly for this
      // chain. For most of the pending bundle's liveness period, these past refunds are already executed so this is
      // a reasonable assumption. This empty refund chain also matches what the alternative
      // `getApproximateRefundsForBlockRange` would return.
      Object.keys(combinedRefunds).forEach((chainId) => {
        if (this.spokePoolClients[Number(chainId)] === undefined) {
          delete combinedRefunds[Number(chainId)];
        }
      });
    }

    // The latest proposed bundle's refund leaves might have already been partially or entirely executed.
    // We have to deduct the executed amounts from the total refund amounts.
    return this.deductExecutedRefunds(combinedRefunds, bundle);
  }

  // @dev This helper function should probably be moved to the InventoryClient
  async getApproximateRefundsForBlockRange(chainIds: number[], blockRanges: number[][]): Promise<CombinedRefunds> {
    const refundsForChain: CombinedRefunds = {};
    for (const chainId of chainIds) {
      if (this.spokePoolClients[chainId] === undefined) {
        continue;
      }
      const chainIndex = chainIds.indexOf(chainId);
<<<<<<< HEAD

      // @todo This function does not account for pre-fill refunds as it is optimized for speed. The way to detect
      // pre-fill refunds is to load all deposits that are unmatched by fills in the spoke pool client's memory
      // and then query the FillStatus on-chain, but that might slow this function down too much. For now, we
      // will live with this expected inaccuracy as it should be small. The pre-fill would have to precede the deposit
      // by more than the caller's event lookback window which is expected to be unlikely.
      this.spokePoolClients[chainId]
        .getFills()
        .filter((fill) => {
          if (fill.blockNumber < blockRanges[chainIndex][0] || fill.blockNumber > blockRanges[chainIndex][1]) {
            return false;
          }
=======
      const fillsToCount = await filterAsync(this.spokePoolClients[chainId].getFills(), async (fill) => {
        if (fill.blockNumber < blockRanges[chainIndex][0] || fill.blockNumber > blockRanges[chainIndex][1]) {
          return false;
        }
>>>>>>> 57ce0138

        // If origin spoke pool client isn't defined, we can't validate it.
        if (this.spokePoolClients[fill.originChainId] === undefined) {
          return false;
        }
        const matchingDeposit = this.spokePoolClients[fill.originChainId].getDeposit(fill.depositId);
        const hasMatchingDeposit =
          matchingDeposit !== undefined &&
          this.getRelayHashFromEvent(fill) === this.getRelayHashFromEvent(matchingDeposit);
        if (hasMatchingDeposit) {
          const validRepayment = await verifyFillRepayment(
            fill,
            this.spokePoolClients[fill.destinationChainId].spokePool.provider,
            matchingDeposit,
            // @dev: to get valid repayment chain ID's, get all chain IDs for the bundle block range and remove
            // disabled block ranges.
            this.clients.configStoreClient
              .getChainIdIndicesForBlock(blockRanges[0][1])
              .filter((_chainId, i) => !isChainDisabled(blockRanges[i]))
          );
          if (!isDefined(validRepayment)) {
            return false;
          }
        }
        return hasMatchingDeposit;
      });
      fillsToCount.forEach((fill) => {
        const matchingDeposit = this.spokePoolClients[fill.originChainId].getDeposit(fill.depositId);
        assert(isDefined(matchingDeposit), "Deposit not found for fill.");
        const { chainToSendRefundTo, repaymentToken } = getRefundInformationFromFill(
          fill,
          this.clients.hubPoolClient,
          blockRanges,
          this.chainIdListForBundleEvaluationBlockNumbers,
          matchingDeposit!.fromLiteChain // Use ! because we've already asserted that matchingDeposit is defined.
        );
        // Assume that lp fees are 0 for the sake of speed. In the future we could batch compute
        // these or make hardcoded assumptions based on the origin-repayment chain direction. This might result
        // in slight over estimations of refunds, but its not clear whether underestimating or overestimating is
        // worst from the relayer's perspective.
        const { relayer, inputAmount: refundAmount } = fill;
        refundsForChain[chainToSendRefundTo] ??= {};
        refundsForChain[chainToSendRefundTo][repaymentToken] ??= {};
        const existingRefundAmount = refundsForChain[chainToSendRefundTo][repaymentToken][relayer] ?? bnZero;
        refundsForChain[chainToSendRefundTo][repaymentToken][relayer] = existingRefundAmount.add(refundAmount);
      });
    }
    return refundsForChain;
  }

  getUpcomingDepositAmount(chainId: number, l2Token: string, latestBlockToSearch: number): BigNumber {
    if (this.spokePoolClients[chainId] === undefined) {
      return toBN(0);
    }
    return this.spokePoolClients[chainId]
      .getDeposits()
      .filter((deposit) => deposit.blockNumber > latestBlockToSearch && deposit.inputToken === l2Token)
      .reduce((acc, deposit) => {
        return acc.add(deposit.inputAmount);
      }, toBN(0));
  }

  private async getLatestProposedBundleData(): Promise<{ bundleData: LoadDataReturnValue; blockRanges: number[][] }> {
    const hubPoolClient = this.clients.hubPoolClient;
    // Determine which bundle we should fetch from arweave, either the pending bundle or the latest
    // executed one. Both should have arweave data but if for some reason the arweave data is missing,
    // this function will have to compute the bundle data from scratch which will be slow. We have to fallback
    // to computing the bundle from scratch since this function needs to return the full bundle data so that
    // it can be used to get the running balance proposed using its data.
    const bundleBlockRanges = getImpliedBundleBlockRanges(
      hubPoolClient,
      this.clients.configStoreClient,
      hubPoolClient.hasPendingProposal()
        ? hubPoolClient.getLatestProposedRootBundle()
        : hubPoolClient.getLatestFullyExecutedRootBundle(hubPoolClient.latestBlockSearched)! // ! because we know there is a bundle
    );
    return {
      blockRanges: bundleBlockRanges,
      bundleData: await this.loadData(
        bundleBlockRanges,
        this.spokePoolClients,
        true // this bundle data should have been published to arweave
      ),
    };
  }

  async getLatestPoolRebalanceRoot(): Promise<{ root: PoolRebalanceRoot; blockRanges: number[][] }> {
    const { bundleData, blockRanges } = await this.getLatestProposedBundleData();
    const hubPoolClient = this.clients.hubPoolClient;
    const root = await _buildPoolRebalanceRoot(
      hubPoolClient.latestBlockSearched,
      blockRanges[0][1],
      bundleData.bundleDepositsV3,
      bundleData.bundleFillsV3,
      bundleData.bundleSlowFillsV3,
      bundleData.unexecutableSlowFills,
      bundleData.expiredDepositsToRefundV3,
      {
        hubPoolClient,
        configStoreClient: hubPoolClient.configStoreClient as AcrossConfigStoreClient,
      }
    );
    return {
      root,
      blockRanges,
    };
  }

  // @dev This function should probably be moved to the InventoryClient since it bypasses loadData completely now.
  // Return refunds from the next valid bundle. This will contain any refunds that have been sent but are not included
  // in a valid bundle with all of its leaves executed. This contains refunds from:
  // - Bundles that passed liveness but have not had all of their pool rebalance leaves executed.
  // - Bundles that are pending liveness
  // - Fills sent after the pending, but not validated, bundle
  async getNextBundleRefunds(): Promise<CombinedRefunds[]> {
    const hubPoolClient = this.clients.hubPoolClient;
    const nextBundleMainnetStartBlock = hubPoolClient.getNextBundleStartBlockNumber(
      this.chainIdListForBundleEvaluationBlockNumbers,
      hubPoolClient.latestBlockSearched,
      hubPoolClient.chainId
    );
    const chainIds = this.clients.configStoreClient.getChainIdIndicesForBlock(nextBundleMainnetStartBlock);
    const combinedRefunds: CombinedRefunds[] = [];

    // @dev: If spoke pool client is undefined for a chain, then the end block will be null or undefined, which
    // should be handled gracefully and effectively cause this function to ignore refunds for the chain.
    let widestBundleBlockRanges = getWidestPossibleExpectedBlockRange(
      chainIds,
      this.spokePoolClients,
      getEndBlockBuffers(chainIds, this.blockRangeEndBlockBuffer),
      this.clients,
      this.clients.hubPoolClient.latestBlockSearched,
      this.clients.configStoreClient.getEnabledChains(this.clients.hubPoolClient.latestBlockSearched)
    );
    // Return block ranges for blocks after _pendingBlockRanges and up to widestBlockRanges.
    // If a chain is disabled or doesn't have a spoke pool client, return a range of 0
    function getBlockRangeDelta(_pendingBlockRanges: number[][]): number[][] {
      return widestBundleBlockRanges.map((blockRange, index) => {
        // If pending block range doesn't have an entry for the widest range, which is possible when a new chain
        // is added to the CHAIN_ID_INDICES list, then simply set the initial block range to the widest block range.
        // This will produce a block range delta of 0 where the returned range for this chain is [widest[1], widest[1]].
        const initialBlockRange = _pendingBlockRanges[index] ?? blockRange;
        // If chain is disabled, return disabled range
        if (initialBlockRange[0] === initialBlockRange[1]) {
          return initialBlockRange;
        }
        // If pending bundle end block exceeds widest end block or if widest end block is undefined
        // (which is possible if the spoke pool client for the chain is not defined), return an empty range since there are no
        // "new" events to consider for this chain.
        if (!isDefined(blockRange[1]) || initialBlockRange[1] >= blockRange[1]) {
          return [initialBlockRange[1], initialBlockRange[1]];
        }
        // If initialBlockRange][0] > widestBlockRange[0], then we'll ignore any blocks
        // between initialBlockRange[0] and widestBlockRange[0] (inclusive) for simplicity reasons. In practice
        // this should not happen.
        return [initialBlockRange[1] + 1, blockRange[1]];
      });
    }

    // If there is a pending bundle that has not been fully executed, then it should have arweave
    // data so we can load it from there.
    if (hubPoolClient.hasPendingProposal()) {
      const pendingBundleBlockRanges = getImpliedBundleBlockRanges(
        hubPoolClient,
        this.clients.configStoreClient,
        hubPoolClient.getLatestProposedRootBundle()
      );
      // Similar to getAppoximateRefundsForBlockRange, we'll skip the full bundle reconstruction if the arweave
      // data is undefined and use the much faster approximation method which doesn't consider LP fees which is
      // ok for this use case.
      const arweaveData = await this.loadArweaveData(pendingBundleBlockRanges);
      if (arweaveData === undefined) {
        combinedRefunds.push(await this.getApproximateRefundsForBlockRange(chainIds, pendingBundleBlockRanges));
      } else {
        const { bundleFillsV3, expiredDepositsToRefundV3 } = arweaveData;
        combinedRefunds.push(getRefundsFromBundle(bundleFillsV3, expiredDepositsToRefundV3));
      }

      // Shorten the widestBundleBlockRanges now to not double count the pending bundle blocks.
      widestBundleBlockRanges = getBlockRangeDelta(pendingBundleBlockRanges);
    }

    // Next, load all refunds sent after the last bundle proposal. This can be expensive so we'll skip the full
    // bundle reconstruction and make some simplifying assumptions:
    // - Only look up fills sent after the pending bundle's end blocks
    // - Skip LP fee computations and just assume the relayer is being refunded the full deposit.inputAmount
    const start = performance.now();
    combinedRefunds.push(await this.getApproximateRefundsForBlockRange(chainIds, widestBundleBlockRanges));
    this.logger.debug({
      at: "BundleDataClient#getNextBundleRefunds",
      message: `Loading approximate refunds for next bundle in ${Math.round(performance.now() - start) / 1000}s.`,
      blockRanges: JSON.stringify(widestBundleBlockRanges),
    });
    return combinedRefunds;
  }

  // @dev This helper function should probably be moved to the InventoryClient
  getExecutedRefunds(
    spokePoolClient: SpokePoolClient,
    relayerRefundRoot: string
  ): {
    [tokenAddress: string]: {
      [relayer: string]: BigNumber;
    };
  } {
    if (!isDefined(spokePoolClient)) {
      return {};
    }
    // @dev Search from right to left since there can be multiple root bundles with the same relayer refund root.
    // The caller should take caution if they're trying to use this function to find matching refunds for older
    // root bundles as opposed to more recent ones.
    const bundle = _.findLast(
      spokePoolClient.getRootBundleRelays(),
      (bundle) => bundle.relayerRefundRoot === relayerRefundRoot
    );
    if (bundle === undefined) {
      return {};
    }

    const executedRefundLeaves = spokePoolClient
      .getRelayerRefundExecutions()
      .filter((leaf) => leaf.rootBundleId === bundle.rootBundleId);
    const executedRefunds: { [tokenAddress: string]: { [relayer: string]: BigNumber } } = {};
    for (const refundLeaf of executedRefundLeaves) {
      const tokenAddress = refundLeaf.l2TokenAddress;
      if (executedRefunds[tokenAddress] === undefined) {
        executedRefunds[tokenAddress] = {};
      }
      const executedTokenRefunds = executedRefunds[tokenAddress];

      for (let i = 0; i < refundLeaf.refundAddresses.length; i++) {
        const relayer = refundLeaf.refundAddresses[i];
        const refundAmount = refundLeaf.refundAmounts[i];
        if (executedTokenRefunds[relayer] === undefined) {
          executedTokenRefunds[relayer] = bnZero;
        }
        executedTokenRefunds[relayer] = executedTokenRefunds[relayer].add(refundAmount);
      }
    }
    return executedRefunds;
  }

  // @dev This helper function should probably be moved to the InventoryClient
  private deductExecutedRefunds(
    allRefunds: CombinedRefunds,
    bundleContainingRefunds: ProposedRootBundle
  ): CombinedRefunds {
    for (const chainIdStr of Object.keys(allRefunds)) {
      const chainId = Number(chainIdStr);
      if (!isDefined(this.spokePoolClients[chainId])) {
        continue;
      }
      const executedRefunds = this.getExecutedRefunds(
        this.spokePoolClients[chainId],
        bundleContainingRefunds.relayerRefundRoot
      );

      for (const tokenAddress of Object.keys(allRefunds[chainId])) {
        const refunds = allRefunds[chainId][tokenAddress];
        if (executedRefunds[tokenAddress] === undefined || refunds === undefined) {
          continue;
        }

        for (const relayer of Object.keys(refunds)) {
          const executedAmount = executedRefunds[tokenAddress][relayer];
          if (executedAmount === undefined) {
            continue;
          }
          // Since there should only be a single executed relayer refund leaf for each relayer-token-chain combination,
          // we can deduct this refund and mark it as executed if the executed amount is > 0.
          refunds[relayer] = bnZero;
        }
      }
    }
    return allRefunds;
  }

  getRefundsFor(bundleRefunds: CombinedRefunds, relayer: string, chainId: number, token: string): BigNumber {
    if (!bundleRefunds[chainId] || !bundleRefunds[chainId][token]) {
      return BigNumber.from(0);
    }
    const allRefunds = bundleRefunds[chainId][token];
    return allRefunds && allRefunds[relayer] ? allRefunds[relayer] : BigNumber.from(0);
  }

  getTotalRefund(refunds: CombinedRefunds[], relayer: string, chainId: number, refundToken: string): BigNumber {
    return refunds.reduce((totalRefund, refunds) => {
      return totalRefund.add(this.getRefundsFor(refunds, relayer, chainId, refundToken));
    }, bnZero);
  }

  private async loadArweaveData(blockRangesForChains: number[][]): Promise<LoadDataReturnValue> {
    const arweaveKey = this.getArweaveBundleDataClientKey(blockRangesForChains);
    // eslint-disable-next-line @typescript-eslint/no-misused-promises
    if (!this.arweaveDataCache[arweaveKey]) {
      this.arweaveDataCache[arweaveKey] = this.loadPersistedDataFromArweave(blockRangesForChains);
    }
    const arweaveData = _.cloneDeep(await this.arweaveDataCache[arweaveKey]);
    return arweaveData!;
  }

  // Common data re-formatting logic shared across all data worker public functions.
  // User must pass in spoke pool to search event data against. This allows the user to refund relays and fill deposits
  // on deprecated spoke pools.
  async loadData(
    blockRangesForChains: number[][],
    spokePoolClients: SpokePoolClientsByChain,
    attemptArweaveLoad = false
  ): Promise<LoadDataReturnValue> {
    const key = JSON.stringify(blockRangesForChains);
    // eslint-disable-next-line @typescript-eslint/no-misused-promises
    if (!this.loadDataCache[key]) {
      let arweaveData;
      if (attemptArweaveLoad) {
        arweaveData = await this.loadArweaveData(blockRangesForChains);
      } else {
        arweaveData = undefined;
      }
      const data = isDefined(arweaveData)
        ? // We can return the data to a Promise to keep the return type consistent.
          // Note: this is now a fast operation since we've already loaded the data from Arweave.
          Promise.resolve(arweaveData)
        : this.loadDataFromScratch(blockRangesForChains, spokePoolClients);
      this.loadDataCache[key] = data;
    }

    return this.loadDataFromCache(key);
  }

  private async loadDataFromScratch(
    blockRangesForChains: number[][],
    spokePoolClients: SpokePoolClientsByChain
  ): Promise<LoadDataReturnValue> {
    let start = performance.now();
    const key = JSON.stringify(blockRangesForChains);

    if (!this.clients.configStoreClient.isUpdated) {
      throw new Error("ConfigStoreClient not updated");
    } else if (!this.clients.hubPoolClient.isUpdated) {
      throw new Error("HubPoolClient not updated");
    }

    const chainIds = this.clients.configStoreClient.getChainIdIndicesForBlock(blockRangesForChains[0][0]);

    if (blockRangesForChains.length > chainIds.length) {
      throw new Error(
        `Unexpected block range list length of ${blockRangesForChains.length}, should be <= ${chainIds.length}`
      );
    }

    // V3 specific objects:
    const bundleDepositsV3: BundleDepositsV3 = {}; // Deposits in bundle block range.
    const bundleFillsV3: BundleFillsV3 = {}; // Fills to refund in bundle block range.
    const bundleInvalidFillsV3: V3FillWithBlock[] = []; // Fills that are not valid in this bundle.
    const bundleSlowFillsV3: BundleSlowFills = {}; // Deposits that we need to send slow fills
    // for in this bundle.
    const expiredDepositsToRefundV3: ExpiredDepositsToRefundV3 = {};
    // Newly expired deposits in this bundle that need to be refunded.
    const unexecutableSlowFills: BundleExcessSlowFills = {};
    // Deposit data for all Slowfills that was included in a previous
    // bundle and can no longer be executed because (1) they were replaced with a FastFill in this bundle or
    // (2) the fill deadline has passed. We'll need to decrement running balances for these deposits on the
    // destination chain where the slow fill would have been executed.

    const _isChainDisabled = (chainId: number): boolean => {
      const blockRangeForChain = getBlockRangeForChain(blockRangesForChains, chainId, chainIds);
      return isChainDisabled(blockRangeForChain);
    };

    const _canCreateSlowFillLeaf = (deposit: DepositWithBlock): boolean => {
      return (
        // Cannot slow fill when input and output tokens are not equivalent.
        this.clients.hubPoolClient.areTokensEquivalent(
          deposit.inputToken,
          deposit.originChainId,
          deposit.outputToken,
          deposit.destinationChainId,
          deposit.quoteBlockNumber
        ) &&
        // Cannot slow fill from or to a lite chain.
        !deposit.fromLiteChain &&
        !deposit.toLiteChain
      );
    };

    const _depositIsExpired = (deposit: DepositWithBlock): boolean => {
      return deposit.fillDeadline < bundleBlockTimestamps[deposit.destinationChainId][1];
    };

    const _getFillStatusForDeposit = (deposit: Deposit, queryBlock: number): Promise<FillStatus> => {
      return spokePoolClients[deposit.destinationChainId].relayFillStatus(
        deposit,
        // We can assume that in production
        // the block to query is not one that the spoke pool client
        // hasn't queried. This is because this function will usually be called
        // in production with block ranges that were validated by
        // DataworkerUtils.blockRangesAreInvalidForSpokeClients.
        Math.min(queryBlock, spokePoolClients[deposit.destinationChainId].latestBlockSearched),
        deposit.destinationChainId
      );
    };

    // Infer chain ID's to load from number of block ranges passed in.
    const allChainIds = blockRangesForChains
      .map((_blockRange, index) => chainIds[index])
      .filter((chainId) => !_isChainDisabled(chainId) && spokePoolClients[chainId] !== undefined);
    allChainIds.forEach((chainId) => {
      const spokePoolClient = spokePoolClients[chainId];
      if (!spokePoolClient.isUpdated) {
        throw new Error(`SpokePoolClient for chain ${chainId} not updated.`);
      }
    });

    // If spoke pools are V3 contracts, then we need to compute start and end timestamps for block ranges to
    // determine whether fillDeadlines have expired.
    // @dev Going to leave this in so we can see impact on run-time in prod. This makes (allChainIds.length * 2) RPC
    // calls in parallel.
    const _cachedBundleTimestamps = this.getBundleTimestampsFromCache(key);
    let bundleBlockTimestamps: { [chainId: string]: number[] } = {};
    if (!_cachedBundleTimestamps) {
      bundleBlockTimestamps = await this.getBundleBlockTimestamps(chainIds, blockRangesForChains, spokePoolClients);
      this.setBundleTimestampsInCache(key, bundleBlockTimestamps);
      this.logger.debug({
        at: "BundleDataClient#loadData",
        message: "Bundle block timestamps",
        bundleBlockTimestamps,
        blockRangesForChains: JSON.stringify(blockRangesForChains),
      });
    } else {
      bundleBlockTimestamps = _cachedBundleTimestamps;
    }

    // Use this dictionary to conveniently unite all events with the same relay data hash which will make
    // secondary lookups faster. The goal is to lazily fill up this dictionary with all events in the SpokePool
    // client's in-memory event cache.
    const v3RelayHashes: {
      [relayHash: string]: {
        // Note: Since there are no partial fills in v3, there should only be one fill per relay hash.
        // Moreover, the SpokePool blocks multiple slow fill requests, so
        // there should also only be one slow fill request per relay hash.
        deposit?: V3DepositWithBlock;
        fill?: V3FillWithBlock;
        slowFillRequest?: SlowFillRequestWithBlock;
      };
    } = {};

    // Process all deposits first and populate the v3RelayHashes dictionary. Sort deposits into whether they are
    // in this bundle block range or in a previous bundle block range.
    const bundleDepositHashes: string[] = [];
    const olderDepositHashes: string[] = [];

    // We use the following toggle to aid with the migration to pre-fills. The first bundle proposed using this
    // pre-fill logic can double refund pre-fills that have already been filled in the last bundle, because the
    // last bundle did not recognize a fill as a pre-fill. Therefore the developer should ensure that the version
    // is bumped to the PRE_FILL_MIN_CONFIG_STORE_VERSION version before the first pre-fill bundle is proposed.
    // To test the following bundle after this, the developer can set the FORCE_REFUND_PREFILLS environment variable
    // to "true" simulate the bundle with pre-fill refunds.
    // @todo Remove this logic once we have advanced sufficiently past the pre-fill migration.
    const startBlockForMainnet = getBlockRangeForChain(
      blockRangesForChains,
      this.clients.hubPoolClient.chainId,
      this.chainIdListForBundleEvaluationBlockNumbers
    )[0];
    const versionAtProposalBlock = this.clients.configStoreClient.getConfigStoreVersionForBlock(startBlockForMainnet);
    const canRefundPrefills =
      versionAtProposalBlock >= PRE_FILL_MIN_CONFIG_STORE_VERSION || process.env.FORCE_REFUND_PREFILLS === "true";

    let depositCounter = 0;
    for (const originChainId of allChainIds) {
      const originClient = spokePoolClients[originChainId];
      const originChainBlockRange = getBlockRangeForChain(blockRangesForChains, originChainId, chainIds);

      for (const destinationChainId of allChainIds) {
        if (originChainId === destinationChainId) {
          continue;
        }
        originClient.getDepositsForDestinationChainWithDuplicates(destinationChainId).forEach((deposit) => {
          // Only evaluate deposits that are in this bundle or in previous bundles. This means we cannot issue fill
          // refunds or slow fills here for deposits that are in future bundles (i.e. "pre-fills"). Instead, we'll
          // evaluate these pre-fills once the deposit is inside the "current" bundle block range.
          if (deposit.blockNumber > originChainBlockRange[1] || isZeroValueDeposit(deposit)) {
            return;
          }
          depositCounter++;
          const relayDataHash = this.getRelayHashFromEvent(deposit);

          // Duplicate deposits are treated like normal deposits.
          if (!v3RelayHashes[relayDataHash]) {
            v3RelayHashes[relayDataHash] = {
              deposit: deposit,
              fill: undefined,
              slowFillRequest: undefined,
            };
          }

          // Once we've saved the deposit hash into v3RelayHashes, then we can exit early here if the inputAmount
          // is 0 because there can be no expired amount to refund and no unexecutable slow fill amount to return
          // if this deposit did expire. Input amount can only be zero at this point if the message is non-empty,
          // but the message doesn't matter for expired deposits and unexecutable slow fills.
          if (deposit.inputAmount.eq(0)) {
            return;
          }

          // Evaluate all expired deposits after fetching fill statuses,
          // since we can't know for certain whether an expired deposit was filled a long time ago.
          if (deposit.blockNumber >= originChainBlockRange[0]) {
            bundleDepositHashes.push(relayDataHash);
            updateBundleDepositsV3(bundleDepositsV3, deposit);
          } else if (deposit.blockNumber < originChainBlockRange[0]) {
            olderDepositHashes.push(relayDataHash);
          }
        });
      }
    }
    this.logger.debug({
      at: "BundleDataClient#loadData",
      message: `Processed ${depositCounter} deposits in ${performance.now() - start}ms.`,
    });
    start = performance.now();

    // Process fills now that we've populated relay hash dictionary with deposits:
    const validatedBundleV3Fills: (V3FillWithBlock & { quoteTimestamp: number })[] = [];
    const validatedBundleSlowFills: V3DepositWithBlock[] = [];
    const validatedBundleUnexecutableSlowFills: V3DepositWithBlock[] = [];
    let fillCounter = 0;
    for (const originChainId of allChainIds) {
      const originClient = spokePoolClients[originChainId];
      for (const destinationChainId of allChainIds) {
        if (originChainId === destinationChainId) {
          continue;
        }

        const destinationClient = spokePoolClients[destinationChainId];
        const destinationChainBlockRange = getBlockRangeForChain(blockRangesForChains, destinationChainId, chainIds);

        // Keep track of fast fills that replaced slow fills, which we'll use to create "unexecutable" slow fills
        // if the slow fill request was sent in a prior bundle.
        const fastFillsReplacingSlowFills: string[] = [];
        await forEachAsync(
          destinationClient
            .getFillsForOriginChain(originChainId)
            // We can remove fills for deposits with input amount equal to zero because these will result in 0 refunded
            // tokens to the filler. We can't remove non-empty message deposit here in case there is a slow fill
            // request for the deposit, we'd want to see the fill took place.
<<<<<<< HEAD
            .filter(
              (fill) => fill.blockNumber <= destinationChainBlockRange[1] && !isZeroValueFillOrSlowFillRequest(fill)
            ),
          async (fill) => {
            const relayDataHash = this.getRelayHashFromEvent(fill);
=======
            .filter((fill) => fill.blockNumber <= destinationChainBlockRange[1] && !isZeroValueDeposit(fill)),
          async (_fill) => {
>>>>>>> 57ce0138
            fillCounter++;
            const relayDataHash = this.getRelayHashFromEvent(_fill);
            if (v3RelayHashes[relayDataHash]) {
              if (!v3RelayHashes[relayDataHash].fill) {
                assert(
                  isDefined(v3RelayHashes[relayDataHash].deposit),
                  "Deposit should exist in relay hash dictionary."
                );
                // `fill` will only possibly differ from `_fill` in the `relayer` field, which does not affect the
                // relay hash, so it is safe to modify.
                const fill = await verifyFillRepayment(
                  _fill,
                  destinationClient.spokePool.provider,
                  v3RelayHashes[relayDataHash].deposit!,
                  allChainIds
                );
                if (!isDefined(fill)) {
                  bundleInvalidFillsV3.push(_fill);
                  return;
                }

                // At this point, the v3RelayHashes entry already existed meaning that there is a matching deposit,
                // so this fill is validated.
                v3RelayHashes[relayDataHash].fill = fill;
                if (fill.blockNumber >= destinationChainBlockRange[0]) {
                  validatedBundleV3Fills.push({
                    ...fill,
                    quoteTimestamp: v3RelayHashes[relayDataHash].deposit!.quoteTimestamp, // ! due to assert above
                  });
                  // If fill replaced a slow fill request, then mark it as one that might have created an
                  // unexecutable slow fill. We can't know for sure until we check the slow fill request
                  // events.
                  // slow fill requests for deposits from or to lite chains are considered invalid
                  if (
                    fill.relayExecutionInfo.fillType === FillType.ReplacedSlowFill &&
                    _canCreateSlowFillLeaf(v3RelayHashes[relayDataHash].deposit!)
                  ) {
                    fastFillsReplacingSlowFills.push(relayDataHash);
                  }
                }
              }
              return;
            }

            // At this point, there is no relay hash dictionary entry for this fill, so we need to
            // instantiate the entry. We won't modify the fill.relayer until we match it with a deposit.
            v3RelayHashes[relayDataHash] = {
              deposit: undefined,
              fill: _fill,
              slowFillRequest: undefined,
            };

            // TODO: We might be able to remove the following historical query once we deprecate the deposit()
            // function since there won't be any old, unexpired deposits anymore assuming the spoke pool client
            // lookbacks have been validated, which they should be before we run this function.

            // Since there was no deposit matching the relay hash, we need to do a historical query for an
            // older deposit in case the spoke pool client's lookback isn't old enough to find the matching deposit.
            // We can skip this step if the fill's fill deadline is not infinite, because we can assume that the
            // spoke pool clients have loaded deposits old enough to cover all fills with a non-infinite fill deadline.
            if (_fill.blockNumber >= destinationChainBlockRange[0]) {
              // Fill has a non-infinite expiry, and we can assume our spoke pool clients have old enough deposits
              // to conclude that this fill is invalid if we haven't found a matching deposit in memory, so
              // skip the historical query.
              if (!INFINITE_FILL_DEADLINE.eq(_fill.fillDeadline)) {
                bundleInvalidFillsV3.push(_fill);
                return;
              }
              // If deposit is using the deterministic relay hash feature, then the following binary search-based
              // algorithm will not work. However, it is impossible to emit an infinite fill deadline using
              // the unsafeDepositV3 function so there is no need to catch the special case.
              const historicalDeposit = await queryHistoricalDepositForFill(originClient, _fill);
              if (!historicalDeposit.found) {
                bundleInvalidFillsV3.push(_fill);
              } else {
                const matchedDeposit = historicalDeposit.deposit;
                const fill = await verifyFillRepayment(
                  _fill,
                  destinationClient.spokePool.provider,
                  matchedDeposit,
                  allChainIds
                );
                if (!isDefined(fill)) {
                  bundleInvalidFillsV3.push(_fill);
                  return;
                }
                v3RelayHashes[relayDataHash].fill = fill;

                // @dev Since queryHistoricalDepositForFill validates the fill by checking individual
                // object property values against the deposit's, we
                // sanity check it here by comparing the full relay hashes. If there's an error here then the
                // historical deposit query is not working as expected.
                assert(this.getRelayHashFromEvent(matchedDeposit) === relayDataHash, "Relay hashes should match.");
                validatedBundleV3Fills.push({
                  ...fill,
                  quoteTimestamp: matchedDeposit.quoteTimestamp,
                });
                v3RelayHashes[relayDataHash].deposit = matchedDeposit;
                // slow fill requests for deposits from or to lite chains are considered invalid
                if (
                  fill.relayExecutionInfo.fillType === FillType.ReplacedSlowFill &&
                  _canCreateSlowFillLeaf(matchedDeposit)
                ) {
                  fastFillsReplacingSlowFills.push(relayDataHash);
                }
              }
            }
          }
        );

        // Process slow fill requests. One invariant we need to maintain is that we cannot create slow fill requests
        // for deposits that would expire in this bundle.
        await forEachAsync(
          destinationClient
            .getSlowFillRequestsForOriginChain(originChainId)
            .filter(
              (request) =>
                request.blockNumber <= destinationChainBlockRange[1] && !isZeroValueFillOrSlowFillRequest(request)
            ),
          async (slowFillRequest: SlowFillRequestWithBlock) => {
            const relayDataHash = this.getRelayHashFromEvent(slowFillRequest);

            if (v3RelayHashes[relayDataHash]) {
              if (!v3RelayHashes[relayDataHash].slowFillRequest) {
                // At this point, the v3RelayHashes entry already existed meaning that there is either a matching
                // fill or deposit.
                v3RelayHashes[relayDataHash].slowFillRequest = slowFillRequest;
                if (v3RelayHashes[relayDataHash].fill) {
                  // If there is a fill matching the relay hash, then this slow fill request can't be used
                  // to create a slow fill for a filled deposit.
                  return;
                }
                assert(
                  isDefined(v3RelayHashes[relayDataHash].deposit),
                  "Deposit should exist in relay hash dictionary."
                );
                // The ! is safe here because we've already checked that the deposit exists in the relay hash dictionary.
                const matchedDeposit = v3RelayHashes[relayDataHash].deposit!;

                // If there is no fill matching the relay hash, then this might be a valid slow fill request
                // that we should produce a slow fill leaf for. Check if the slow fill request is in the
                // destination chain block range.
                if (
                  slowFillRequest.blockNumber >= destinationChainBlockRange[0] &&
                  _canCreateSlowFillLeaf(matchedDeposit) &&
                  // Deposit must not have expired in this bundle.
                  !_depositIsExpired(matchedDeposit)
                ) {
                  // At this point, the v3RelayHashes entry already existed meaning that there is a matching deposit,
                  // so this slow fill request relay data is correct.
                  validatedBundleSlowFills.push(matchedDeposit);
                }
              }
              return;
            }

            // Instantiate dictionary if there is neither a deposit nor fill matching it.
            v3RelayHashes[relayDataHash] = {
              deposit: undefined,
              fill: undefined,
              slowFillRequest: slowFillRequest,
            };

            // TODO: We might be able to remove the following historical query once we deprecate the deposit()
            // function since there won't be any old, unexpired deposits anymore assuming the spoke pool client
            // lookbacks have been validated, which they should be before we run this function.

            // Since there was no deposit matching the relay hash, we need to do a historical query for an
            // older deposit in case the spoke pool client's lookback isn't old enough to find the matching deposit.
            // We can skip this step if the deposit's fill deadline is not infinite, because we can assume that the
            // spoke pool clients have loaded deposits old enough to cover all fills with a non-infinite fill deadline.
            // We do not need to handle the case where the deposit ID is > uint32 (in which case we wouldn't
            // want to perform a binary search lookup for it because the deposit ID is "unsafe" and cannot be
            // found using such a method) because infinite fill deadlines cannot be produced from the unsafeDepositV3()
            // function.
            if (
              slowFillRequest.blockNumber >= destinationChainBlockRange[0] &&
              INFINITE_FILL_DEADLINE.eq(slowFillRequest.fillDeadline)
            ) {
              const historicalDeposit = await queryHistoricalDepositForFill(originClient, slowFillRequest);
              if (!historicalDeposit.found) {
                // TODO: Invalid slow fill request. Maybe worth logging.
                return;
              }
              const matchedDeposit: V3DepositWithBlock = historicalDeposit.deposit;
              // @dev Since queryHistoricalDepositForFill validates the slow fill request by checking individual
              // object property values against the deposit's, we
              // sanity check it here by comparing the full relay hashes. If there's an error here then the
              // historical deposit query is not working as expected.
              assert(
                this.getRelayHashFromEvent(matchedDeposit) === relayDataHash,
                "Deposit relay hashes should match."
              );
              v3RelayHashes[relayDataHash].deposit = matchedDeposit;

              if (
                !_canCreateSlowFillLeaf(matchedDeposit) ||
                // Deposit must not have expired in this bundle.
                _depositIsExpired(matchedDeposit)
              ) {
                return;
              }
              validatedBundleSlowFills.push(matchedDeposit);
            }
          }
        );

        // Deposits can be submitted an arbitrary amount of time after matching fills and slow fill requests.
        // Therefore, let's go through each deposit in this bundle again and check a few things in order:
        // - Has the deposit been filled ? If so, then we need to issue a relayer refund for
        //   this "pre-fill" if the fill took place in a previous bundle.
        // - Or, has the deposit expired in this bundle? If so, then we need to issue an expiry refund.
        // - And finally, has the deposit been slow filled? If so, then we need to issue a slow fill leaf
        //   for this "pre-slow-fill-request" if this request took place in a previous bundle.

        // @todo Only start refunding pre-fills and slow fill requests after a config store version is activated. We
        // should remove this check once we've advanced far beyond the version bump block.
        await mapAsync(
          bundleDepositHashes.filter((depositHash) => {
            const { deposit } = v3RelayHashes[depositHash];
            return (
              deposit && deposit.originChainId === originChainId && deposit.destinationChainId === destinationChainId
            );
          }),
          async (depositHash) => {
            const { deposit, fill, slowFillRequest } = v3RelayHashes[depositHash];
            if (!deposit) throw new Error("Deposit should exist in relay hash dictionary.");

            // We are willing to refund a pre-fill multiple times for each duplicate deposit.
            // This is because a duplicate deposit for a pre-fill cannot get
            // refunded to the depositor anymore because its fill status on-chain has changed to Filled. Therefore
            // any duplicate deposits result in a net loss of funds for the depositor and effectively pay out
            // the pre-filler.

            // If fill exists in memory, then the only case in which we need to create a refund is if the
            // the fill occurred in a previous bundle. There are no expiry refunds for filled deposits.
            if (fill) {
              if (canRefundPrefills && fill.blockNumber < destinationChainBlockRange[0] && !isSlowFill(fill)) {
                // If fill is in the current bundle then we can assume there is already a refund for it, so only
                // include this pre fill if the fill is in an older bundle. If fill is after this current bundle, then
                // we won't consider it, following the previous treatment of fills after the bundle block range.
                validatedBundleV3Fills.push({
                  ...fill,
                  quoteTimestamp: deposit.quoteTimestamp,
                });
              }
              return;
            }

            // If a slow fill request exists in memory, then we know the deposit has not been filled because fills
            // must follow slow fill requests and we would have seen the fill already if it existed. Therefore,
            // we can conclude that either the deposit has expired and we need to create a deposit expiry refund, or
            // we need to create a slow fill leaf for the deposit. The latter should only happen if the slow fill request
            // took place in a prior bundle otherwise we would have already created a slow fill leaf for it.
            if (slowFillRequest) {
              if (_depositIsExpired(deposit)) {
                updateExpiredDepositsV3(expiredDepositsToRefundV3, deposit);
              } else if (
                canRefundPrefills &&
                slowFillRequest.blockNumber < destinationChainBlockRange[0] &&
                _canCreateSlowFillLeaf(deposit)
              ) {
                validatedBundleSlowFills.push(deposit);
              }
              return;
            }

            // So at this point in the code, there is no fill or slow fill request in memory for this deposit.
            // We need to check its fill status on-chain to figure out whether to issue a refund or a slow fill leaf.
            // We can assume at this point that all fills or slow fill requests, if found, were in previous bundles
            // because the spoke pool client lookback would have returned this entire bundle of events and stored
            // them into the relay hash dictionary.
            const fillStatus = await _getFillStatusForDeposit(deposit, destinationChainBlockRange[1]);

            // If deposit was filled, then we need to issue a refund for it.
            if (fillStatus === FillStatus.Filled) {
              // We need to find the fill event to issue a refund to the right relayer and repayment chain,
              // or msg.sender if relayer address is invalid for the repayment chain.
              const prefill = (await findFillEvent(
                destinationClient.spokePool,
                deposit,
                destinationClient.deploymentBlock,
                destinationClient.latestBlockSearched
              )) as unknown as FillWithBlock;
              if (canRefundPrefills && !isSlowFill(prefill)) {
                validatedBundleV3Fills.push({
                  ...prefill,
                  quoteTimestamp: deposit.quoteTimestamp,
                });
              }
            }
            // If deposit is not filled and its newly expired, we can create a deposit refund for it.
            // We don't check that fillDeadline >= bundleBlockTimestamps[destinationChainId][0] because
            // that would eliminate any deposits in this bundle with a very low fillDeadline like equal to 0
            // for example. Those should be included in this bundle of refunded deposits.
            else if (_depositIsExpired(deposit)) {
              updateExpiredDepositsV3(expiredDepositsToRefundV3, deposit);
            }
            // If slow fill requested, then issue a slow fill leaf for the deposit.
            else if (fillStatus === FillStatus.RequestedSlowFill) {
              // Input and Output tokens must be equivalent on the deposit for this to be slow filled.
              // Slow fill requests for deposits from or to lite chains are considered invalid
              if (canRefundPrefills && _canCreateSlowFillLeaf(deposit)) {
                // If deposit newly expired, then we can't create a slow fill leaf for it but we can
                // create a deposit refund for it.
                validatedBundleSlowFills.push(deposit);
              }
            }
          }
        );

        // For all fills that came after a slow fill request, we can now check if the slow fill request
        // was a valid one and whether it was created in a previous bundle. If so, then it created a slow fill
        // leaf that is now unexecutable.
        fastFillsReplacingSlowFills.forEach((relayDataHash) => {
          const { deposit, slowFillRequest, fill } = v3RelayHashes[relayDataHash];
          assert(
            fill?.relayExecutionInfo.fillType === FillType.ReplacedSlowFill,
            "Fill type should be ReplacedSlowFill."
          );
          // Needed for TSC - are implicitely checking that deposit exists by making it to this point.
          if (!deposit) {
            throw new Error("Deposit should exist in relay hash dictionary.");
          }
          // We should never push fast fills involving lite chains here because slow fill requests for them are invalid:
          assert(
            _canCreateSlowFillLeaf(deposit),
            "fastFillsReplacingSlowFills should contain only deposits that can be slow filled"
          );
          const destinationBlockRange = getBlockRangeForChain(blockRangesForChains, destinationChainId, chainIds);
          if (
            // If there is a slow fill request in this bundle that matches the relay hash, then there was no slow fill
            // created that would be considered excess.
            !slowFillRequest ||
            slowFillRequest.blockNumber < destinationBlockRange[0]
          ) {
            validatedBundleUnexecutableSlowFills.push(deposit);
          }
        });
      }
    }
    this.logger.debug({
      at: "BundleDataClient#loadData",
      message: `Processed ${fillCounter} fills in ${performance.now() - start}ms.`,
    });
    start = performance.now();

    // For all deposits older than this bundle, we need to check if they expired in this bundle and if they did,
    // whether there was a slow fill created for it in a previous bundle that is now unexecutable and replaced
    // by a new expired deposit refund.
    await forEachAsync(olderDepositHashes, async (relayDataHash) => {
      const { deposit, slowFillRequest, fill } = v3RelayHashes[relayDataHash];
      assert(isDefined(deposit), "Deposit should exist in relay hash dictionary.");
      const { destinationChainId } = deposit!;
      const destinationBlockRange = getBlockRangeForChain(blockRangesForChains, destinationChainId, chainIds);

      // Only look for deposits that were mined before this bundle and that are newly expired.
      // If the fill deadline is lower than the bundle start block on the destination chain, then
      // we should assume it was marked "newly expired" and refunded in a previous bundle.
      if (
        // If there is a valid fill that we saw matching this deposit, then it does not need a refund.
        !fill &&
        isDefined(deposit) && // Needed for TSC - we check this above.
        _depositIsExpired(deposit) &&
        deposit.fillDeadline >= bundleBlockTimestamps[destinationChainId][0] &&
        spokePoolClients[destinationChainId] !== undefined
      ) {
        // If we haven't seen a fill matching this deposit, then we need to rule out that it was filled a long time ago
        // by checkings its on-chain fill status.
        const fillStatus = await _getFillStatusForDeposit(deposit, destinationBlockRange[1]);

        // If there is no matching fill and the deposit expired in this bundle and the fill status on-chain is not
        // Filled, then we can to refund it as an expired deposit.
        if (fillStatus !== FillStatus.Filled) {
          updateExpiredDepositsV3(expiredDepositsToRefundV3, deposit);
        }
        // If fill status is RequestedSlowFill, then we might need to mark down an unexecutable
        // slow fill that we're going to replace with an expired deposit refund.
        // If deposit cannot be slow filled, then exit early.
        if (fillStatus !== FillStatus.RequestedSlowFill || !_canCreateSlowFillLeaf(deposit)) {
          return;
        }
        // Now, check if there was a slow fill created for this deposit in a previous bundle which would now be
        // unexecutable. Mark this deposit as having created an unexecutable slow fill if there is no matching
        // slow fill request or the matching slow fill request took place in a previous bundle.

        // If there is a slow fill request in this bundle, then the expired deposit refund will supercede
        // the slow fill request. If there is no slow fill request seen or its older than this bundle, then we can
        // assume a slow fill leaf was created for it because of the previous _canCreateSlowFillLeaf check.
        // The slow fill request was also sent before the fill deadline expired since we checked that above.
        if (!slowFillRequest || slowFillRequest.blockNumber < destinationBlockRange[0]) {
          validatedBundleUnexecutableSlowFills.push(deposit);
        }
      }
    });

    // Batch compute V3 lp fees.
    start = performance.now();
    const promises = [
      validatedBundleV3Fills.length > 0
        ? this.clients.hubPoolClient.batchComputeRealizedLpFeePct(
            validatedBundleV3Fills.map((fill) => {
              const matchedDeposit = v3RelayHashes[this.getRelayHashFromEvent(fill)].deposit;
              assert(isDefined(matchedDeposit), "Deposit should exist in relay hash dictionary.");
              const { chainToSendRefundTo: paymentChainId } = getRefundInformationFromFill(
                fill,
                this.clients.hubPoolClient,
                blockRangesForChains,
                chainIds,
                matchedDeposit!.fromLiteChain
              );
              return {
                ...fill,
                paymentChainId,
              };
            })
          )
        : [],
      validatedBundleSlowFills.length > 0
        ? this.clients.hubPoolClient.batchComputeRealizedLpFeePct(
            validatedBundleSlowFills.map((deposit) => {
              return {
                ...deposit,
                paymentChainId: deposit.destinationChainId,
              };
            })
          )
        : [],
      validatedBundleUnexecutableSlowFills.length > 0
        ? this.clients.hubPoolClient.batchComputeRealizedLpFeePct(
            validatedBundleUnexecutableSlowFills.map((deposit) => {
              return {
                ...deposit,
                paymentChainId: deposit.destinationChainId,
              };
            })
          )
        : [],
    ];
    const [v3FillLpFees, v3SlowFillLpFees, v3UnexecutableSlowFillLpFees] = await Promise.all(promises);
    this.logger.debug({
      at: "BundleDataClient#loadData",
      message: `Computed batch async LP fees in ${performance.now() - start}ms.`,
    });
    v3FillLpFees.forEach(({ realizedLpFeePct }, idx) => {
      const fill = validatedBundleV3Fills[idx];
      const associatedDeposit = v3RelayHashes[this.getRelayHashFromEvent(fill)].deposit;
      assert(isDefined(associatedDeposit), "Deposit should exist in relay hash dictionary.");
      const { chainToSendRefundTo, repaymentToken } = getRefundInformationFromFill(
        fill,
        this.clients.hubPoolClient,
        blockRangesForChains,
        chainIds,
        associatedDeposit!.fromLiteChain
      );
      updateBundleFillsV3(bundleFillsV3, fill, realizedLpFeePct, chainToSendRefundTo, repaymentToken, fill.relayer);
    });
    v3SlowFillLpFees.forEach(({ realizedLpFeePct: lpFeePct }, idx) => {
      const deposit = validatedBundleSlowFills[idx];
      updateBundleSlowFills(bundleSlowFillsV3, { ...deposit, lpFeePct });
    });
    v3UnexecutableSlowFillLpFees.forEach(({ realizedLpFeePct: lpFeePct }, idx) => {
      const deposit = validatedBundleUnexecutableSlowFills[idx];
      updateBundleExcessSlowFills(unexecutableSlowFills, { ...deposit, lpFeePct });
    });

    const v3SpokeEventsReadable = prettyPrintV3SpokePoolEvents(
      bundleDepositsV3,
      bundleFillsV3,
      bundleInvalidFillsV3,
      bundleSlowFillsV3,
      expiredDepositsToRefundV3,
      unexecutableSlowFills
    );

    if (bundleInvalidFillsV3.length > 0) {
      this.logger.debug({
        at: "BundleDataClient#loadData",
        message: "Finished loading V3 spoke pool data and found some invalid V3 fills in range",
        blockRangesForChains,
        bundleInvalidFillsV3,
      });
    }

    this.logger.debug({
      at: "BundleDataClient#loadDataFromScratch",
      message: `Computed bundle data in ${Math.round(performance.now() - start) / 1000}s.`,
      blockRangesForChains: JSON.stringify(blockRangesForChains),
      v3SpokeEventsReadable,
    });
    return {
      bundleDepositsV3,
      expiredDepositsToRefundV3,
      bundleFillsV3,
      unexecutableSlowFills,
      bundleSlowFillsV3,
    };
  }

  // Internal function to uniquely identify a bridge event. This is preferred over `SDK.getRelayDataHash` which returns
  // keccak256 hash of the relay data, which can be used as input into the on-chain `fillStatuses()` function in the
  // spoke pool contract. However, this internal function is used to uniquely identify a bridging event
  // for speed since its easier to build a string from the event data than to hash it.
  private getRelayHashFromEvent(event: V3DepositWithBlock | V3FillWithBlock | SlowFillRequestWithBlock): string {
    return `${event.depositor}-${event.recipient}-${event.exclusiveRelayer}-${event.inputToken}-${event.outputToken}-${
      event.inputAmount
    }-${event.outputAmount}-${event.originChainId}-${event.depositId.toString()}-${event.fillDeadline}-${
      event.exclusivityDeadline
    }-${event.message}-${event.destinationChainId}`;
  }

  async getBundleBlockTimestamps(
    chainIds: number[],
    blockRangesForChains: number[][],
    spokePoolClients: SpokePoolClientsByChain
  ): Promise<{ [chainId: string]: number[] }> {
    return Object.fromEntries(
      (
        await mapAsync(chainIds, async (chainId, index) => {
          const blockRangeForChain = blockRangesForChains[index];
          if (!isDefined(blockRangeForChain) || isChainDisabled(blockRangeForChain)) {
            return;
          }
          const [_startBlockForChain, _endBlockForChain] = blockRangeForChain;
          const spokePoolClient = spokePoolClients[chainId];

          // Relayer instances using the BundleDataClient for repayment estimates may only relay on a subset of chains.
          if (!isDefined(spokePoolClient)) {
            return;
          }

          // We can assume that in production the block ranges passed into this function would never
          // contain blocks where the spoke pool client hasn't queried. This is because this function
          // will usually be called in production with block ranges that were validated by
          // DataworkerUtils.blockRangesAreInvalidForSpokeClients.
          const startBlockForChain = Math.min(_startBlockForChain, spokePoolClient.latestBlockSearched);
          const endBlockForChain = Math.min(_endBlockForChain, spokePoolClient.latestBlockSearched);
          const [startTime, endTime] = [
            await spokePoolClient.getTimestampForBlock(startBlockForChain),
            await spokePoolClient.getTimestampForBlock(endBlockForChain),
          ];
          // Sanity checks:
          assert(endTime >= startTime, "End time should be greater than start time.");
          assert(
            startBlockForChain === 0 || startTime > 0,
            "Start timestamp must be greater than 0 if the start block is greater than 0."
          );
          return [chainId, [startTime, endTime]];
        })
      ).filter(isDefined)
    );
  }
}<|MERGE_RESOLUTION|>--- conflicted
+++ resolved
@@ -324,25 +324,15 @@
         continue;
       }
       const chainIndex = chainIds.indexOf(chainId);
-<<<<<<< HEAD
-
       // @todo This function does not account for pre-fill refunds as it is optimized for speed. The way to detect
       // pre-fill refunds is to load all deposits that are unmatched by fills in the spoke pool client's memory
       // and then query the FillStatus on-chain, but that might slow this function down too much. For now, we
       // will live with this expected inaccuracy as it should be small. The pre-fill would have to precede the deposit
       // by more than the caller's event lookback window which is expected to be unlikely.
-      this.spokePoolClients[chainId]
-        .getFills()
-        .filter((fill) => {
-          if (fill.blockNumber < blockRanges[chainIndex][0] || fill.blockNumber > blockRanges[chainIndex][1]) {
-            return false;
-          }
-=======
       const fillsToCount = await filterAsync(this.spokePoolClients[chainId].getFills(), async (fill) => {
         if (fill.blockNumber < blockRanges[chainIndex][0] || fill.blockNumber > blockRanges[chainIndex][1]) {
           return false;
         }
->>>>>>> 57ce0138
 
         // If origin spoke pool client isn't defined, we can't validate it.
         if (this.spokePoolClients[fill.originChainId] === undefined) {
@@ -887,16 +877,8 @@
             // We can remove fills for deposits with input amount equal to zero because these will result in 0 refunded
             // tokens to the filler. We can't remove non-empty message deposit here in case there is a slow fill
             // request for the deposit, we'd want to see the fill took place.
-<<<<<<< HEAD
-            .filter(
-              (fill) => fill.blockNumber <= destinationChainBlockRange[1] && !isZeroValueFillOrSlowFillRequest(fill)
-            ),
-          async (fill) => {
-            const relayDataHash = this.getRelayHashFromEvent(fill);
-=======
             .filter((fill) => fill.blockNumber <= destinationChainBlockRange[1] && !isZeroValueDeposit(fill)),
           async (_fill) => {
->>>>>>> 57ce0138
             fillCounter++;
             const relayDataHash = this.getRelayHashFromEvent(_fill);
             if (v3RelayHashes[relayDataHash]) {
