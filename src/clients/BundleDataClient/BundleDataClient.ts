--- conflicted
+++ resolved
@@ -42,11 +42,7 @@
   chainIsEvm,
   duplicateEvent,
   invalidOutputToken,
-<<<<<<< HEAD
   Address,
-=======
-  toAddressType,
->>>>>>> 37337b4e
 } from "../../utils";
 import winston from "winston";
 import {
@@ -784,15 +780,9 @@
       return (
         // Cannot slow fill when input and output tokens are not equivalent.
         this.clients.hubPoolClient.areTokensEquivalent(
-<<<<<<< HEAD
-          deposit.inputToken.toEvmAddress(),
+          deposit.inputToken,
           deposit.originChainId,
-          deposit.outputToken.toEvmAddress(),
-=======
-          toAddressType(deposit.inputToken),
-          deposit.originChainId,
-          toAddressType(deposit.outputToken),
->>>>>>> 37337b4e
+          deposit.outputToken,
           deposit.destinationChainId,
           bundleEndBlockForMainnet
         ) &&
