import assert from "assert";
import { ExpandedERC20__factory as erc20 } from "@across-protocol/contracts-v2";
import * as uma from "@uma/sdk";
import {
  delay as sleep,
  toBNWei,
  fixedPointAdjustment,
  calcPeriodicCompoundInterest,
  calcApr,
  BigNumberish,
  fromWei,
} from "../utils";
import { SECONDS_PER_YEAR, ZERO_ADDRESS } from "../constants";
import { ethers, Event, BigNumber, Signer } from "ethers";
import type { Overrides } from "@ethersproject/contracts";
import { TransactionRequest, TransactionReceipt, Log } from "@ethersproject/abstract-provider";
import { Provider, Block } from "@ethersproject/providers";
import { get, has, set } from "lodash";
import { calculateInstantaneousRate } from "../lpFeeCalculator";
import { RateModel } from "../lpFeeCalculator/rateModel";
import { hubPool, acrossConfigStore } from "../contracts";
import { SerializableEvent } from "../contracts/utils";
import {
  AcceleratingDistributor,
  AcceleratingDistributor__factory,
  MerkleDistributor,
  MerkleDistributor__factory,
  TypedEvent,
} from "../typechain";
import { TransactionManager } from "./TransactionManager";

export type { Provider };

export type Awaited<T> = T extends PromiseLike<infer U> ? U : T;

export type Config = {
  chainId?: number;
  hubPoolAddress: string;
  acceleratingDistributorAddress: string;
  merkleDistributorAddress: string;
  wethAddress: string;
  configStoreAddress: string;
  confirmations?: number;
  blockDelta?: number;
  hasArchive?: boolean;
  hubPoolStartBlock?: number;
};
export type Dependencies = {
  provider: Provider;
};
export type StakeData = {
  cumulativeBalance: BigNumber;
  amountAirdropped: BigNumber;
};
export type Pool = {
  address: string;
  totalPoolSize: string;
  l1Token: string;
  lpToken: string;
  liquidReserves: string;
  exchangeRateCurrent: string;
  exchangeRatePrevious: string;
  estimatedApy: string;
  estimatedApr: string;
  blocksElapsed: number;
  secondsElapsed: number;
  utilizedReserves: string;
  projectedApr: string;
  liquidityUtilizationCurrent: string;
};
export type User = {
  address: string;
  poolAddress: string;
  lpTokens: string;
  positionValue: string;
  totalDeposited: string;
  feesEarned: string;
};
export type Transaction = {
  id: string;
  state: "requested" | "submitted" | "mined" | "error";
  toAddress: string;
  fromAddress: string;
  type: "Add Liquidity" | "Remove Liquidity";
  description: string;
  request?: TransactionRequest;
  hash?: string;
  receipt?: TransactionReceipt;
  error?: Error;
};
export type Token = {
  decimals: string;
  symbol: string;
  name: string;
};
export type State = {
  pools: Record<string, Pool>;
  users: Record<string, Record<string, User>>;
  transactions: Record<string, Transaction>;
  error?: Error;
};
export type EmitState = (path: string[], data: Pool | User | Transaction | Error) => void;
export type PooledToken = {
  // LP token given to LPs of a specific L1 token.
  lpToken: string;
  // True if accepting new LP's.
  isEnabled: boolean;
  // Timestamp of last LP fee update.
  lastLpFeeUpdate: number;
  // Number of LP funds sent via pool rebalances to SpokePools and are expected to be sent
  // back later.
  utilizedReserves: BigNumber;
  // Number of LP funds held in contract less utilized reserves.
  liquidReserves: BigNumber;
  // Number of LP funds reserved to pay out to LPs as fees.
  undistributedLpFees: BigNumber;
};

// Loop forever but wait until execution is finished before starting next timer. Throw an error to break this
// or add another utlity function if you need it to end on condition.
// eslint-disable-next-line @typescript-eslint/no-explicit-any
async function loop(fn: (...args: any[]) => any, delay: number, ...args: any[]) {
  do {
    await fn(...args);
    await sleep(delay);
    /* eslint-disable-next-line no-constant-condition */
  } while (true);
}

class PoolState {
  constructor(
    private contract: hubPool.Instance,
    private address: string
  ) {}
  public async read(l1Token: string, latestBlock: number, previousBlock?: number) {
    // typechain does not have complete types for call options, so we have to cast blockTag to any
    const exchangeRatePrevious = await this.exchangeRateAtBlock(l1Token, previousBlock || latestBlock - 1);

    const exchangeRateCurrent = await this.contract.callStatic.exchangeRateCurrent(l1Token);

    const pooledToken: PooledToken = await this.contract.pooledTokens(l1Token);
    const liquidityUtilizationCurrent: BigNumber = await this.contract.callStatic.liquidityUtilizationCurrent(l1Token);

    return {
      address: this.address,
      l1Token,
      latestBlock,
      previousBlock,
      exchangeRatePrevious,
      exchangeRateCurrent,
      liquidityUtilizationCurrent,
      ...pooledToken,
    };
  }
  public async exchangeRateAtBlock(l1Token: string, blockTag: number) {
    return this.contract.callStatic.exchangeRateCurrent(l1Token, { blockTag });
  }
}

type EventIdParams = { blockNumber: number; transactionIndex: number; logIndex: number };
export class PoolEventState {
  private seen = new Set<string>();
  private iface: ethers.utils.Interface;
  // maintain ordered unique list of events so we can calculate state
<<<<<<< HEAD
  private events: SerializableEvent[] = [];
  constructor(private contract: hubPool.Instance, private startBlock = 0) {
=======
  private events: uma.SerializableEvent[] = [];
  constructor(
    private contract: hubPool.Instance,
    private startBlock = 0
  ) {
>>>>>>> eed49828
    this.iface = new ethers.utils.Interface(hubPool.Factory.abi);
  }
  private makeId = (params: EventIdParams): string => {
    return uma.oracle.utils.eventKey(params);
  };
  hasEvent(params: EventIdParams): boolean {
    return this.seen.has(this.makeId(params));
  }
  private addEvent(params: EventIdParams): void {
    this.seen.add(this.makeId(params));
  }
  private filterSeen = (params: EventIdParams): boolean => {
    const seen = this.hasEvent(params);
    if (!seen) this.addEvent(params);
    return !seen;
  };
  private processEvent = (event: SerializableEvent): void => {
    if (!this.filterSeen(event)) return;
    this.events = uma.oracle.utils.insertOrderedAscending(this.events, event, this.makeId);
  };
  private processEvents = (events: Array<SerializableEvent>): void => {
    events.forEach(this.processEvent);
  };

  public async read(endBlock: number, l1TokenAddress?: string, userAddress?: string): Promise<hubPool.EventState> {
    const events = await Promise.all([
      ...(await this.contract.queryFilter(
        this.contract.filters.LiquidityAdded(l1TokenAddress, undefined, undefined, userAddress),
        this.startBlock,
        endBlock
      )),
      ...(await this.contract.queryFilter(
        this.contract.filters.LiquidityRemoved(l1TokenAddress, undefined, undefined, userAddress),
        this.startBlock,
        endBlock
      )),
    ]);
    this.processEvents(events);
    return hubPool.getEventState(this.events);
  }
  makeEventFromLog = (log: Log): SerializableEvent => {
    const description = this.iface.parseLog(log);
    return {
      ...log,
      ...description,
      event: description.name,
      eventSignature: description.signature,
    };
  };
  getL1TokenFromReceipt(receipt: TransactionReceipt): string {
    const events = receipt.logs
      .filter((log) => ethers.utils.getAddress(log.address) === ethers.utils.getAddress(this.contract.address))
      .map(this.makeEventFromLog);

    // save these events
    this.processEvents(events);
    // only process token receipt events, becasue we just want the l1 token involved with this transfer
    const eventState = hubPool.getEventState(events);
    // event state is keyed by l1token address
    const l1Tokens = Object.keys(eventState);
    assert(l1Tokens.length, "Token not found from events");
    assert(l1Tokens.length === 1, "Multiple tokens found from events");
    return l1Tokens[0];
  }
  readTxReceipt(receipt: TransactionReceipt): hubPool.EventState {
    const events = receipt.logs
      .filter((log) => ethers.utils.getAddress(log.address) === ethers.utils.getAddress(this.contract.address))
      .map(this.makeEventFromLog);
    this.processEvents(events);
    return hubPool.getEventState(this.events);
  }
}

class UserState {
  private seen = new Set<string>();
  private events: Event[] = [];

  constructor(
    private contract: uma.clients.erc20.Instance,
    private userAddress: string,
    private startBlock = 0,
    private acceleratingDistributorContractAddress = ""
  ) {}
  private makeId(params: EventIdParams): string {
    return uma.oracle.utils.eventKey(params);
  }
  hasEvent(params: EventIdParams): boolean {
    return this.seen.has(this.makeId(params));
  }
  private addEvent(params: EventIdParams): void {
    this.seen.add(this.makeId(params));
  }
  private filterSeen = (params: EventIdParams): boolean => {
    const seen = this.hasEvent(params);
    if (!seen) this.addEvent(params);
    return !seen;
  };
  /**
   * readEvents. Fetch and cache events for the user.
   *
   * @param {number} endBlock
   */
  public async readEvents(endBlock: number): Promise<Event[]> {
    if (endBlock <= this.startBlock) return [];
    const { userAddress } = this;
    const events: TypedEvent<
      [string, string, BigNumber] & {
        from: string;
        to: string;
        value: BigNumber;
      }
    >[] = (
      await Promise.all([
        ...(await this.contract.queryFilter(
          this.contract.filters.Transfer(userAddress, undefined),
          this.startBlock,
          endBlock
        )),
        ...(await this.contract.queryFilter(
          this.contract.filters.Transfer(undefined, userAddress),
          this.startBlock,
          endBlock
        )),
      ])
    )
      // filter out events we have seen
      .filter(this.filterSeen)
      // filter out mint/burn transfers
      .filter(
        (event: uma.clients.erc20.Transfer) =>
          // ignore mint events
          event.args.from !== ZERO_ADDRESS &&
          // ignore burn events
          event.args.to !== ZERO_ADDRESS &&
          // ignore AD transfer events in
          event.args.to !== this.acceleratingDistributorContractAddress &&
          // ignore AD transfer events out
          event.args.from !== this.acceleratingDistributorContractAddress &&
          // ignore self transfer events
          event.args.from !== event.args.to
      )
      .flat();

    this.events = this.events.concat(events).sort((a, b) => {
      if (a.blockNumber !== b.blockNumber) return a.blockNumber - b.blockNumber;
      if (a.transactionIndex !== b.transactionIndex) return a.transactionIndex - b.transactionIndex;
      if (a.logIndex !== b.logIndex) return a.logIndex - b.logIndex;
      throw new Error("Duplicate events at tx hash: " + a.transactionHash);
    });
    // ethers queries are inclusive [start,end] unless start === end, then exclusive (start,end). we increment to make sure we dont see same event twice
    this.startBlock = endBlock + 1;
    return this.events;
  }
  /**
   * read. Reads the state for the user, building state from events as well as contract calls.
   *
   * @param {number} endBlock
   */
  public async read(endBlock: number) {
    const { userAddress } = this;
    const transferEvents = await this.readEvents(endBlock);
    const state = uma.clients.erc20.getEventState(transferEvents);
    const balanceTransferred = state?.balances?.[userAddress] || "0";
    return {
      transferEvents,
      balanceTransferred,
      address: userAddress,
      balanceOf: await this.contract.balanceOf(userAddress),
    };
  }
}

export function calculateRemoval(amountWei: BigNumber, percentWei: BigNumber) {
  const receive = amountWei.mul(percentWei).div(fixedPointAdjustment);
  const remain = amountWei.sub(receive);
  return {
    recieve: receive.toString(),
    remain: remain.toString(),
  };
}
// params here mimic the user object type
export function previewRemoval(
  values: { positionValue: BigNumberish; feesEarned: BigNumberish; totalDeposited: BigNumberish },
  percentFloat: number
) {
  const percentWei = toBNWei(percentFloat);
  return {
    position: {
      ...calculateRemoval(BigNumber.from(values.totalDeposited), percentWei),
    },
    fees: {
      ...calculateRemoval(BigNumber.from(values.feesEarned), percentWei),
    },
    total: {
      ...calculateRemoval(BigNumber.from(values.positionValue), percentWei),
    },
  };
}
function joinUserState(
  poolState: Pool,
  tokenEventState: hubPool.TokenEventState,
  userState: Awaited<ReturnType<UserState["read"]>>,
  transferValue: BigNumber = ethers.constants.Zero,
  cumulativeStakeBalance: BigNumber = ethers.constants.Zero,
  cumulativeStakeClaimBalance: BigNumber = ethers.constants.Zero
): User {
  const positionValue = BigNumber.from(poolState.exchangeRateCurrent)
    .mul(userState.balanceOf.add(cumulativeStakeBalance))
    .div(fixedPointAdjustment);
  const totalDeposited = BigNumber.from(tokenEventState?.tokenBalances[userState.address] || "0").add(
    cumulativeStakeClaimBalance
  );
  const feesEarned = positionValue.sub(totalDeposited.add(transferValue));
  return {
    address: userState.address,
    poolAddress: poolState.address,
    lpTokens: userState.balanceOf.toString(),
    positionValue: positionValue.toString(),
    totalDeposited: totalDeposited.toString(),
    feesEarned: feesEarned.toString(),
  };
}
function joinPoolState(
  poolState: Awaited<ReturnType<PoolState["read"]>>,
  latestBlock: Block,
  previousBlock: Block,
  rateModel?: RateModel
): Pool {
  const totalPoolSize = poolState.liquidReserves.add(poolState.utilizedReserves);
  const secondsElapsed = latestBlock.timestamp - previousBlock.timestamp;
  const blocksElapsed = latestBlock.number - previousBlock.number;
  const exchangeRatePrevious = poolState.exchangeRatePrevious.toString();
  const exchangeRateCurrent = poolState.exchangeRateCurrent.toString();
  const liquidityUtilizationCurrent = poolState.liquidityUtilizationCurrent.toString();

  const estimatedApy = calcPeriodicCompoundInterest(
    exchangeRatePrevious,
    exchangeRateCurrent,
    secondsElapsed,
    SECONDS_PER_YEAR
  );
  const estimatedApr = calcApr(exchangeRatePrevious, exchangeRateCurrent, secondsElapsed, SECONDS_PER_YEAR);
  let projectedApr = "";

  if (rateModel) {
    projectedApr = fromWei(
      calculateInstantaneousRate(rateModel, liquidityUtilizationCurrent)
        .mul(liquidityUtilizationCurrent)
        .div(fixedPointAdjustment)
    );
  }

  return {
    address: poolState.address,
    totalPoolSize: totalPoolSize.toString(),
    l1Token: poolState.l1Token,
    lpToken: poolState.lpToken,
    liquidReserves: poolState.liquidReserves.toString(),
    exchangeRateCurrent: poolState.exchangeRateCurrent.toString(),
    exchangeRatePrevious: poolState.exchangeRatePrevious.toString(),
    estimatedApy,
    estimatedApr,
    blocksElapsed,
    secondsElapsed,
    projectedApr,
    utilizedReserves: poolState.utilizedReserves.toString(),
    liquidityUtilizationCurrent,
  };
}
export class ReadPoolClient {
  private poolState: PoolState;
  private contract: hubPool.Instance;
  constructor(
    private address: string,
    private provider: Provider
  ) {
    this.contract = hubPool.connect(address, this.provider);
    this.poolState = new PoolState(this.contract, this.address);
  }
  public async read(tokenAddress: string, latestBlock: number) {
    return this.poolState.read(tokenAddress, latestBlock);
  }
}
export function validateWithdraw(pool: Pool, user: User, lpTokenAmount: BigNumberish) {
  const l1TokensToReturn = BigNumber.from(lpTokenAmount).mul(pool.exchangeRateCurrent).div(fixedPointAdjustment);
  assert(BigNumber.from(l1TokensToReturn).gt("0"), "Must withdraw amount greater than 0");
  assert(BigNumber.from(lpTokenAmount).lte(user.lpTokens), "You cannot withdraw more than you have");
  return { lpTokenAmount, l1TokensToReturn: l1TokensToReturn.toString() };
}

export class Client {
  private transactionManagers: Record<string, TransactionManager> = {};
  private hubPool: hubPool.Instance;
  private acceleratingDistributor: AcceleratingDistributor;
  private merkleDistributor: MerkleDistributor;
  public readonly state: State = { pools: {}, users: {}, transactions: {} };
  private poolEvents: PoolEventState;
  private erc20s: Record<string, uma.clients.erc20.Instance> = {};
  private intervalStarted = false;
  private configStoreClient: acrossConfigStore.Client;
  private exchangeRateTable: Record<string, Record<number, BigNumberish>> = {};
  private userServices: Record<string, Record<string, UserState>> = {};
  constructor(
    public readonly config: Config,
    public readonly deps: Dependencies,
    private emit: EmitState
  ) {
    config.chainId = config.chainId || 1;
    this.hubPool = this.createHubPoolContract(deps.provider);
    this.acceleratingDistributor = this.createAcceleratingDistributorContract(deps.provider);
    this.merkleDistributor = this.createMerkleDistributorContract(deps.provider);
    this.poolEvents = new PoolEventState(this.hubPool, this.config.hubPoolStartBlock);
    this.configStoreClient = new acrossConfigStore.Client(config.configStoreAddress, deps.provider);
  }
  public getOrCreateErc20Contract(address: string): uma.clients.erc20.Instance {
    if (this.erc20s[address]) return this.erc20s[address];
    this.erc20s[address] = erc20.connect(address, this.deps.provider);
    return this.erc20s[address];
  }
  public getOrCreatePoolContract(): hubPool.Instance {
    return this.hubPool;
  }
  public createHubPoolContract(signerOrProvider: Signer | Provider): hubPool.Instance {
    return hubPool.connect(this.config.hubPoolAddress, signerOrProvider);
  }
  private getOrCreatePoolEvents() {
    return this.poolEvents;
  }
  public createAcceleratingDistributorContract(signerOrProvider: Signer | Provider): AcceleratingDistributor {
    return AcceleratingDistributor__factory.connect(this.config.acceleratingDistributorAddress, signerOrProvider);
  }
  public createMerkleDistributorContract(signerOrProvider: Signer | Provider): MerkleDistributor {
    return MerkleDistributor__factory.connect(this.config.merkleDistributorAddress, signerOrProvider);
  }
  public getOrCreateAcceleratingDistributorContract(): AcceleratingDistributor {
    return this.acceleratingDistributor;
  }
  public getOrCreateMerkleDistributorContract(): MerkleDistributor {
    return this.merkleDistributor;
  }
  private getOrCreateUserService(userAddress: string, tokenAddress: string) {
    if (has(this.userServices, [tokenAddress, userAddress])) return get(this.userServices, [tokenAddress, userAddress]);
    const erc20Contract = this.getOrCreateErc20Contract(tokenAddress);
    const userService = new UserState(erc20Contract, userAddress);
    // this service is stateful now, so needs to be cached
    set(this.userServices, [tokenAddress, userAddress], userService);
    return userService;
  }
  private updateExchangeRateTable(
    l1TokenAddress: string,
    exchangeRateTable: Record<number, BigNumberish>
  ): Record<number, BigNumberish> {
    if (!this.exchangeRateTable[l1TokenAddress]) this.exchangeRateTable[l1TokenAddress] = {};
    this.exchangeRateTable[l1TokenAddress] = { ...this.exchangeRateTable[l1TokenAddress], ...exchangeRateTable };
    return this.exchangeRateTable[l1TokenAddress];
  }
  async resolveStakingData(
    lpToken: string,
    l1TokenAddress: string,
    userState: Awaited<ReturnType<UserState["read"]>>
  ): Promise<StakeData> {
    assert(this.config.acceleratingDistributorAddress, "Must have the accelerating distributor address");
    assert(this.config.merkleDistributorAddress, "Must have the merkle distributor address");

    // Define the contracts we need to interact with.
    const acceleratingDistributorContract = this.getOrCreateAcceleratingDistributorContract();
    const merkleDistributorContract = this.getOrCreateMerkleDistributorContract();
    const poolContract = this.getOrCreatePoolContract();

    // Get the list of all claims made by the user.
    const claimList = await merkleDistributorContract.queryFilter(
      merkleDistributorContract.filters.Claimed(undefined, undefined, userState.address, undefined, undefined, lpToken)
    );

    // Calculate the total amount of LP tokens claimed by the user from the merkle
    // distributor contract with the exchange rate at the time of the claim.
    const amountOfLPClaimed = (
      await Promise.all(
        claimList.map(async (claim) =>
          claim.args.amount.mul(
            await poolContract.callStatic.exchangeRateCurrent(l1TokenAddress, { blockTag: claim.blockNumber })
          )
        )
      )
    ).reduce((prev, acc) => acc.add(prev), ethers.constants.Zero);

    // Get the cumulative balance of the user from the accelerating distributor contract.
    const { cumulativeBalance } = await acceleratingDistributorContract.getUserStake(lpToken, userState.address);

    return {
      cumulativeBalance,
      amountAirdropped: amountOfLPClaimed,
    };
  }

  // calculates the value of each LP token transfer at the block it was sent. this only works if we have archive node
  async calculateLpTransferValue(l1TokenAddress: string, userState: Awaited<ReturnType<UserState["read"]>>) {
    assert(this.config.hasArchive, "Can only calculate historical lp values with archive node");
    const contract = this.getOrCreatePoolContract();
    const pool = new PoolState(contract, this.config.hubPoolAddress);
    const blockNumbers = userState.transferEvents
      .map((x) => x.blockNumber)
      // we are going to lookup exchange rates for block numbers only if we dont already have it
      // its possible these values do not exist, so to prevent crashing do optional chaining
      .filter((blockNumber) => !this.exchangeRateTable?.[l1TokenAddress]?.[blockNumber]);

    // new exchange rate lookups
    const exchangeRateTable = this.updateExchangeRateTable(
      l1TokenAddress,
      Object.fromEntries(
        await Promise.all(
          blockNumbers.map(async (blockNumber) => {
            return [blockNumber, await pool.exchangeRateAtBlock(l1TokenAddress, blockNumber)];
          })
        )
      )
    );

    return userState.transferEvents.reduce((result, transfer) => {
      const exchangeRate = exchangeRateTable[transfer.blockNumber];
      if (transfer?.args?.to === userState.address) {
        return result.add(transfer.args.value.mul(exchangeRate).div(fixedPointAdjustment));
      }
      if (transfer?.args?.from === userState.address) {
        return result.sub(transfer.args.value.mul(exchangeRate).div(fixedPointAdjustment));
      }
      // we make sure to filter out any transfers where to/from is the same user
      return result;
    }, ethers.constants.Zero);
  }
  private getOrCreateTransactionManager(signer: Signer, address: string) {
    if (this.transactionManagers[address]) return this.transactionManagers[address];
    const txman = new TransactionManager({ confirmations: this.config.confirmations }, signer, (event, id, data) => {
      if (event === "submitted") {
        this.state.transactions[id].state = event;
        this.state.transactions[id].hash = data as string;
        this.emit(["transactions", id], { ...this.state.transactions[id] });
      }
      if (event === "mined") {
        const txReceipt = data as TransactionReceipt;
        this.state.transactions[id].state = event;
        this.state.transactions[id].receipt = txReceipt;
        this.emit(["transactions", id], { ...this.state.transactions[id] });
        // trigger pool and user update for a known mined transaction
        const tx = this.state.transactions[id];
        this.updateUserWithTransaction(tx.fromAddress, txReceipt).catch((err) => {
          this.emit(["error"], err);
        });
      }
      if (event === "error") {
        this.state.transactions[id].state = event;
        this.state.transactions[id].error = data as Error;
        this.emit(["transactions", id], { ...this.state.transactions[id] });
      }
    });
    this.transactionManagers[address] = txman;
    return txman;
  }
  async addEthLiquidity(signer: Signer, l1TokenAmount: BigNumberish, overrides: Overrides = {}) {
    const { hubPoolAddress, wethAddress: l1Token } = this.config;
    const userAddress = await signer.getAddress();
    const contract = this.getOrCreatePoolContract();
    const txman = this.getOrCreateTransactionManager(signer, userAddress);

    // dont allow override value here
    const request = await contract.populateTransaction.addLiquidity(l1Token, l1TokenAmount, {
      ...overrides,
      value: l1TokenAmount,
    });
    const id = txman.request(request);

    this.state.transactions[id] = {
      id,
      state: "requested",
      toAddress: hubPoolAddress,
      fromAddress: userAddress,
      type: "Add Liquidity",
      description: "Adding ETH to pool",
      request,
    };
    this.emit(["transactions", id], { ...this.state.transactions[id] });
    await txman.update();
    return id;
  }
  async addTokenLiquidity(signer: Signer, l1Token: string, l1TokenAmount: BigNumberish, overrides: Overrides = {}) {
    const { hubPoolAddress } = this.config;
    const userAddress = await signer.getAddress();
    const contract = this.getOrCreatePoolContract();
    const txman = this.getOrCreateTransactionManager(signer, userAddress);

    const request = await contract.populateTransaction.addLiquidity(l1Token, l1TokenAmount, overrides);
    const id = txman.request(request);

    this.state.transactions[id] = {
      id,
      state: "requested",
      toAddress: hubPoolAddress,
      fromAddress: userAddress,
      type: "Add Liquidity",
      description: "Adding Tokens to pool",
      request,
    };

    this.emit(["transactions", id], { ...this.state.transactions[id] });
    await txman.update();
    return id;
  }
  async validateWithdraw(l1Token: string, userAddress: string, lpAmount: BigNumberish) {
    await this.updatePool(l1Token);
    const poolState = this.getPoolState(l1Token);
    if (!this.hasUserState(l1Token, userAddress)) {
      await this.updateUser(l1Token, userAddress);
    }
    const userState = this.getUserState(poolState.l1Token, userAddress);
    return validateWithdraw(poolState, userState, lpAmount);
  }
  async removeTokenLiquidity(signer: Signer, l1Token: string, lpTokenAmount: BigNumberish, overrides: Overrides = {}) {
    const { hubPoolAddress } = this.config;
    const userAddress = await signer.getAddress();
    await this.validateWithdraw(l1Token, userAddress, lpTokenAmount);
    const contract = this.getOrCreatePoolContract();
    const txman = this.getOrCreateTransactionManager(signer, userAddress);

    const request = await contract.populateTransaction.removeLiquidity(l1Token, lpTokenAmount, false, overrides);
    const id = txman.request(request);

    this.state.transactions[id] = {
      id,
      state: "requested",
      toAddress: hubPoolAddress,
      fromAddress: userAddress,
      type: "Remove Liquidity",
      description: "Withdrawing Tokens from pool",
      request,
    };

    this.emit(["transactions", id], { ...this.state.transactions[id] });
    await txman.update();
    return id;
  }
  async removeEthliquidity(signer: Signer, lpTokenAmount: BigNumberish, overrides: Overrides = {}) {
    const { hubPoolAddress, wethAddress: l1Token } = this.config;
    const userAddress = await signer.getAddress();
    await this.validateWithdraw(l1Token, userAddress, lpTokenAmount);
    const contract = this.getOrCreatePoolContract();
    const txman = this.getOrCreateTransactionManager(signer, userAddress);

    const request = await contract.populateTransaction.removeLiquidity(l1Token, lpTokenAmount, true, overrides);
    const id = txman.request(request);

    this.state.transactions[id] = {
      id,
      state: "requested",
      toAddress: hubPoolAddress,
      fromAddress: userAddress,
      type: "Remove Liquidity",
      description: "Withdrawing Eth from pool",
      request,
    };
    this.emit(["transactions", id], { ...this.state.transactions[id] });
    await txman.update();
    return id;
  }
  getPoolState(l1TokenAddress: string): Pool {
    return this.state.pools[l1TokenAddress];
  }
  hasPoolState(l1TokenAddress: string): boolean {
    return Boolean(this.state.pools[l1TokenAddress]);
  }
  setUserState(l1TokenAddress: string, userAddress: string, state: User): User {
    set(this.state, ["users", userAddress, l1TokenAddress], state);
    return state;
  }
  getUserState(l1TokenAddress: string, userAddress: string): User {
    return get(this.state, ["users", userAddress, l1TokenAddress]);
  }
  hasUserState(l1TokenAddress: string, userAddress: string): boolean {
    return has(this.state, ["users", userAddress, l1TokenAddress]);
  }
  hasTxState(id: string): boolean {
    return has(this.state, ["transactions", id]);
  }
  getTxState(id: string): Transaction {
    return get(this.state, ["transactions", id]);
  }
  private async updateAndEmitUser(
    userState: Awaited<ReturnType<UserState["read"]>>,
    poolState: Pool,
    poolEventState: hubPool.EventState
  ): Promise<void> {
    const { l1Token: l1TokenAddress, lpToken } = poolState;
    const { address: userAddress } = userState;
    const transferValue = this.config.hasArchive
      ? await this.calculateLpTransferValue(l1TokenAddress, userState)
      : ethers.constants.Zero;
    const stakeData = await this.resolveStakingData(lpToken, l1TokenAddress, userState);
    const tokenEventState = poolEventState[l1TokenAddress];
    const newUserState = this.setUserState(
      l1TokenAddress,
      userAddress,
      joinUserState(
        poolState,
        tokenEventState,
        userState,
        transferValue,
        stakeData.cumulativeBalance,
        stakeData.amountAirdropped
      )
    );
    this.emit(["users", userAddress, l1TokenAddress], newUserState);
  }
  private async updateUserWithTransaction(userAddress: string, txReceipt: TransactionReceipt): Promise<void> {
    const latestBlock = await this.deps.provider.getBlock("latest");
    const getPoolEventState = this.getOrCreatePoolEvents();
    const l1TokenAddress = getPoolEventState.getL1TokenFromReceipt(txReceipt);
    await this.updatePool(l1TokenAddress, latestBlock);
    const poolState = this.getPoolState(l1TokenAddress);
    const poolEventState = getPoolEventState.readTxReceipt(txReceipt);

    const lpToken = poolState.lpToken;
    const getUserState = this.getOrCreateUserService(userAddress, lpToken);
    const userState = await getUserState.read(latestBlock.number);

    await this.updateAndEmitUser(userState, poolState, poolEventState);
  }
  async updateUser(userAddress: string, l1TokenAddress: string): Promise<void> {
    const latestBlock = await this.deps.provider.getBlock("latest");
    await this.updatePool(l1TokenAddress, latestBlock);

    const poolState = this.getPoolState(l1TokenAddress);
    const lpToken = poolState.lpToken;
    const getPoolEventState = this.getOrCreatePoolEvents();
    const poolEventState = await getPoolEventState.read(latestBlock.number, l1TokenAddress, userAddress);

    const getUserState = this.getOrCreateUserService(userAddress, lpToken);
    const userState = await getUserState.read(latestBlock.number);

    await this.updateAndEmitUser(userState, poolState, poolEventState);
  }
  async updatePool(l1TokenAddress: string, overrideLatestBlock?: Block): Promise<void> {
    // Lookup exchange rate based on 10 block delta unless overridden by config
    const { blockDelta = 10 } = this.config;
    const contract = this.getOrCreatePoolContract();
    const pool = new PoolState(contract, this.config.hubPoolAddress);
    const latestBlock = overrideLatestBlock || (await this.deps.provider.getBlock("latest"));
    const previousBlock = await this.deps.provider.getBlock(latestBlock.number - blockDelta);
    const state = await pool.read(l1TokenAddress, latestBlock.number, previousBlock.number);

    let rateModel: RateModel | undefined = undefined;
    try {
      // Use the default rate model (i.e. not any of the routeRateModels to project the Pool's APR). This assumes
      // that the default rate model is the most often used, but this may change in future if many different
      // route rate models are set.
      rateModel = await this.configStoreClient.getRateModel(l1TokenAddress);
    } catch (err) {
      // we could swallow this error or just log it since getting the rate model is optional,
      // but we will just emit it to the caller and let them decide what to do with it.
      this.emit(["error"], err as unknown as Error);
    }

    this.state.pools[l1TokenAddress] = joinPoolState(state, latestBlock, previousBlock, rateModel);
    this.emit(["pools", l1TokenAddress], this.state.pools[l1TokenAddress]);
  }
  async updateTransactions(): Promise<void> {
    for (const txMan of Object.values(this.transactionManagers)) {
      try {
        await txMan.update();
      } catch (err) {
        this.emit(["error"], err as unknown as Error);
      }
    }
  }
  // starts transaction checking intervals, defaults to 30 seconds
  async startInterval(delayMs = 30000) {
    assert(!this.intervalStarted, "Interval already started, try stopping first");
    this.intervalStarted = true;
    loop(async () => {
      assert(this.intervalStarted, "HubPool Interval Stopped");
      await this.updateTransactions();
    }, delayMs).catch((err) => {
      this.emit(["error"], err);
    });
  }
  // starts transaction checking intervals
  async stopInterval() {
    this.intervalStarted = false;
  }
}<|MERGE_RESOLUTION|>--- conflicted
+++ resolved
@@ -162,16 +162,11 @@
   private seen = new Set<string>();
   private iface: ethers.utils.Interface;
   // maintain ordered unique list of events so we can calculate state
-<<<<<<< HEAD
   private events: SerializableEvent[] = [];
-  constructor(private contract: hubPool.Instance, private startBlock = 0) {
-=======
-  private events: uma.SerializableEvent[] = [];
   constructor(
     private contract: hubPool.Instance,
     private startBlock = 0
   ) {
->>>>>>> eed49828
     this.iface = new ethers.utils.Interface(hubPool.Factory.abi);
   }
   private makeId = (params: EventIdParams): string => {
