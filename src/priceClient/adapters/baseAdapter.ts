--- conflicted
+++ resolved
@@ -11,7 +11,6 @@
 };
 
 export class BaseHTTPAdapter {
-<<<<<<< HEAD
   private _retries = 0;
   private _timeout = 0;
   protected sleep = (ms: number) => new Promise((r) => setTimeout(r, ms));
@@ -24,9 +23,6 @@
     assert(retries >= 0);
     this._retries = retries;
   }
-=======
-  private _timeout = 0;
->>>>>>> 51b3acc1
 
   get timeout(): number {
     return this._timeout;
@@ -37,16 +33,12 @@
     this._timeout = timeout;
   }
 
-<<<<<<< HEAD
   constructor(
     public readonly name: string,
     public readonly host: string,
     { timeout = 1000, retries = 1 }: BaseHTTPAdapterArgs
   ) {
     this.retries = retries;
-=======
-  constructor(public readonly name: string, public readonly host: string, { timeout = 1000 }: BaseHTTPAdapterArgs) {
->>>>>>> 51b3acc1
     this.timeout = timeout; // ms
   }
 
