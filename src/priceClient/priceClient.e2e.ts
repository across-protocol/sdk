import assert from "assert";
import dotenv from "dotenv";
import winston from "winston";
import { Logger, msToS, PriceCache, PriceClient, PriceFeedAdapter, TokenPrice } from "./priceClient";
<<<<<<< HEAD
import { acrossApi, coingecko } from "./adapters";

dotenv.config({ path: ".env" });
=======
import { acrossApi, coingecko, defiLlama } from "./adapters";
dotenv.config({ path: ".env" });

const maxPriceAge = 600;
>>>>>>> d460f1b8

class TestPriceClient extends PriceClient {
  constructor(logger: Logger, priceFeeds: PriceFeedAdapter[]) {
    super(logger, priceFeeds);
  }

  getProtectedPriceCache(currency: string): PriceCache {
    return this.getPriceCache(currency);
  }
}

class TestPriceFeed implements PriceFeedAdapter {
  public priceRequest: string[] = [];
  public prices: { [currency: string]: PriceCache } = {};

  constructor(public readonly name = "TestPriceFeed") {}

  async getPriceByAddress(address: string, currency = "usd"): Promise<TokenPrice> {
    const tokenPrices = await this.getPricesByAddress([address], currency);
    return tokenPrices[0];
  }

  async getPricesByAddress(addresses: string[], currency = "usd"): Promise<TokenPrice[]> {
    this.priceRequest = addresses;
    const _addresses = addresses.map((address) => address.toLowerCase());

    // Return each cached price that overlaps with the requested list of addresses.
    return (
      Object.entries(this.prices[currency])
        // eslint-disable-next-line @typescript-eslint/no-unused-vars
        .filter(([address, _]) => _addresses.includes(address.toLowerCase()))
        .map(([address, tokenPrice]) => {
          const { price, timestamp } = tokenPrice;
          return { address, price, timestamp };
        })
    );
  }
}

const maxPriceAge = 300;

// ACX must be defined separately until it is supported by CoinGecko.
const acxAddr = "0x44108f0223a3c3028f5fe7aec7f9bb2e66bef82f";
const addresses: { [symbol: string]: string } = {
  // lower-case
  UMA: "0x04fa0d235c4abf4bcf4787af4cf447de572ef828",
  // checksummed
  DAI: "0x6B175474E89094C44Da98b954EedeAC495271d0F",
  USDC: "0xA0b86991c6218b36c1d19D4a2e9Eb0cE3606eB48",
  WETH: "0xC02aaA39b223FE8D0A0e5C4F27eAD9083C756Cc2",
};

function validateTokenPrice(tokenPrice: TokenPrice, address: string, timestamp: number) {
  assert.ok(tokenPrice);
  assert(tokenPrice.address === address, `${address} !== ${tokenPrice.address}`);
  assert(tokenPrice.price > 0, `${tokenPrice.price} <= 0`);
  assert(tokenPrice.timestamp > 0, `${tokenPrice.timestamp} <= 0`);
  assert(
    tokenPrice.timestamp > timestamp - maxPriceAge,
    `${tokenPrice.timestamp} <= ${timestamp - maxPriceAge} (timestamp: ${timestamp}, maxPriceAge: ${maxPriceAge})`
  );
}

// this requires e2e testing, should only test manually for now
describe("PriceClient", function () {
  const dummyLogger: winston.Logger = winston.createLogger({
    level: "debug",
    transports: [new winston.transports.Console()],
  });

  const testAddress = addresses["UMA"];
  const baseCurrency = "usd";

  let pc: PriceClient;
  let beginTs: number;

  beforeEach(() => {
    beginTs = msToS(Date.now());
  });

  test("Price feed ordering", async function () {
    // Generate a list with ~random names; nb. names are not (currently?) required to be unique.
    const feedNames = Array(3)
      .fill("Test PriceFeed")
      .map((name) => {
        return `${name}-${Math.trunc(Math.random() * 100) + 1}`;
      });

    pc = new PriceClient(
      dummyLogger,
      feedNames.map((feedName) => new acrossApi.PriceFeed({ name: feedName }))
    );
    expect(feedNames).toEqual(pc.listPriceFeeds());
  });

  test("getPriceByAddress: Across API", async function () {
    pc = new PriceClient(dummyLogger, [new acrossApi.PriceFeed()]);
    const price: TokenPrice = await pc.getPriceByAddress(testAddress);
    validateTokenPrice(price, testAddress, beginTs);
  });

  test("getPriceByAddress: CoinGecko Free", async function () {
    pc = new PriceClient(dummyLogger, [new coingecko.PriceFeed()]);
    const price: TokenPrice = await pc.getPriceByAddress(testAddress);
    validateTokenPrice(price, testAddress, beginTs);
  });

  // Only attempt to test CG Pro if the environment defines COINGECKO_PRO_API_KEY
  const cgProApiKey: string | undefined = process.env.COINGECKO_PRO_API_KEY;
  const cgProTest = typeof cgProApiKey === "string" && cgProApiKey.length > 0 ? test : test.skip;
  const cgPro = new coingecko.PriceFeed({ apiKey: cgProApiKey });
  cgProTest("getPriceByAddress: CoinGecko Pro", async function () {
    pc = new PriceClient(dummyLogger, [cgPro]);
    const price: TokenPrice = await pc.getPriceByAddress(testAddress);
    validateTokenPrice(price, testAddress, beginTs);
  });

  test("getPriceByAddress: DefiLlama", async function () {
    let price: TokenPrice;
    pc = new PriceClient(dummyLogger, [new defiLlama.PriceFeed()]);
    price = await pc.getPriceByAddress(testAddress);
    validateTokenPrice(price, testAddress, beginTs);

    // Verify that minConfidence works as expected
    pc = new PriceClient(dummyLogger, [new defiLlama.PriceFeed({ minConfidence: 1.0 })]);
    await expect(pc.getPriceByAddress(testAddress)).rejects.toThrow();

    pc = new PriceClient(dummyLogger, [new defiLlama.PriceFeed({ minConfidence: 0.0 })]);
    price = await pc.getPriceByAddress(testAddress);
    validateTokenPrice(price, testAddress, beginTs);
  });

  test("getPriceByAddress: Across failover to Across", async function () {
    pc = new PriceClient(dummyLogger, [
      new acrossApi.PriceFeed({ name: "Across API (expect fail)", host: "127.0.0.1" }),
      new acrossApi.PriceFeed({ name: "Across API (expect pass)" }),
    ]);

    const price: TokenPrice = await pc.getPriceByAddress(testAddress);
    validateTokenPrice(price, testAddress, beginTs);
  });

  test("getPriceByAddress: Coingecko failover to Across", async function () {
    const _apiKey = "xxx-fake-apikey";
    pc = new PriceClient(dummyLogger, [
      new coingecko.PriceFeed({ name: "CoinGecko Pro (expect fail)", apiKey: _apiKey }),
      new acrossApi.PriceFeed({ name: "Across API (expect pass)" }),
    ]);

    const price: TokenPrice = await pc.getPriceByAddress(testAddress);
    validateTokenPrice(price, testAddress, beginTs);
  });

  test("getPriceByAddress: Complete price lookup failure", async function () {
    pc = new PriceClient(dummyLogger, [
      new acrossApi.PriceFeed({ name: "Across API #1 (expect fail)", host: "127.0.0.1" }),
      new acrossApi.PriceFeed({ name: "Across API #2 (expect fail)", host: "127.0.0.1" }),
    ]);
    await expect(pc.getPriceByAddress(testAddress)).rejects.toThrow();
  });

  test("getPriceByAddress: Across API timeout", async function () {
    const acrossPriceFeed: acrossApi.PriceFeed = new acrossApi.PriceFeed({ name: "Across API (timeout)" });
    pc = new PriceClient(dummyLogger, [acrossPriceFeed]);

    acrossPriceFeed.timeout = 1; // mS
    await expect(pc.getPriceByAddress(testAddress)).rejects.toThrow();

    acrossPriceFeed.timeout = 10000; // mS
    const price: TokenPrice = await pc.getPriceByAddress(testAddress);
    validateTokenPrice(price, testAddress, beginTs);
  });

  // Ensure that all price adapters return a price of 1WETH/ETH and 1USDC/USD.
  test("getPriceByAddress: Price Coherency", async function () {
    // Note: Beware of potential rate-limiting when using CoinGecko Free.
    const priceFeeds: PriceFeedAdapter[] = [
      new acrossApi.PriceFeed(),
      new coingecko.PriceFeed({ apiKey: cgProApiKey }),
    ];

    const parityTokens: [string, string][] = [
      ["usd", addresses["USDC"]],
      ["eth", addresses["WETH"]],
    ];

    for (const priceFeed of priceFeeds) {
      pc = new PriceClient(dummyLogger, [priceFeed]);

      for (const [baseCurrency, address] of parityTokens) {
        const tokenPrice: TokenPrice = await pc.getPriceByAddress(address, baseCurrency);
        validateTokenPrice(tokenPrice, address, beginTs);
        assert.ok(Math.abs(tokenPrice.price - 1) < 0.05);
      }
    }
  });

  test("getPriceByAddress: Address case insensitivity", async function () {
    // Instantiate a custom subclass of PriceClient.
    const pc: TestPriceClient = new TestPriceClient(dummyLogger, [
      new acrossApi.PriceFeed({ name: "Across API (expect fail)", host: "127.0.0.1" }),
    ]);

    // Load the cache with lower-case addresses, then query with an upper-case address.
    // Price lookup is forced to fail, so if the pre-loaded data is returned then the
    // PriceClient is case-insenstive.
    const priceCache: PriceCache = pc.getProtectedPriceCache(baseCurrency);
    Object.values(addresses).forEach(async (addr: string) => {
      const addrLower = addr.toLowerCase();
      const addrUpper = addr.toUpperCase();

      const expected: TokenPrice = {
        address: "unused",
        price: Math.random() * 10,
        timestamp: msToS(Date.now()) - 5,
      };
      priceCache[addrLower] = expected;

      const token: TokenPrice = await pc.getPriceByAddress(addrUpper, baseCurrency);
      validateTokenPrice(token, addrUpper, beginTs);
      assert.ok(token.price === expected.price, `${token.price} !== ${expected.price}`);
      assert.ok(token.timestamp === expected.timestamp, `${token.timestamp} !== ${expected.timestamp}`);
    });
  });

  test("getPriceByAddress: Validate price cache", async function () {
    // Instantiate a custom subclass of PriceClient; load the cache and force price lookup failures.
    const pc: TestPriceClient = new TestPriceClient(dummyLogger, [
      new acrossApi.PriceFeed({ name: "Across API (expect fail)", host: "127.0.0.1" }),
    ]);

    const priceCache: PriceCache = pc.getProtectedPriceCache(baseCurrency);
    pc.maxPriceAge = 600; // Bound timestamps by 10 minutes

    // Pre-populate cache with lower-case addresses.
    for (let i = 0; i < 10; ++i) {
      const addr = `0x${i.toString(16).padStart(42, "0")}`.toLowerCase(); // Non-existent
      priceCache[addr] = {
        address: addr,
        price: Math.random() * (1 + i),
        timestamp: beginTs - pc.maxPriceAge + (1 + i),
      };
    }

    // Verify cache hit for valid timestamps.
    for (const expected of Object.values(priceCache)) {
      const addr: string = expected.address;
      const token: TokenPrice = await pc.getPriceByAddress(addr, baseCurrency);

      validateTokenPrice(token, addr, pc.maxPriceAge);
      assert.ok(token.price === expected.price, `${token.price} !== ${expected.price}`);
      assert.ok(token.timestamp === expected.timestamp, `${token.timestamp} !== ${expected.timestamp}`);
    }

    // Invalidate all cached results and verify failed price lookup.
    pc.maxPriceAge = 1; // seconds
    for (const expected of Object.values(priceCache)) {
      const addr: string = expected.address;
      await expect(pc.getPriceByAddress(addr, baseCurrency)).rejects.toThrow();
    }
  });

  test("getPricesByAddress: Verify price retrieval", async function () {
    // Note: Beware of potential rate-limiting when using CoinGecko Free.
    const priceFeeds: PriceFeedAdapter[] = [
      new acrossApi.PriceFeed(),
      new coingecko.PriceFeed({ apiKey: cgProApiKey }),
    ];

    for (const priceFeed of priceFeeds) {
      pc = new PriceClient(dummyLogger, [priceFeed]);

      const tokenPrices: TokenPrice[] = await pc.getPricesByAddress(Object.values(addresses));
      expect(tokenPrices.length).toBe(Object.values(addresses).length);
      Object.values(addresses).forEach((address: string) => {
        const tokenPrice: TokenPrice | undefined = tokenPrices.find((tokenPrice) => tokenPrice.address === address);
        assert.ok(tokenPrice, `Could not find address ${address} via ${priceFeed.name}`);
        validateTokenPrice(tokenPrice, address, beginTs);
      });
    }
  });

  test("getPricesByAddress: Price request reduction", async function () {
    // Test Price Feed #1 does not know about ACX, so it provides an incomplete
    // response. Verify that the response from Test Price Feed #1 includes all
    // known tokens, and that the PriceClient proceeds to query Test Price Feed
    // #2 for *only* the remaining delta address.
    const testPriceFeeds: TestPriceFeed[] = [
      new TestPriceFeed("Test Price Feed #1"),
      new TestPriceFeed("Test Price Feed #2"),
    ];

    // Pre-populate the price cache for Test Price Feed #1.
    testPriceFeeds[0].prices["usd"] = Object.fromEntries(
      Object.values(addresses).map((address) => {
        const price = { price: 1.0, timestamp: beginTs } as TokenPrice;
        return [address.toLowerCase(), price];
      })
    );

    testPriceFeeds[1].prices["usd"] = {};
    testPriceFeeds[1].prices["usd"][acxAddr] = { price: 1.0, timestamp: beginTs } as TokenPrice;

    pc = new PriceClient(dummyLogger, testPriceFeeds);

    // PriceClient cache handles lower-case addresses.
    const priceRequest = Object.values(addresses);
    priceRequest.push(acxAddr);
    dummyLogger.debug({ message: "Price requests before.", priceRequest });

    expect(testPriceFeeds[0].priceRequest).toStrictEqual([]);
    expect(testPriceFeeds[1].priceRequest).toStrictEqual([]);

    const prices = await pc.getPricesByAddress(priceRequest);

    expect(prices.length).toBe(priceRequest.length);
    expect(prices.map((price) => price.address)).toStrictEqual(priceRequest);

    // PriceClient maps all input addresses to lower case.
    expect(testPriceFeeds[0].priceRequest).toStrictEqual(priceRequest.map((address) => address.toLowerCase()));
    expect(testPriceFeeds[1].priceRequest).toEqual([acxAddr].map((address) => address.toLowerCase()));
  });
});<|MERGE_RESOLUTION|>--- conflicted
+++ resolved
@@ -2,16 +2,9 @@
 import dotenv from "dotenv";
 import winston from "winston";
 import { Logger, msToS, PriceCache, PriceClient, PriceFeedAdapter, TokenPrice } from "./priceClient";
-<<<<<<< HEAD
-import { acrossApi, coingecko } from "./adapters";
+import { acrossApi, coingecko, defiLlama } from "./adapters";
 
 dotenv.config({ path: ".env" });
-=======
-import { acrossApi, coingecko, defiLlama } from "./adapters";
-dotenv.config({ path: ".env" });
-
-const maxPriceAge = 600;
->>>>>>> d460f1b8
 
 class TestPriceClient extends PriceClient {
   constructor(logger: Logger, priceFeeds: PriceFeedAdapter[]) {
@@ -51,7 +44,7 @@
   }
 }
 
-const maxPriceAge = 300;
+const maxPriceAge = 600;
 
 // ACX must be defined separately until it is supported by CoinGecko.
 const acxAddr = "0x44108f0223a3c3028f5fe7aec7f9bb2e66bef82f";
