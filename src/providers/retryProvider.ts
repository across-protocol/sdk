import { ethers } from "ethers";
import { CachingMechanismInterface } from "../interfaces";
import { CHAIN_IDs } from "../constants";
import { delay, isDefined, isPromiseFulfilled, isPromiseRejected } from "../utils";
import { getOriginFromURL } from "../utils/NetworkUtils";
import { CacheProvider } from "./cachedProvider";
import { compareRpcResults, createSendErrorWithMessage, formatProviderError } from "./utils";
import { PROVIDER_CACHE_TTL } from "./constants";
import { JsonRpcError, RpcError } from "./types";
import { Logger } from "winston";

export class RetryProvider extends ethers.providers.StaticJsonRpcProvider {
  readonly providers: ethers.providers.StaticJsonRpcProvider[];
  constructor(
    params: ConstructorParameters<typeof ethers.providers.StaticJsonRpcProvider>[],
    chainId: number,
    readonly nodeQuorumThreshold: number,
    readonly retries: number,
    readonly delay: number,
    readonly maxConcurrency: number,
    providerCacheNamespace: string,
    pctRpcCallsLogged: number,
    redisClient?: CachingMechanismInterface,
    standardTtlBlockDistance?: number,
    noTtlBlockDistance?: number,
    providerCacheTtl = PROVIDER_CACHE_TTL,
    readonly logger?: Logger
  ) {
    // Initialize the super just with the chainId, which stops it from trying to immediately send out a .send before
    // this derived class is initialized.
    super(undefined, chainId);
    this.providers = params.map(
      (inputs) =>
        new CacheProvider(
          providerCacheNamespace,
          redisClient,
          standardTtlBlockDistance,
          noTtlBlockDistance,
          providerCacheTtl,
          maxConcurrency,
          pctRpcCallsLogged,
          logger,
          ...inputs
        )
    );

<<<<<<< HEAD
    if (chainId !== CHAIN_IDs.MAINNET) {
      this.pollingInterval = 1000;
      this.providers.forEach((provider) => (provider.pollingInterval = this.pollingInterval));
    }
=======
    // This is added for interim testing to see whether relayer fill performance improves.
    this.providers.forEach((provider) => {
      const url = getOriginFromURL(provider.connection.url);
      const { pollingInterval } = provider;
      provider.pollingInterval = 1000;
      this.logger?.debug({
        at: "RetryProvider",
        message: `Dropped ${url} pollingInterval ${pollingInterval} -> ${provider.pollingInterval}.`,
      });
    });

    this.pollingInterval = 1000;
>>>>>>> e434cf86

    if (this.nodeQuorumThreshold < 1 || !Number.isInteger(this.nodeQuorumThreshold)) {
      throw new Error(
        `nodeQuorum,Threshold cannot be < 1 and must be an integer. Currently set to ${this.nodeQuorumThreshold}`
      );
    }
    if (this.retries < 0 || !Number.isInteger(this.retries)) {
      throw new Error(`retries cannot be < 0 and must be an integer. Currently set to ${this.retries}`);
    }
    if (this.delay < 0) {
      throw new Error(`delay cannot be < 0. Currently set to ${this.delay}`);
    }
    if (this.nodeQuorumThreshold > this.providers.length) {
      throw new Error(
        `nodeQuorumThreshold (${this.nodeQuorumThreshold}) must be <= the number of providers (${this.providers.length})`
      );
    }
  }

  override async send(method: string, params: Array<unknown>): Promise<unknown> {
    const quorumThreshold = this._getQuorum(method, params);
    const requiredProviders = this.providers.slice(0, quorumThreshold);
    const fallbackProviders = this.providers.slice(quorumThreshold);
    const errors: [ethers.providers.StaticJsonRpcProvider, string][] = [];

    // This function is used to try to send with a provider and if it fails pop an element off the fallback list to try
    // with that one. Once the fallback provider list is empty, the method throws. Because the fallback providers are
    // removed, we ensure that no provider is used more than once because we care about quorum, making sure all
    // considered responses come from unique providers.
    const tryWithFallback = (
      provider: ethers.providers.StaticJsonRpcProvider
    ): Promise<[ethers.providers.StaticJsonRpcProvider, unknown]> => {
      return this._trySend(provider, method, params)
        .then((result): [ethers.providers.StaticJsonRpcProvider, unknown] => [provider, result])
        .catch((err: unknown) => {
          // Append the provider and error to the error array.
          // eslint-disable-next-line @typescript-eslint/no-explicit-any
          errors.push([provider, (err as any)?.stack || err?.toString()]);

          // If there are no new fallback providers to use, terminate the recursion by throwing an error.
          // Otherwise, we can try to call another provider.
          if (fallbackProviders.length === 0) {
            throw err;
          }

          // If one RPC provider reverted, others likely will too. Skip them.
          if (quorumThreshold === 1 && this.callReverted(method, err)) {
            throw err;
          }

          // This line does two things:
          // 1. Removes a fallback provider from the array so it cannot be used as a fallback for another required
          // provider.
          // 2. Recursively calls this method with that provider so it goes through the same try logic as the previous one.
          return tryWithFallback(fallbackProviders.shift()!);
        });
    };

    const results = await Promise.allSettled(requiredProviders.map(tryWithFallback));

    if (!results.every(isPromiseFulfilled)) {
      // Format the error so that it's very clear which providers failed and succeeded.
      const errorTexts = errors.map(([provider, errorText]) => formatProviderError(provider, errorText));
      const successfulProviderUrls = results.filter(isPromiseFulfilled).map((result) => result.value[0].connection.url);
      throw createSendErrorWithMessage(
        `Not enough providers succeeded. Errors:\n${errorTexts.join("\n")}\n` +
          `Successful Providers:\n${successfulProviderUrls.join("\n")}`,
        results.find(isPromiseRejected)?.reason
      );
    }

    const values = results.map((result) => result.value);

    // Start at element 1 and begin comparing.
    // If _all_ values are equal, we have hit quorum, so return.
    if (values.slice(1).every(([, output]) => compareRpcResults(method, values[0][1], output))) {
      return values[0][1];
    }

    const getMismatchedProviders = (values: [ethers.providers.StaticJsonRpcProvider, unknown][]) => {
      return Object.fromEntries(
        values
          .filter(([, result]) => !compareRpcResults(method, result, quorumResult))
          .map(([provider, result]) => [provider.connection.url, result])
      );
    };

    const logQuorumMismatchOrFailureDetails = (
      method: string,
      params: Array<unknown>,
      quorumProviders: string[],
      mismatchedProviders: { [k: string]: unknown },
      errors: [ethers.providers.StaticJsonRpcProvider, string][]
    ) => {
      this.logger?.warn({
        at: "ProviderUtils",
        message: "Some providers mismatched with the quorum result or failed 🚸",
        notificationPath: "across-warn",
        method,
        params: JSON.stringify(params),
        quorumProviders,
        mismatchedProviders: JSON.stringify(mismatchedProviders),
        erroringProviders: errors.map(([provider, errorText]) => formatProviderError(provider, errorText)),
      });
    };

    const throwQuorumError = (fallbackValues?: [ethers.providers.StaticJsonRpcProvider, unknown][]) => {
      const errorTexts = errors.map(([provider, errorText]) => formatProviderError(provider, errorText));
      const successfulProviderUrls = values.map(([provider]) => provider.connection.url);
      const mismatchedProviders = getMismatchedProviders([...values, ...(fallbackValues || [])]);
      logQuorumMismatchOrFailureDetails(method, params, successfulProviderUrls, mismatchedProviders, errors);
      throw new Error(
        "Not enough providers agreed to meet quorum.\n" +
          "Providers that errored:\n" +
          `${errorTexts.join("\n")}\n` +
          "Providers that succeeded, but some failed to match:\n" +
          successfulProviderUrls.join("\n")
      );
    };

    // Exit early if there are no fallback providers left.
    if (fallbackProviders.length === 0) {
      throwQuorumError();
    }

    // Try each fallback provider in parallel.
    const fallbackResults = await Promise.allSettled(
      fallbackProviders.map((provider) =>
        this._trySend(provider, method, params)
          .then((result): [ethers.providers.StaticJsonRpcProvider, unknown] => [provider, result])
          .catch((err) => {
            errors.push([provider, err?.stack || err?.toString()]);
            throw new Error("No fallbacks during quorum search");
          })
      )
    );

    // This filters only the fallbacks that succeeded.
    const fallbackValues = fallbackResults.filter(isPromiseFulfilled).map((promise) => promise.value);

    // Group the results by the count of that result.
    const counts = [...values, ...fallbackValues].reduce(
      (acc, curr) => {
        const [, result] = curr;

        // Find the first result that matches the return value.
        const existingMatch = acc.find(([existingResult]) => compareRpcResults(method, existingResult, result));

        // Increment the count if a match is found, else add a new element to the match array with a count of 1.
        if (existingMatch) {
          existingMatch[1]++;
        } else {
          acc.push([result, 1]);
        }

        // Return the same acc object because it was modified in place.
        return acc;
      },
      [[undefined, 0]] as [unknown, number][] // Initialize with [undefined, 0] as the first element so something is always returned.
    );

    // Sort so the result with the highest count is first.
    counts.sort(([, a], [, b]) => b - a);

    // Extract the result by grabbing the first element.
    const [quorumResult, count] = counts[0];

    // If this count is less than we need for quorum, throw the quorum error.
    if (count < quorumThreshold) {
      throwQuorumError(fallbackValues);
    }

    // If we've achieved quorum, then we should still log the providers that mismatched with the quorum result.
    const mismatchedProviders = getMismatchedProviders([...values, ...fallbackValues]);
    const quorumProviders = [...values, ...fallbackValues]
      .filter(([, result]) => compareRpcResults(method, result, quorumResult))
      .map(([provider]) => provider.connection.url);
    if (Object.keys(mismatchedProviders).length > 0 || errors.length > 0) {
      logQuorumMismatchOrFailureDetails(method, params, quorumProviders, mismatchedProviders, errors);
    }

    return quorumResult;
  }

  _validateResponse(method: string, _: Array<unknown>, response: unknown): boolean {
    // Basic validation logic to start.
    // Note: eth_getTransactionReceipt is ignored here because null responses are expected in the case that ethers is
    // polling for the transaction receipt and receiving null until it does.
    return isDefined(response) || method === "eth_getTransactionReceipt";
  }

  async _sendAndValidate(
    provider: ethers.providers.StaticJsonRpcProvider,
    method: string,
    params: Array<unknown>
  ): Promise<unknown> {
    const response = await provider.send(method, params);
    if (!this._validateResponse(method, params, response)) {
      // Not a warning to avoid spam since this could trigger a lot.
      this.logger?.debug({
        at: "ProviderUtils",
        message: "Provider returned invalid response",
        provider: getOriginFromURL(provider.connection.url),
        method,
        params,
        response,
      });
      throw new Error("Response failed validation");
    }
    return response;
  }

  // For an error emitted in response to an eth_call or eth_estimateGas request, determine whether the response body
  // indicates that the call reverted during execution. The exact RPC responses returned can vary, but `error.body` has
  // reliably included both the code (typically 3 on revert) and the error message indicating "execution reverted".
  // This is consistent with section 5.1 of the JSON-RPC spec (https://www.jsonrpc.org/specification).
  protected callReverted(method: string, error: unknown): boolean {
    if (!(method === "eth_call" || method === "eth_estimateGas") || !RpcError.is(error)) {
      return false;
    }

    let response: unknown;
    try {
      response = JSON.parse(error.body);
    } catch {
      return false;
    }

    return JsonRpcError.is(response) && response.error.message.toLowerCase().includes("revert");
  }

  async _trySend(
    provider: ethers.providers.StaticJsonRpcProvider,
    method: string,
    params: Array<unknown>
  ): Promise<unknown> {
    let { retries } = this;

    // eslint-disable-next-line no-constant-condition
    while (true) {
      const [settled] = await Promise.allSettled([this._sendAndValidate(provider, method, params)]);
      if (settled.status === "fulfilled") {
        return settled.value;
      }

      if (retries-- <= 0 || this.callReverted(method, settled.reason)) {
        throw settled.reason;
      }
      await delay(this.delay);
    }
  }

  _getQuorum(method: string, params: Array<unknown>): number {
    // Only use quorum if this is a historical query that doesn't depend on the current block number.

    // All logs queries should use quorum.
    if (method === "eth_getLogs") {
      return this.nodeQuorumThreshold;
    }

    // getBlockByNumber should only use the quorum if it's not asking for the latest block.
    if (method === "eth_getBlockByNumber" && params[0] !== "latest") {
      return this.nodeQuorumThreshold;
    }

    // eth_call should only use quorum for queries at a specific past block.
    if (method === "eth_call" && params[1] !== "latest") {
      return this.nodeQuorumThreshold;
    }

    // All other calls should use quorum 1 to avoid errors due to sync differences.
    return 1;
  }
}<|MERGE_RESOLUTION|>--- conflicted
+++ resolved
@@ -44,25 +44,10 @@
         )
     );
 
-<<<<<<< HEAD
     if (chainId !== CHAIN_IDs.MAINNET) {
       this.pollingInterval = 1000;
       this.providers.forEach((provider) => (provider.pollingInterval = this.pollingInterval));
     }
-=======
-    // This is added for interim testing to see whether relayer fill performance improves.
-    this.providers.forEach((provider) => {
-      const url = getOriginFromURL(provider.connection.url);
-      const { pollingInterval } = provider;
-      provider.pollingInterval = 1000;
-      this.logger?.debug({
-        at: "RetryProvider",
-        message: `Dropped ${url} pollingInterval ${pollingInterval} -> ${provider.pollingInterval}.`,
-      });
-    });
-
-    this.pollingInterval = 1000;
->>>>>>> e434cf86
 
     if (this.nodeQuorumThreshold < 1 || !Number.isInteger(this.nodeQuorumThreshold)) {
       throw new Error(
