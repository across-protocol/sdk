import { ethers, logger } from "ethers";
import { CachingMechanismInterface } from "../interfaces";
import { delay, isDefined, isPromiseFulfilled, isPromiseRejected } from "../utils";
import { getOriginFromURL } from "../utils/NetworkUtils";
import { CacheProvider } from "./cachedProvider";
import { compareRpcResults, createSendErrorWithMessage, formatProviderError } from "./utils";
import { PROVIDER_CACHE_TTL } from "./constants";
import { JsonRpcError, RpcError } from "./types";
import { Logger } from "winston";

export class RetryProvider extends ethers.providers.StaticJsonRpcProvider {
  readonly providers: ethers.providers.StaticJsonRpcProvider[];
  constructor(
    params: ConstructorParameters<typeof ethers.providers.StaticJsonRpcProvider>[],
    chainId: number,
    readonly nodeQuorumThreshold: number,
    readonly retries: number,
    readonly delay: number,
    readonly maxConcurrency: number,
    providerCacheNamespace: string,
    pctRpcCallsLogged: number,
    redisClient?: CachingMechanismInterface,
    standardTtlBlockDistance?: number,
    noTtlBlockDistance?: number,
    providerCacheTtl = PROVIDER_CACHE_TTL,
    logger?: Logger
  ) {
    // Initialize the super just with the chainId, which stops it from trying to immediately send out a .send before
    // this derived class is initialized.
    super(undefined, chainId);
    this.providers = params.map(
      (inputs) =>
        new CacheProvider(
          providerCacheNamespace,
          redisClient,
          standardTtlBlockDistance,
          noTtlBlockDistance,
          providerCacheTtl,
          maxConcurrency,
          pctRpcCallsLogged,
          logger,
          ...inputs
        )
    );

    // This is added for interim testing to see whether relayer fill performance improves.
    this.providers.forEach((provider) => {
      const url = getOriginFromURL(provider.connection.url);
      const { pollingInterval } = provider;
      provider.pollingInterval = 1000;
      logger?.debug({
        at: "RetryProvider",
        message: `Dropped ${url} pollingInterval ${pollingInterval} -> ${provider.pollingInterval}.`,
      });
    });

    this.pollingInterval = 1000;

    if (this.nodeQuorumThreshold < 1 || !Number.isInteger(this.nodeQuorumThreshold)) {
      throw new Error(
        `nodeQuorum,Threshold cannot be < 1 and must be an integer. Currently set to ${this.nodeQuorumThreshold}`
      );
    }
    if (this.retries < 0 || !Number.isInteger(this.retries)) {
      throw new Error(`retries cannot be < 0 and must be an integer. Currently set to ${this.retries}`);
    }
    if (this.delay < 0) {
      throw new Error(`delay cannot be < 0. Currently set to ${this.delay}`);
    }
    if (this.nodeQuorumThreshold > this.providers.length) {
      throw new Error(
        `nodeQuorumThreshold (${this.nodeQuorumThreshold}) must be <= the number of providers (${this.providers.length})`
      );
    }
  }

  override async send(method: string, params: Array<unknown>): Promise<unknown> {
    const quorumThreshold = this._getQuorum(method, params);
    const requiredProviders = this.providers.slice(0, quorumThreshold);
    const fallbackProviders = this.providers.slice(quorumThreshold);
    const errors: [ethers.providers.StaticJsonRpcProvider, string][] = [];

    // This function is used to try to send with a provider and if it fails pop an element off the fallback list to try
    // with that one. Once the fallback provider list is empty, the method throws. Because the fallback providers are
    // removed, we ensure that no provider is used more than once because we care about quorum, making sure all
    // considered responses come from unique providers.
    const tryWithFallback = (
      provider: ethers.providers.StaticJsonRpcProvider
    ): Promise<[ethers.providers.StaticJsonRpcProvider, unknown]> => {
      return this._trySend(provider, method, params)
        .then((result): [ethers.providers.StaticJsonRpcProvider, unknown] => [provider, result])
        .catch((err: unknown) => {
          // Append the provider and error to the error array.
          // eslint-disable-next-line @typescript-eslint/no-explicit-any
          errors.push([provider, (err as any)?.stack || err?.toString()]);

          // If there are no new fallback providers to use, terminate the recursion by throwing an error.
          // Otherwise, we can try to call another provider.
          if (fallbackProviders.length === 0) {
            throw err;
          }

          // If one RPC provider reverted, others likely will too. Skip them.
          if (quorumThreshold === 1 && this.callReverted(method, err)) {
            throw err;
          }

          // This line does two things:
          // 1. Removes a fallback provider from the array so it cannot be used as a fallback for another required
          // provider.
          // 2. Recursively calls this method with that provider so it goes through the same try logic as the previous one.
          return tryWithFallback(fallbackProviders.shift()!);
        });
    };

    const results = await Promise.allSettled(requiredProviders.map(tryWithFallback));

    if (!results.every(isPromiseFulfilled)) {
      // Format the error so that it's very clear which providers failed and succeeded.
      const errorTexts = errors.map(([provider, errorText]) => formatProviderError(provider, errorText));
      const successfulProviderUrls = results.filter(isPromiseFulfilled).map((result) => result.value[0].connection.url);
      throw createSendErrorWithMessage(
        `Not enough providers succeeded. Errors:\n${errorTexts.join("\n")}\n` +
          `Successful Providers:\n${successfulProviderUrls.join("\n")}`,
        results.find(isPromiseRejected)?.reason
      );
    }

    const values = results.map((result) => result.value);

    // Start at element 1 and begin comparing.
    // If _all_ values are equal, we have hit quorum, so return.
    if (values.slice(1).every(([, output]) => compareRpcResults(method, values[0][1], output))) {
      return values[0][1];
    }

    const getMismatchedProviders = (values: [ethers.providers.StaticJsonRpcProvider, unknown][]) => {
      return Object.fromEntries(
        values
          .filter(([, result]) => !compareRpcResults(method, result, quorumResult))
          .map(([provider, result]) => [provider.connection.url, result])
      );
    };

    const logQuorumMismatchOrFailureDetails = (
      method: string,
      params: Array<unknown>,
      quorumProviders: string[],
      mismatchedProviders: { [k: string]: unknown },
      errors: [ethers.providers.StaticJsonRpcProvider, string][]
    ) => {
      logger.warn({
        at: "ProviderUtils",
        message: "Some providers mismatched with the quorum result or failed 🚸",
        notificationPath: "across-warn",
        method,
        params: JSON.stringify(params),
        quorumProviders,
        mismatchedProviders: JSON.stringify(mismatchedProviders),
        erroringProviders: errors.map(([provider, errorText]) => formatProviderError(provider, errorText)),
      });
    };

    const throwQuorumError = (fallbackValues?: [ethers.providers.StaticJsonRpcProvider, unknown][]) => {
      const errorTexts = errors.map(([provider, errorText]) => formatProviderError(provider, errorText));
      const successfulProviderUrls = values.map(([provider]) => provider.connection.url);
      const mismatchedProviders = getMismatchedProviders([...values, ...(fallbackValues || [])]);
      logQuorumMismatchOrFailureDetails(method, params, successfulProviderUrls, mismatchedProviders, errors);
      throw new Error(
        "Not enough providers agreed to meet quorum.\n" +
          "Providers that errored:\n" +
          `${errorTexts.join("\n")}\n` +
          "Providers that succeeded, but some failed to match:\n" +
          successfulProviderUrls.join("\n")
      );
    };

    // Exit early if there are no fallback providers left.
    if (fallbackProviders.length === 0) {
      throwQuorumError();
    }

    // Try each fallback provider in parallel.
    const fallbackResults = await Promise.allSettled(
      fallbackProviders.map((provider) =>
        this._trySend(provider, method, params)
          .then((result): [ethers.providers.StaticJsonRpcProvider, unknown] => [provider, result])
          .catch((err) => {
            errors.push([provider, err?.stack || err?.toString()]);
            throw new Error("No fallbacks during quorum search");
          })
      )
    );

    // This filters only the fallbacks that succeeded.
    const fallbackValues = fallbackResults.filter(isPromiseFulfilled).map((promise) => promise.value);

    // Group the results by the count of that result.
    const counts = [...values, ...fallbackValues].reduce(
      (acc, curr) => {
        const [, result] = curr;

        // Find the first result that matches the return value.
        const existingMatch = acc.find(([existingResult]) => compareRpcResults(method, existingResult, result));

        // Increment the count if a match is found, else add a new element to the match array with a count of 1.
        if (existingMatch) {
          existingMatch[1]++;
        } else {
          acc.push([result, 1]);
        }

        // Return the same acc object because it was modified in place.
        return acc;
      },
      [[undefined, 0]] as [unknown, number][] // Initialize with [undefined, 0] as the first element so something is always returned.
    );

    // Sort so the result with the highest count is first.
    counts.sort(([, a], [, b]) => b - a);

    // Extract the result by grabbing the first element.
    const [quorumResult, count] = counts[0];

    // If this count is less than we need for quorum, throw the quorum error.
    if (count < quorumThreshold) {
      throwQuorumError(fallbackValues);
    }

    // If we've achieved quorum, then we should still log the providers that mismatched with the quorum result.
    const mismatchedProviders = getMismatchedProviders([...values, ...fallbackValues]);
    const quorumProviders = [...values, ...fallbackValues]
      .filter(([, result]) => compareRpcResults(method, result, quorumResult))
      .map(([provider]) => provider.connection.url);
    if (Object.keys(mismatchedProviders).length > 0 || errors.length > 0) {
      logQuorumMismatchOrFailureDetails(method, params, quorumProviders, mismatchedProviders, errors);
    }

    return quorumResult;
  }

  _validateResponse(method: string, _: Array<unknown>, response: unknown): boolean {
    // Basic validation logic to start.
    // Note: eth_getTransactionReceipt is ignored here because null responses are expected in the case that ethers is
    // polling for the transaction receipt and receiving null until it does.
    return isDefined(response) || method === "eth_getTransactionReceipt";
  }

  async _sendAndValidate(
    provider: ethers.providers.StaticJsonRpcProvider,
    method: string,
    params: Array<unknown>
  ): Promise<unknown> {
    const response = await provider.send(method, params);
    if (!this._validateResponse(method, params, response)) {
      // Not a warning to avoid spam since this could trigger a lot.
      logger.debug({
        at: "ProviderUtils",
        message: "Provider returned invalid response",
        provider: getOriginFromURL(provider.connection.url),
        method,
        params,
        response,
      });
      throw new Error("Response failed validation");
    }
    return response;
  }

  // For an error emitted in response to an eth_call or eth_estimateGas request, determine whether the response body
  // indicates that the call reverted during execution. The exact RPC responses returned can vary, but `error.body` has
  // reliably included both the code (typically 3 on revert) and the error message indicating "execution reverted".
  // This is consistent with section 5.1 of the JSON-RPC spec (https://www.jsonrpc.org/specification).
  protected callReverted(method: string, error: unknown): boolean {
    if (!(method === "eth_call" || method === "eth_estimateGas") || !RpcError.is(error)) { 
      return false;
    }

    let response: unknown;
    try {
      response = JSON.parse(error.body);
    } catch {
      return false;
    }

    return JsonRpcError.is(response) && response.error.message.toLowerCase().includes("revert");
  }

  async _trySend(
    provider: ethers.providers.StaticJsonRpcProvider,
    method: string,
    params: Array<unknown>
  ): Promise<unknown> {

    let { retries } = this;
<<<<<<< HEAD
    while(true) {
      try {
        return this._sendAndValidate(provider, method, params);
      } catch (err: unknown) {
        if (retries-- <= 0 || this.callReverted(method, err)) {
          throw err;
        }
=======

    // eslint-disable-next-line no-constant-condition
    while (true) {
      const [settled] = await Promise.allSettled([this._sendAndValidate(provider, method, params)]);
      if (settled.status === "fulfilled") {
        return settled.value;
      }
      if (retries-- <= 0) {
        throw settled.reason;
>>>>>>> ee813dab
      }

      await delay(this.delay);
    }
  }

  _getQuorum(method: string, params: Array<unknown>): number {
    // Only use quorum if this is a historical query that doesn't depend on the current block number.

    // All logs queries should use quorum.
    if (method === "eth_getLogs") {
      return this.nodeQuorumThreshold;
    }

    // getBlockByNumber should only use the quorum if it's not asking for the latest block.
    if (method === "eth_getBlockByNumber" && params[0] !== "latest") {
      return this.nodeQuorumThreshold;
    }

    // eth_call should only use quorum for queries at a specific past block.
    if (method === "eth_call" && params[1] !== "latest") {
      return this.nodeQuorumThreshold;
    }

    // All other calls should use quorum 1 to avoid errors due to sync differences.
    return 1;
  }
}<|MERGE_RESOLUTION|>--- conflicted
+++ resolved
@@ -272,7 +272,7 @@
   // reliably included both the code (typically 3 on revert) and the error message indicating "execution reverted".
   // This is consistent with section 5.1 of the JSON-RPC spec (https://www.jsonrpc.org/specification).
   protected callReverted(method: string, error: unknown): boolean {
-    if (!(method === "eth_call" || method === "eth_estimateGas") || !RpcError.is(error)) { 
+    if (!(method === "eth_call" || method === "eth_estimateGas") || !RpcError.is(error)) {
       return false;
     }
 
@@ -291,17 +291,7 @@
     method: string,
     params: Array<unknown>
   ): Promise<unknown> {
-
     let { retries } = this;
-<<<<<<< HEAD
-    while(true) {
-      try {
-        return this._sendAndValidate(provider, method, params);
-      } catch (err: unknown) {
-        if (retries-- <= 0 || this.callReverted(method, err)) {
-          throw err;
-        }
-=======
 
     // eslint-disable-next-line no-constant-condition
     while (true) {
@@ -309,9 +299,9 @@
       if (settled.status === "fulfilled") {
         return settled.value;
       }
-      if (retries-- <= 0) {
+
+      if (retries-- <= 0 || this.callReverted(method, settled.reason)) {
         throw settled.reason;
->>>>>>> ee813dab
       }
 
       await delay(this.delay);
