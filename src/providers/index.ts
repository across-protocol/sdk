--- conflicted
+++ resolved
@@ -5,8 +5,5 @@
 export * from "./constants";
 export * from "./types";
 export * from "./utils";
-<<<<<<< HEAD
-export * from "./solana";
-=======
 export * as mocks from "./mockProvider";
->>>>>>> 233b54ab
+export * from "./solana";