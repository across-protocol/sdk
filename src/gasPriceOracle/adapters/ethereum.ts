import assert from "assert";
import { providers } from "ethers";
import { BigNumber, bnZero, getNetworkName } from "../../utils";
import { GasPriceEstimate } from "../types";
import { gasPriceError } from "../util";

<<<<<<< HEAD
export async function eip1559(
  provider: providers.Provider,
  chainId: number,
  baseFeeMultiplier: number
): Promise<GasPriceEstimate> {
=======
/**
 * @param provider ethers RPC provider instance.
 * @param chainId Chain ID of provider instance.
 * @returns Promise of gas price estimate object.
 */
export function eip1559(provider: providers.Provider, chainId: number): Promise<GasPriceEstimate> {
  const useRaw = process.env[`GAS_PRICE_EIP1559_RAW_${chainId}`] === "true";
  return useRaw ? eip1559Raw(provider, chainId) : eip1559Bad(provider, chainId);
}

/**
 * @note Performs direct RPC calls to retrieve the RPC-suggested priority fee for the next block.
 * @param provider ethers RPC provider instance.
 * @param chainId Chain ID of the provider instance.
 * @returns Promise of gas price estimate object.
 */
export async function eip1559Raw(provider: providers.Provider, chainId: number): Promise<GasPriceEstimate> {
  const [{ baseFeePerGas }, _maxPriorityFeePerGas] = await Promise.all([
    provider.getBlock("pending"),
    (provider as providers.JsonRpcProvider).send("eth_maxPriorityFeePerGas", []),
  ]);
  const maxPriorityFeePerGas = BigNumber.from(_maxPriorityFeePerGas);
  assert(BigNumber.isBigNumber(baseFeePerGas), `No baseFeePerGas received on ${getNetworkName(chainId)}`);

  return {
    maxFeePerGas: maxPriorityFeePerGas.add(baseFeePerGas),
    maxPriorityFeePerGas,
  };
}

/**
 * @note Resolves priority gas pricing poorly, because the priority fee is hardcoded to 1.5 Gwei in ethers v5.
 * @param provider ethers RPC provider instance.
 * @param chainId Chain ID of the provider instance.
 * @returns Promise of gas price estimate object.
 */
export async function eip1559Bad(provider: providers.Provider, chainId: number): Promise<GasPriceEstimate> {
>>>>>>> 8b77fa63
  const feeData = await provider.getFeeData();

  [feeData.lastBaseFeePerGas, feeData.maxPriorityFeePerGas].forEach((field: BigNumber | null) => {
    if (!BigNumber.isBigNumber(field) || field.lt(bnZero)) gasPriceError("getFeeData()", chainId, feeData);
  });

  const maxPriorityFeePerGas = feeData.maxPriorityFeePerGas as BigNumber;
  const scaledLastBaseFeePerGas = (feeData.lastBaseFeePerGas as BigNumber).mul(baseFeeMultiplier);
  const maxFeePerGas = maxPriorityFeePerGas.add(scaledLastBaseFeePerGas);

  return { maxPriorityFeePerGas, maxFeePerGas };
}

export async function legacy(
  provider: providers.Provider,
  chainId: number,
  baseFeeMultiplier: number
): Promise<GasPriceEstimate> {
  const gasPrice = await provider.getGasPrice();

  if (!BigNumber.isBigNumber(gasPrice) || gasPrice.lt(bnZero)) gasPriceError("getGasPrice()", chainId, gasPrice);

  return {
    maxFeePerGas: gasPrice.mul(baseFeeMultiplier),
    maxPriorityFeePerGas: bnZero,
  };
}<|MERGE_RESOLUTION|>--- conflicted
+++ resolved
@@ -4,19 +4,16 @@
 import { GasPriceEstimate } from "../types";
 import { gasPriceError } from "../util";
 
-<<<<<<< HEAD
+/**
+ * @param provider ethers RPC provider instance.
+ * @param chainId Chain ID of provider instance.
+ * @returns Promise of gas price estimate object.
+ */
 export async function eip1559(
   provider: providers.Provider,
   chainId: number,
   baseFeeMultiplier: number
 ): Promise<GasPriceEstimate> {
-=======
-/**
- * @param provider ethers RPC provider instance.
- * @param chainId Chain ID of provider instance.
- * @returns Promise of gas price estimate object.
- */
-export function eip1559(provider: providers.Provider, chainId: number): Promise<GasPriceEstimate> {
   const useRaw = process.env[`GAS_PRICE_EIP1559_RAW_${chainId}`] === "true";
   return useRaw ? eip1559Raw(provider, chainId) : eip1559Bad(provider, chainId);
 }
@@ -48,7 +45,6 @@
  * @returns Promise of gas price estimate object.
  */
 export async function eip1559Bad(provider: providers.Provider, chainId: number): Promise<GasPriceEstimate> {
->>>>>>> 8b77fa63
   const feeData = await provider.getFeeData();
 
   [feeData.lastBaseFeePerGas, feeData.maxPriorityFeePerGas].forEach((field: BigNumber | null) => {
