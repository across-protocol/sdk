import { Idl } from "@coral-xyz/anchor";
import { getDeployedAddress, SvmSpokeIdl } from "@across-protocol/contracts";
import { getSolanaChainId } from "@across-protocol/contracts/dist/src/svm/web3-v1";
import web3, {
  Address,
  Commitment,
  GetSignaturesForAddressApi,
  GetTransactionApi,
  Rpc,
  RpcTransport,
  Signature,
  SolanaRpcApiFromTransport,
} from "@solana/kit";
import { bs58 } from "../../utils";
import { EventName, EventWithData } from "./types";
import { decodeEvent, isDevnet } from "./utils";

// Utility type to extract the return type for the JSON encoding overload. We only care about the overload where the
// configuration parameter (C) has the optional property 'encoding' set to 'json'.
type ExtractJsonOverload<T> = T extends (signature: infer _S, config: infer C) => infer R
  ? C extends { encoding?: "json" }
    ? R
    : never
  : never;

type GetTransactionReturnType = ExtractJsonOverload<GetTransactionApi["getTransaction"]>;
type GetSignaturesForAddressConfig = Parameters<GetSignaturesForAddressApi["getSignaturesForAddress"]>[1];
type GetSignaturesForAddressTransaction = ReturnType<GetSignaturesForAddressApi["getSignaturesForAddress"]>[number];
type GetSignaturesForAddressApiResponse = readonly GetSignaturesForAddressTransaction[];

export class SvmCpiEventsClient {
  private rpc: web3.Rpc<web3.SolanaRpcApiFromTransport<RpcTransport>>;
  private programAddress: Address;
  private programEventAuthority: Address;
  private idl: Idl;

  /**
   * Protected constructor. Use the async create() method to instantiate.
   */
  protected constructor(
    rpc: web3.Rpc<web3.SolanaRpcApiFromTransport<RpcTransport>>,
    address: Address,
    eventAuthority: Address,
    idl: Idl
  ) {
    this.rpc = rpc;
    this.programAddress = address;
    this.programEventAuthority = eventAuthority;
    this.idl = idl;
  }

  /**
   * Factory method to asynchronously create an instance of SvmSpokeEventsClient.
   */
  public static async create(rpc: web3.Rpc<web3.SolanaRpcApiFromTransport<RpcTransport>>): Promise<SvmCpiEventsClient> {
    const isTestnet = await isDevnet(rpc);
    const programId = getDeployedAddress("SvmSpoke", getSolanaChainId(isTestnet ? "devnet" : "mainnet").toString());
    if (!programId) throw new Error("Program not found");
    return this.createFor(rpc, programId, SvmSpokeIdl);
  }

  public static async createFor(
    rpc: web3.Rpc<web3.SolanaRpcApiFromTransport<RpcTransport>>,
    programId: string,
    idl: Idl
  ): Promise<SvmCpiEventsClient> {
    const address = web3.address(programId);
    const [eventAuthority] = await web3.getProgramDerivedAddress({
      programAddress: address,
      seeds: ["__event_authority"],
    });
    return new SvmCpiEventsClient(rpc, address, eventAuthority, idl);
  }

  /**
   * Queries events for the SvmSpoke program filtered by event name.
   *
   * @param eventName - The name of the event to filter by.
   * @param fromSlot - Optional starting slot.
   * @param toSlot - Optional ending slot.
   * @param options - Options for fetching signatures.
   * @returns A promise that resolves to an array of events matching the eventName.
   */
  public async queryEvents(
    eventName: EventName,
    fromSlot?: bigint,
    toSlot?: bigint,
    options: GetSignaturesForAddressConfig = { limit: 1000, commitment: "confirmed" }
  ): Promise<EventWithData[]> {
    const events = await this.queryAllEvents(fromSlot, toSlot, options);
    return events.filter((event) => event.name === eventName) as EventWithData[];
  }

  /**
   * Queries events for the provided derived address at instantiation filtered by event name.
   *
   * @param eventName - The name of the event to filter by.
   * @param fromSlot - Optional starting slot.
   * @param toSlot - Optional ending slot.
   * @param options - Options for fetching signatures.
   * @returns A promise that resolves to an array of events matching the eventName.
   */
  public async queryDerivedAddressEvents(
    eventName: string,
    derivedAddress: Address,
    fromSlot?: bigint,
    toSlot?: bigint,
    options: GetSignaturesForAddressConfig = { limit: 1000, commitment: "confirmed" }
  ): Promise<EventWithData[]> {
    const events = await this.queryAllEvents(fromSlot, toSlot, options, derivedAddress);
    return events.filter((event) => event.name === eventName) as EventWithData[];
  }

  /**
   * Queries all events for a specific program.
   *
   * @param fromSlot - Optional starting slot.
   * @param toSlot - Optional ending slot.
   * @param options - Options for fetching signatures.
   * @param forDerivedAddress - Whether to query events for the program or the derived address.
   * @returns A promise that resolves to an array of all events with additional metadata.
   */
  private async queryAllEvents(
    fromSlot?: bigint,
    toSlot?: bigint,
    options: GetSignaturesForAddressConfig = { limit: 1000, commitment: "confirmed" },
    derivedAddress?: Address
  ): Promise<EventWithData[]> {
    const addressToQuery = derivedAddress || this.programAddress;
    const allSignatures: GetSignaturesForAddressTransaction[] = [];
    let hasMoreSignatures = true;
    let currentOptions = options;

    while (hasMoreSignatures) {
      const signatures: GetSignaturesForAddressApiResponse = await this.rpc
        .getSignaturesForAddress(addressToQuery!, currentOptions)
        .send();
      // Signatures are sorted by slot in descending order.
      allSignatures.push(...signatures);

      // Update options for the next batch. Set "before" to the last fetched signature.
      if (signatures.length > 0) {
        currentOptions = { ...currentOptions, before: signatures[signatures.length - 1].signature };
      }

      if (fromSlot && allSignatures.length > 0 && allSignatures[allSignatures.length - 1].slot < fromSlot) {
        hasMoreSignatures = false;
      }

      hasMoreSignatures = Boolean(
        hasMoreSignatures && currentOptions.limit && signatures.length === currentOptions.limit
      );
    }

    const filteredSignatures = allSignatures.filter((signatureTransaction) => {
      if (fromSlot && signatureTransaction.slot < fromSlot) return false;
      if (toSlot && signatureTransaction.slot > toSlot) return false;
      return true;
    });

    // Fetch events for all signatures in parallel.
    const eventsWithSlots = await Promise.all(
      filteredSignatures.map(async (signatureTransaction) => {
        const events = await this.readEventsFromSignature(signatureTransaction.signature, options.commitment);
        return events.map((event) => ({
          ...event,
          confirmationStatus: signatureTransaction.confirmationStatus,
          blockTime: signatureTransaction.blockTime,
          signature: signatureTransaction.signature,
          slot: signatureTransaction.slot,
        }));
      })
    );
    return eventsWithSlots.flat();
  }

  /**
   * Reads events from a transaction signature.
   *
   * @param txSignature - The transaction signature.
   * @param commitment - Commitment level.
   * @returns A promise that resolves to an array of events.
   */
  private async readEventsFromSignature(txSignature: Signature, commitment: Commitment = "confirmed") {
    const txResult = await this.rpc
      .getTransaction(txSignature, { commitment, maxSupportedTransactionVersion: 0 })
      .send();

    if (txResult === null) return [];
    return this.processEventFromTx(txResult);
  }

  /**
   * Processes events from a transaction.
   *
   * @param txResult - The transaction result.
   * @returns A promise that resolves to an array of events with their data and name.
   */
  private processEventFromTx(txResult: GetTransactionReturnType): { program: Address; data: unknown; name: string }[] {
    if (!txResult) return [];
    const events: { program: Address; data: unknown; name: string }[] = [];

    const accountKeys = txResult.transaction.message.accountKeys;
    const messageAccountKeys = [...accountKeys];
    // Writable accounts come first, then readonly.
    // See https://docs.anza.xyz/proposals/versioned-transactions#new-transaction-format
    messageAccountKeys.push(...(txResult?.meta?.loadedAddresses?.writable ?? []));
    messageAccountKeys.push(...(txResult?.meta?.loadedAddresses?.readonly ?? []));

    for (const ixBlock of txResult.meta?.innerInstructions ?? []) {
      for (const ix of ixBlock.instructions) {
        const ixProgramId = messageAccountKeys[ix.programIdIndex];
        const singleIxAccount = ix.accounts.length === 1 ? messageAccountKeys[ix.accounts[0]] : undefined;
        if (
          ixProgramId !== undefined &&
          singleIxAccount !== undefined &&
          this.programAddress === ixProgramId &&
          this.programEventAuthority === singleIxAccount
        ) {
          const ixData = bs58.decode(ix.data);
          // Skip the first 8 bytes (assumed header) and encode the rest.
          const eventData = Buffer.from(ixData.slice(8)).toString("base64");
          const { name, data } = decodeEvent(this.idl, eventData);
          events.push({ program: this.programAddress, name, data });
        }
      }
    }

    return events;
  }

  public getProgramAddress(): Address {
    return this.programAddress;
  }

<<<<<<< HEAD
  public getRpc(): web3.Rpc<web3.SolanaRpcApiFromTransport<RpcTransport>> {
=======
  public getRpc(): Rpc<SolanaRpcApiFromTransport<RpcTransport>> {
>>>>>>> 549fee8e
    return this.rpc;
  }
}<|MERGE_RESOLUTION|>--- conflicted
+++ resolved
@@ -233,11 +233,7 @@
     return this.programAddress;
   }
 
-<<<<<<< HEAD
-  public getRpc(): web3.Rpc<web3.SolanaRpcApiFromTransport<RpcTransport>> {
-=======
   public getRpc(): Rpc<SolanaRpcApiFromTransport<RpcTransport>> {
->>>>>>> 549fee8e
     return this.rpc;
   }
 }