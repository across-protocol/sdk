--- conflicted
+++ resolved
@@ -1,11 +1,7 @@
 import { BN, BorshEventCoder, Idl } from "@coral-xyz/anchor";
-<<<<<<< HEAD
-import web3, { address, isAddress, RpcTransport } from "@solana/kit";
 import { BigNumber, isUint8Array, SvmAddress } from "../../utils";
-=======
-import web3, { address, getProgramDerivedAddress, getU64Encoder, Address, RpcTransport } from "@solana/kit";
+import web3, { address, isAddress, RpcTransport, getProgramDerivedAddress, getU64Encoder, Address } from "@solana/kit";
 
->>>>>>> 06e400d4
 import { EventName, EventData, SVMEventNames } from "./types";
 import { FillType } from "../../interfaces";
 
@@ -73,7 +69,6 @@
 }
 
 /**
-<<<<<<< HEAD
  * Unwraps any data structure and converts Address types to strings and Uint8Array to hex or BigInt.
  * Recursively processes nested objects and arrays.
  */
@@ -137,7 +132,9 @@
   }
   // Return primitives as is
   return data;
-=======
+}
+
+/**
  * Returns the PDA for the State account.
  * @param programId The SpokePool program ID.
  * @returns The PDA for the State account.
@@ -150,5 +147,4 @@
     seeds: ["state", seed],
   });
   return statePda;
->>>>>>> 06e400d4
 }