import { BN, BorshEventCoder, Idl } from "@coral-xyz/anchor";
<<<<<<< HEAD
import web3, { address, RpcTransport, type TransactionSigner } from "@solana/kit";
import { EventName, EventData, SVMEventNames } from "./types";
=======
import web3, { address, getProgramDerivedAddress, getU64Encoder, Address, RpcTransport } from "@solana/kit";
import { EventName, SVMEventNames } from "./types";
>>>>>>> 3e20d7ec

/**
 * Basic void TransactionSigner type
 */
export const SolanaVoidSigner: (simulationAddress: string) => TransactionSigner<string> = (
  simulationAddress: string
) => {
  return {
    address: address(simulationAddress),
    signAndSendTransactions: async () => {
      return await Promise.resolve([]);
    },
  };
};

/**
 * Helper to determine if the current RPC network is devnet.
 */
export async function isDevnet(rpc: web3.Rpc<web3.SolanaRpcApiFromTransport<RpcTransport>>): Promise<boolean> {
  const genesisHash = await rpc.getGenesisHash().send();
  return genesisHash === "EtWTRABZaYq6iMfeYKouRu166VU2xqa1wcaWoxPkrZBG";
}

/**
 * Parses event data from a transaction.
 */
// eslint-disable-next-line @typescript-eslint/no-explicit-any
export function parseEventData(eventData: any): any {
  if (!eventData) return eventData;

  if (Array.isArray(eventData)) {
    return eventData.map(parseEventData);
  }

  if (typeof eventData === "object") {
    if (eventData.constructor.name === "PublicKey") {
      return address(eventData.toString());
    }
    if (BN.isBN(eventData)) {
      return BigInt(eventData.toString());
    }

    // Convert each key from snake_case to camelCase and process the value recursively.
    return Object.fromEntries(
      Object.entries(eventData).map(([key, value]) => [snakeToCamel(key), parseEventData(value)])
    );
  }

  return eventData;
}

/**
 * Decodes a raw event according to a supplied IDL.
 */
export function decodeEvent(idl: Idl, rawEvent: string): { data: unknown; name: string } {
  const event = new BorshEventCoder(idl).decode(rawEvent);
  if (!event) throw new Error(`Malformed rawEvent for IDL ${idl.address}: ${rawEvent}`);
  return {
    name: event.name,
    data: parseEventData(event.data),
  };
}

/**
 * Converts a snake_case string to camelCase.
 */
function snakeToCamel(s: string): string {
  return s.replace(/(_\w)/g, (match) => match[1].toUpperCase());
}

/**
 * Gets the event name from a raw name.
 */
export function getEventName(rawName: string): EventName {
  if (Object.values(SVMEventNames).some((name) => rawName.includes(name))) return rawName as EventName;
  throw new Error(`Unknown event name: ${rawName}`);
}

/**
 * Returns the PDA for the State account.
 * @param programId The SpokePool program ID.
 * @returns The PDA for the State account.
 */
export async function getStatePda(programId: Address): Promise<Address> {
  const intEncoder = getU64Encoder();
  const seed = intEncoder.encode(0);
  const [statePda] = await getProgramDerivedAddress({
    programAddress: programId,
    seeds: ["state", seed],
  });
  return statePda;
}<|MERGE_RESOLUTION|>--- conflicted
+++ resolved
@@ -1,11 +1,13 @@
 import { BN, BorshEventCoder, Idl } from "@coral-xyz/anchor";
-<<<<<<< HEAD
-import web3, { address, RpcTransport, type TransactionSigner } from "@solana/kit";
-import { EventName, EventData, SVMEventNames } from "./types";
-=======
-import web3, { address, getProgramDerivedAddress, getU64Encoder, Address, RpcTransport } from "@solana/kit";
+import web3, {
+  address,
+  getProgramDerivedAddress,
+  getU64Encoder,
+  Address,
+  RpcTransport,
+  type TransactionSigner,
+} from "@solana/kit";
 import { EventName, SVMEventNames } from "./types";
->>>>>>> 3e20d7ec
 
 /**
  * Basic void TransactionSigner type
