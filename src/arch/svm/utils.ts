import { MessageTransmitterClient, SpokePool__factory, SvmSpokeClient } from "@across-protocol/contracts";
import { BN, BorshEventCoder, Idl } from "@coral-xyz/anchor";
import {
  Address,
  IInstruction,
  KeyPairSigner,
  address,
  appendTransactionMessageInstruction,
  createTransactionMessage,
  getAddressEncoder,
  getBase64EncodedWireTransaction,
  getProgramDerivedAddress,
  getU32Encoder,
  getU64Encoder,
  isAddress,
  pipe,
  setTransactionMessageFeePayerSigner,
  setTransactionMessageLifetimeUsingBlockhash,
  signTransactionMessageWithSigners,
  type Commitment,
  type TransactionSigner,
} from "@solana/kit";
import assert from "assert";
import bs58 from "bs58";
import { ethers } from "ethers";
import { FillType, RelayData } from "../../interfaces";
<<<<<<< HEAD
import { BigNumber, Address as SdkAddress, getRelayDataHash, isDefined, isUint8Array } from "../../utils";
=======
import { BigNumber, biMin, Address as SdkAddress, getRelayDataHash, isDefined, isUint8Array } from "../../utils";
import { AttestedCCTPMessage, EventName, SVMEventNames, SVMProvider } from "./types";
>>>>>>> d645111b
import { getTimestampForSlot } from "./SpokeUtils";
import { AttestedCCTPMessage, EventName, SVMEventNames, SVMProvider } from "./types";

export { isSolanaError } from "@solana/kit";

/**
 * Basic void TransactionSigner type
 */
export const SolanaVoidSigner: (simulationAddress: string) => TransactionSigner<string> = (
  simulationAddress: string
) => {
  return {
    address: address(simulationAddress),
    signAndSendTransactions: async () => {
      return await Promise.resolve([]);
    },
  };
};

/**
 * Helper to determine if the current RPC network is devnet.
 */
export async function isDevnet(rpc: SVMProvider): Promise<boolean> {
  const genesisHash = await rpc.getGenesisHash().send();
  return genesisHash === "EtWTRABZaYq6iMfeYKouRu166VU2xqa1wcaWoxPkrZBG";
}

/**
 * Small utility to convert an Address to a Solana Kit branded type.
 */
export function toAddress(address: SdkAddress): Address<string> {
  return address.toBase58() as Address<string>;
}

/**
 * For a given slot (or implicit head of chain), find the immediate preceding slot that contained a block.
 * @param provider SVM Provider instance.
 * @param opts An object containing a specific slot number, or a Solana commitment, defaulting to "confirmed".
 * @returns An object containing the slot number and the relevant timestamp for the block.
 */
export async function getNearestSlotTime(
  provider: SVMProvider,
  opts: { slot: bigint } | { commitment: Commitment } = { commitment: "confirmed" }
): Promise<{ slot: bigint; timestamp: number }> {
  let timestamp: number | undefined;
  let slot = "slot" in opts ? opts.slot : await provider.getSlot(opts).send();

  do {
    timestamp = await getTimestampForSlot(provider, slot);
  } while (!isDefined(timestamp) && --slot);
  assert(isDefined(timestamp), `Unable to resolve block time for SVM slot ${slot}`);

  return { slot, timestamp };
}

/**
 * Resolve the latest finalized slot, and then work backwards to find the nearest slot containing a block.
 * In most cases the first-resolved slot should also have a block. Avoid making arbitrary decisions about
 * how many slots to rotate through.
 */
export async function getLatestFinalizedSlotWithBlock(
  provider: SVMProvider,
  maxSlot: bigint,
  maxLookback = 1000
): Promise<number> {
  const opts = { maxSupportedTransactionVersion: 0, transactionDetails: "none", rewards: false } as const;
  const { slot: finalizedSlot } = await getNearestSlotTime(provider, { commitment: "finalized" });
  const endSlot = biMin(maxSlot, finalizedSlot);

  let slot = endSlot;
  do {
    const block = await provider.getBlock(slot, opts).send();
    if (isDefined(block) && [block.blockHeight, block.blockTime].every(isDefined)) {
      break;
    }
  } while (--maxLookback > 0 && --slot > 0);

  if (maxLookback === 0) {
    throw new Error(`Unable to find Solana block between slots [${slot}, ${endSlot}]`);
  }

  return Number(slot);
}

/**
 * Parses event data from a transaction.
 */
// eslint-disable-next-line @typescript-eslint/no-explicit-any
export function parseEventData(eventData: any): any {
  if (!eventData) return eventData;

  if (Array.isArray(eventData)) {
    return eventData.map(parseEventData);
  }

  if (Buffer.isBuffer(eventData)) {
    return new Uint8Array(eventData);
  }

  if (typeof eventData === "object") {
    if (eventData.constructor.name === "PublicKey") {
      return address(eventData.toString());
    }
    if (BN.isBN(eventData)) {
      return BigInt(eventData.toString());
    }

    // Convert each key from snake_case to camelCase and process the value recursively.
    return Object.fromEntries(
      Object.entries(eventData).map(([key, value]) => [snakeToCamel(key), parseEventData(value)])
    );
  }

  return eventData;
}

/**
 * Decodes a raw event according to a supplied IDL.
 */
export function decodeEvent(idl: Idl, rawEvent: string): { data: unknown; name: string } {
  const event = new BorshEventCoder(idl).decode(rawEvent);
  if (!event) throw new Error(`Malformed rawEvent for IDL ${idl.address}: ${rawEvent}`);
  return {
    name: event.name,
    data: parseEventData(event.data),
  };
}

/**
 * Converts a snake_case string to camelCase.
 */
function snakeToCamel(s: string): string {
  return s.replace(/(_\w)/g, (match) => match[1].toUpperCase());
}

/**
 * Gets the event name from a raw name.
 */
export function getEventName(rawName: string): EventName {
  if (Object.values(SVMEventNames).some((name) => rawName.includes(name))) return rawName as EventName;
  throw new Error(`Unknown event name: ${rawName}`);
}

/**
 * Unwraps any data structure and converts Address types to strings and Uint8Array to hex or BigInt.
 * Recursively processes nested objects and arrays.
 */
export function unwrapEventData(
  data: unknown,
  uint8ArrayKeysAsBigInt: string[] = ["depositId", "outputAmount", "inputAmount"],
  currentKey?: string
): unknown {
  // Handle null/undefined
  if (data == null) {
    return data;
  }
  // Handle BigInt
  if (typeof data === "bigint") {
    const bigIntKeysAsNumber = ["originChainId", "destinationChainId", "repaymentChainId", "chainId"];
    if (currentKey && bigIntKeysAsNumber.includes(currentKey)) {
      return Number(data);
    }
    return BigNumber.from(data);
  }
  // Handle Uint8Array and byte arrays
  if (data instanceof Uint8Array || isUint8Array(data)) {
    const bytes = data instanceof Uint8Array ? data : new Uint8Array(data as number[]);
    const hex = ethers.utils.hexlify(bytes);
    if (currentKey && uint8ArrayKeysAsBigInt.includes(currentKey)) {
      return BigNumber.from(hex);
    }
    return hex;
  }
  // Handle regular arrays (non-byte arrays)
  if (Array.isArray(data)) {
    return data.map((item) => unwrapEventData(item, uint8ArrayKeysAsBigInt));
  }
  // Handle strings (potential addresses)
  if (typeof data === "string" && isAddress(data)) {
    return ethers.utils.hexlify(bs58.decode(data));
  }
  // Handle objects
  if (typeof data === "object") {
    // Special case: if an object is in the context of the fillType key, then
    // parse out the fillType from the object
    if (currentKey === "fillType") {
      const fillType = Object.keys(data)[0];
      switch (fillType) {
        case "FastFill":
          return FillType.FastFill;
        case "ReplacedSlowFill":
          return FillType.ReplacedSlowFill;
        case "SlowFill":
          return FillType.SlowFill;
        default:
          throw new Error(`Unknown fill type: ${fillType}`);
      }
    }

    // Special case: if an object is empty, return 0x
    if (Object.keys(data).length === 0) {
      return "0x";
    }
    return Object.fromEntries(
      Object.entries(data as Record<string, unknown>).map(([key, value]) => [
        key,
        unwrapEventData(value, uint8ArrayKeysAsBigInt, key),
      ])
    );
  }
  // Return primitives as is
  return data;
}

/**
 * Returns the PDA for the State account.
 * @param programId The SpokePool program ID.
 * @returns The PDA for the State account.
 */
export async function getStatePda(programId: Address): Promise<Address> {
  const intEncoder = getU64Encoder();
  const seed = intEncoder.encode(0);
  const [statePda] = await getProgramDerivedAddress({
    programAddress: programId,
    seeds: ["state", seed],
  });
  return statePda;
}

/**
 * Returns the fill status PDA for the given relay data.
 * @param programId The SpokePool program ID.
 * @param relayData The relay data to get the fill status PDA for.
 * @param destinationChainId The destination chain ID.
 * @returns The PDA for the fill status.
 */
export async function getFillStatusPda(
  programId: Address,
  relayData: RelayData,
  destinationChainId: number
): Promise<Address> {
  const relayDataHash = getRelayDataHash(relayData, destinationChainId);
  const uint8RelayDataHash = new Uint8Array(Buffer.from(relayDataHash.slice(2), "hex"));
  const [fillStatusPda] = await getProgramDerivedAddress({
    programAddress: programId,
    seeds: ["fills", uint8RelayDataHash],
  });
  return fillStatusPda;
}

/**
 * Returns the PDA for a route account on SVM Spoke.
 * @param originToken The origin token address.
 * @param seed The seed for the route account.
 * @param routeChainId The route chain ID.
 * @returns The PDA for the route account.
 */
export async function getRoutePda(originToken: Address, seed: bigint, routeChainId: bigint): Promise<Address> {
  const intEncoder = getU64Encoder();
  const addressEncoder = getAddressEncoder();
  const [pda] = await getProgramDerivedAddress({
    programAddress: address(SvmSpokeClient.SVM_SPOKE_PROGRAM_ADDRESS),
    seeds: ["route", addressEncoder.encode(originToken), intEncoder.encode(seed), intEncoder.encode(routeChainId)],
  });
  return pda;
}

/**
 * Returns the PDA for the SVM Spoke's transfer liability account.
 * @param programId the address of the spoke pool.
 * @param originToken the address of the corresponding token.
 */
export async function getTransferLiabilityPda(programId: Address, originToken: Address): Promise<Address> {
  const addressEncoder = getAddressEncoder();
  const [pda] = await getProgramDerivedAddress({
    programAddress: programId,
    seeds: ["transfer_liability", addressEncoder.encode(originToken)],
  });
  return pda;
}

/**
 * Returns the PDA for the SVM Spoke's root bundle account.
 * @param programId the address of the spoke pool.
 * @param rootBundleId the associated root bundle ID.
 */
export async function getRootBundlePda(programId: Address, rootBundleId: number): Promise<Address> {
  const seedEncoder = getU64Encoder();
  const seed = seedEncoder.encode(0); // Default seed.

  const intEncoder = getU32Encoder();
  const [pda] = await getProgramDerivedAddress({
    programAddress: programId,
    seeds: ["root_bundle", seed, intEncoder.encode(rootBundleId)],
  });
  return pda;
}

/**
 * Returns the PDA for the SVM Spoke's instruction params account.
 * @param programId the address of the spoke pool.
 * @param signer the signer of the authenticated call.
 */
export async function getInstructionParamsPda(programId: Address, signer: Address): Promise<Address> {
  const addressEncoder = getAddressEncoder();
  const [pda] = await getProgramDerivedAddress({
    programAddress: programId,
    seeds: ["instruction_params", addressEncoder.encode(signer)],
  });
  return pda;
}

/**
 * Returns the PDA for an individual's claim account.
 * @param programId the address of the spoke pool.
 * @param mint the address of the token.
 * @param tokenOwner the address of the signer which owns the claim account.
 */
export async function getClaimAccountPda(programId: Address, mint: Address, tokenOwner: Address): Promise<Address> {
  const addressEncoder = getAddressEncoder();
  const [pda] = await getProgramDerivedAddress({
    programAddress: programId,
    seeds: ["claim_account", addressEncoder.encode(mint), addressEncoder.encode(tokenOwner)],
  });
  return pda;
}

/**
 * Returns the PDA for the Event Authority.
 * @returns The PDA for the Event Authority.
 */
export async function getEventAuthority(programId: Address): Promise<Address> {
  const [eventAuthority] = await getProgramDerivedAddress({
    programAddress: programId,
    seeds: ["__event_authority"],
  });
  return eventAuthority;
}

/**
 * Returns the PDA for the Self Authority.
 * @returns The PDA for the Self Authority.
 */
export const getSelfAuthority = async () => {
  const [selfAuthority] = await getProgramDerivedAddress({
    programAddress: address(SvmSpokeClient.SVM_SPOKE_PROGRAM_ADDRESS),
    seeds: ["self_authority"],
  });
  return selfAuthority;
};

/**
 * Returns a random SVM address.
 */
export function getRandomSvmAddress() {
  const bytes = ethers.utils.randomBytes(32);
  const base58Address = bs58.encode(bytes);
  return address(base58Address);
}

/**
 * Creates a default v0 transaction skeleton.
 * @param rpcClient - The Solana client.
 * @param signer - The signer of the transaction.
 * @returns The default transaction.
 */
export const createDefaultTransaction = async (rpcClient: SVMProvider, signer: TransactionSigner) => {
  const { value: latestBlockhash } = await rpcClient.getLatestBlockhash().send();
  return pipe(
    createTransactionMessage({ version: 0 }),
    (tx) => setTransactionMessageFeePayerSigner(signer, tx),
    (tx) => setTransactionMessageLifetimeUsingBlockhash(latestBlockhash, tx)
  );
};

/**
 * Simulates a transaction and decodes the result using a parser function.
 * @param solanaClient - The Solana client.
 * @param ix - The instruction to simulate.
 * @param signer - The signer of the transaction.
 * @param parser - The parser function to decode the result.
 * @returns The decoded result.
 */
export const simulateAndDecode = async <P extends (buf: Buffer) => unknown>(
  solanaClient: SVMProvider,
  ix: IInstruction,
  signer: KeyPairSigner,
  parser: P
): Promise<ReturnType<P>> => {
  const simulationTx = appendTransactionMessageInstruction(ix, await createDefaultTransaction(solanaClient, signer));

  const simulationResult = await solanaClient
    .simulateTransaction(getBase64EncodedWireTransaction(await signTransactionMessageWithSigners(simulationTx)), {
      encoding: "base64",
    })
    .send();

  if (!simulationResult.value.returnData?.data[0]) {
    throw new Error("No return data");
  }

  return parser(Buffer.from(simulationResult.value.returnData.data[0], "base64")) as ReturnType<P>;
};

/**
 * Returns the PDA for the CCTP nonce.
 * @param solanaClient The Solana client.
 * @param signer The signer of the transaction.
 * @param nonce The nonce to get the PDA for.
 * @param sourceDomain The source domain.
 * @returns The PDA for the CCTP nonce.
 */
export const getCCTPNoncePda = async (
  solanaClient: SVMProvider,
  signer: KeyPairSigner,
  nonce: number,
  sourceDomain: number
) => {
  const [messageTransmitterPda] = await getProgramDerivedAddress({
    programAddress: MessageTransmitterClient.MESSAGE_TRANSMITTER_PROGRAM_ADDRESS,
    seeds: ["message_transmitter"],
  });
  const getNonceIx = await MessageTransmitterClient.getGetNoncePdaInstruction({
    messageTransmitter: messageTransmitterPda,
    nonce,
    sourceDomain: sourceDomain,
  });

  const parserFunction = (buf: Buffer): Address => {
    if (buf.length === 32) {
      return address(bs58.encode(buf));
    }
    throw new Error("Invalid buffer");
  };

  return await simulateAndDecode(solanaClient, getNonceIx, signer, parserFunction);
};

/**
 * Checks if a CCTP message is a deposit for burn event.
 * @param event The CCTP message event.
 * @returns True if the message is a deposit for burn event, false otherwise.
 */
export function isDepositForBurnEvent(event: AttestedCCTPMessage): boolean {
  return event.type === "transfer";
}

/**
 * True if `body` encodes a `relayRootBundle(bytes32,bytes32)` call.
 */
export const isRelayRootBundleMessageBody = (body: Buffer): boolean => {
  if (body.length < 4) return false;

  const spokePoolInterface = new ethers.utils.Interface(SpokePool__factory.abi);
  const relayRootBundleSelector = spokePoolInterface.getSighash("relayRootBundle");

  return body.slice(0, 4).equals(Buffer.from(relayRootBundleSelector.slice(2), "hex"));
};

/**
 * True if `body` encodes a `emergencyDeleteRootBundle(uint32)` call.
 */
export const isEmergencyDeleteRootBundleMessageBody = (body: Buffer): boolean => {
  if (body.length < 4) return false;

  const spokePoolInterface = new ethers.utils.Interface(SpokePool__factory.abi);
  const emergencyDeleteRootBundleSelector = spokePoolInterface.getSighash("emergencyDeleteRootBundle");

  return body.slice(0, 4).equals(Buffer.from(emergencyDeleteRootBundleSelector.slice(2), "hex"));
};

/**
 * Decodes the root bundle ID from an emergency delete root bundle message body.
 * @param body The message body.
 * @returns The root bundle ID.
 */
export const getEmergencyDeleteRootBundleRootBundleId = (body: Buffer): number => {
  const spokePoolInterface = new ethers.utils.Interface(SpokePool__factory.abi);
  const result = spokePoolInterface.decodeFunctionData("emergencyDeleteRootBundle", body);
  return result.rootBundleId.toNumber();
};

/**
 * Convert a bigint (0 ≤ n < 2^256) to a 32-byte Uint8Array (big-endian).
 * @param n The bigint to convert.
 * @returns The 32-byte Uint8Array.
 */
export function bigintToU8a32(n: bigint): Uint8Array {
  if (n < BigInt(0) || n > ethers.constants.MaxUint256.toBigInt()) {
    throw new RangeError("Value must fit in 256 bits");
  }
  const hexPadded = ethers.utils.hexZeroPad("0x" + n.toString(16), 32);
  return ethers.utils.arrayify(hexPadded);
}

export const bigToU8a32 = (bn: bigint | BigNumber) =>
  bigintToU8a32(typeof bn === "bigint" ? bn : BigInt(bn.toString()));

export const numberToU8a32 = (n: number) => bigintToU8a32(BigInt(n));<|MERGE_RESOLUTION|>--- conflicted
+++ resolved
@@ -24,12 +24,7 @@
 import bs58 from "bs58";
 import { ethers } from "ethers";
 import { FillType, RelayData } from "../../interfaces";
-<<<<<<< HEAD
-import { BigNumber, Address as SdkAddress, getRelayDataHash, isDefined, isUint8Array } from "../../utils";
-=======
-import { BigNumber, biMin, Address as SdkAddress, getRelayDataHash, isDefined, isUint8Array } from "../../utils";
-import { AttestedCCTPMessage, EventName, SVMEventNames, SVMProvider } from "./types";
->>>>>>> d645111b
+import { BigNumber, Address as SdkAddress, biMin, getRelayDataHash, isDefined, isUint8Array } from "../../utils";
 import { getTimestampForSlot } from "./SpokeUtils";
 import { AttestedCCTPMessage, EventName, SVMEventNames, SVMProvider } from "./types";
 
