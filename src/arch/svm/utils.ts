import { MessageTransmitterClient, SvmSpokeClient } from "@across-protocol/contracts";
import { BN, BorshEventCoder, Idl } from "@coral-xyz/anchor";
import {
  Address,
  IInstruction,
  KeyPairSigner,
  address,
  appendTransactionMessageInstruction,
  createTransactionMessage,
  getAddressEncoder,
  getBase64EncodedWireTransaction,
  getProgramDerivedAddress,
  getU32Encoder,
  getU64Encoder,
  isAddress,
  pipe,
  setTransactionMessageFeePayerSigner,
  setTransactionMessageLifetimeUsingBlockhash,
  signTransactionMessageWithSigners,
  type TransactionSigner,
} from "@solana/kit";
import bs58 from "bs58";
import { ethers } from "ethers";
import { FillType, RelayData } from "../../interfaces";
<<<<<<< HEAD
import { BigNumber, Address as SdkAddress, getRelayDataHash, isUint8Array } from "../../utils";
import { AttestedCCTPMessage, EventName, SVMEventNames, SVMProvider } from "./types";
=======
import { BigNumber, getRelayDataHash, isDefined, isUint8Array, Address as SdkAddress } from "../../utils";
import { EventName, SVMEventNames, SVMProvider } from "./types";
>>>>>>> 960a1997

export { isSolanaError } from "@solana/kit";

/**
 * Basic void TransactionSigner type
 */
export const SolanaVoidSigner: (simulationAddress: string) => TransactionSigner<string> = (
  simulationAddress: string
) => {
  return {
    address: address(simulationAddress),
    signAndSendTransactions: async () => {
      return await Promise.resolve([]);
    },
  };
};

/**
 * Helper to determine if the current RPC network is devnet.
 */
export async function isDevnet(rpc: SVMProvider): Promise<boolean> {
  const genesisHash = await rpc.getGenesisHash().send();
  return genesisHash === "EtWTRABZaYq6iMfeYKouRu166VU2xqa1wcaWoxPkrZBG";
}

/**
 * Small utility to convert an Address to a Solana Kit branded type.
 */
export function toAddress(address: SdkAddress): Address<string> {
  return address.toBase58() as Address<string>;
}

/**
 * Resolve the latest finalized slot, and then work backwards to find the nearest slot containing a block.
 * In most cases the first-resolved slot should also have a block. Avoid making arbitrary decisions about
 * how many slots to rotate through.
 */
export async function getLatestFinalizedSlotWithBlock(
  provider: SVMProvider,
  maxSlot: bigint,
  maxLookback = 1000
): Promise<number> {
  const finalizedSlot = await provider.getSlot({ commitment: "finalized" }).send();
  const endSlot = Math.min(Number(maxSlot), Number(finalizedSlot));
  const opts = { maxSupportedTransactionVersion: 0, transactionDetails: "none", rewards: false } as const;

  let slot = BigInt(endSlot);
  do {
    const block = await provider.getBlock(slot, opts).send();
    if (isDefined(block) && [block.blockHeight, block.blockTime].every(isDefined)) {
      break;
    }
  } while (--maxLookback > 0 && --slot > 0);

  if (maxLookback === 0) {
    throw new Error(`Unable to find Solana block between slots [${slot}, ${endSlot}]`);
  }

  return Number(slot);
}

/**
 * Parses event data from a transaction.
 */
// eslint-disable-next-line @typescript-eslint/no-explicit-any
export function parseEventData(eventData: any): any {
  if (!eventData) return eventData;

  if (Array.isArray(eventData)) {
    return eventData.map(parseEventData);
  }

  if (Buffer.isBuffer(eventData)) {
    return new Uint8Array(eventData);
  }

  if (typeof eventData === "object") {
    if (eventData.constructor.name === "PublicKey") {
      return address(eventData.toString());
    }
    if (BN.isBN(eventData)) {
      return BigInt(eventData.toString());
    }

    // Convert each key from snake_case to camelCase and process the value recursively.
    return Object.fromEntries(
      Object.entries(eventData).map(([key, value]) => [snakeToCamel(key), parseEventData(value)])
    );
  }

  return eventData;
}

/**
 * Decodes a raw event according to a supplied IDL.
 */
export function decodeEvent(idl: Idl, rawEvent: string): { data: unknown; name: string } {
  const event = new BorshEventCoder(idl).decode(rawEvent);
  if (!event) throw new Error(`Malformed rawEvent for IDL ${idl.address}: ${rawEvent}`);
  return {
    name: event.name,
    data: parseEventData(event.data),
  };
}

/**
 * Converts a snake_case string to camelCase.
 */
function snakeToCamel(s: string): string {
  return s.replace(/(_\w)/g, (match) => match[1].toUpperCase());
}

/**
 * Gets the event name from a raw name.
 */
export function getEventName(rawName: string): EventName {
  if (Object.values(SVMEventNames).some((name) => rawName.includes(name))) return rawName as EventName;
  throw new Error(`Unknown event name: ${rawName}`);
}

/**
 * Unwraps any data structure and converts Address types to strings and Uint8Array to hex or BigInt.
 * Recursively processes nested objects and arrays.
 */
export function unwrapEventData(
  data: unknown,
  uint8ArrayKeysAsBigInt: string[] = ["depositId", "outputAmount"],
  currentKey?: string
): unknown {
  // Handle null/undefined
  if (data == null) {
    return data;
  }
  // Handle BigInt
  if (typeof data === "bigint") {
    const bigIntKeysAsNumber = ["originChainId", "destinationChainId", "repaymentChainId", "chainId"];
    if (currentKey && bigIntKeysAsNumber.includes(currentKey)) {
      return Number(data);
    }
    return BigNumber.from(data);
  }
  // Handle Uint8Array and byte arrays
  if (data instanceof Uint8Array || isUint8Array(data)) {
    const bytes = data instanceof Uint8Array ? data : new Uint8Array(data as number[]);
    const hex = ethers.utils.hexlify(bytes);
    if (currentKey && uint8ArrayKeysAsBigInt.includes(currentKey)) {
      return BigNumber.from(hex);
    }
    return hex;
  }
  // Handle regular arrays (non-byte arrays)
  if (Array.isArray(data)) {
    return data.map((item) => unwrapEventData(item, uint8ArrayKeysAsBigInt));
  }
  // Handle strings (potential addresses)
  if (typeof data === "string" && isAddress(data)) {
    return ethers.utils.hexlify(bs58.decode(data));
  }
  // Handle objects
  if (typeof data === "object") {
    // Special case: if an object is in the context of the fillType key, then
    // parse out the fillType from the object
    if (currentKey === "fillType") {
      const fillType = Object.keys(data)[0];
      switch (fillType) {
        case "FastFill":
          return FillType.FastFill;
        case "ReplacedSlowFill":
          return FillType.ReplacedSlowFill;
        case "SlowFill":
          return FillType.SlowFill;
        default:
          throw new Error(`Unknown fill type: ${fillType}`);
      }
    }

    // Special case: if an object is empty, return 0x
    if (Object.keys(data).length === 0) {
      return "0x";
    }
    return Object.fromEntries(
      Object.entries(data as Record<string, unknown>).map(([key, value]) => [
        key,
        unwrapEventData(value, uint8ArrayKeysAsBigInt, key),
      ])
    );
  }
  // Return primitives as is
  return data;
}

/**
 * Returns the PDA for the State account.
 * @param programId The SpokePool program ID.
 * @returns The PDA for the State account.
 */
export async function getStatePda(programId: Address): Promise<Address> {
  const intEncoder = getU64Encoder();
  const seed = intEncoder.encode(0);
  const [statePda] = await getProgramDerivedAddress({
    programAddress: programId,
    seeds: ["state", seed],
  });
  return statePda;
}

/**
 * Returns the fill status PDA for the given relay data.
 * @param programId The SpokePool program ID.
 * @param relayData The relay data to get the fill status PDA for.
 * @param destinationChainId The destination chain ID.
 * @returns The PDA for the fill status.
 */
export async function getFillStatusPda(
  programId: Address,
  relayData: RelayData,
  destinationChainId: number
): Promise<Address> {
  const relayDataHash = getRelayDataHash(relayData, destinationChainId);
  const uint8RelayDataHash = new Uint8Array(Buffer.from(relayDataHash.slice(2), "hex"));
  const [fillStatusPda] = await getProgramDerivedAddress({
    programAddress: programId,
    seeds: ["fills", uint8RelayDataHash],
  });
  return fillStatusPda;
}

/**
 * Returns the PDA for a route account on SVM Spoke.
 * @param originToken The origin token address.
 * @param seed The seed for the route account.
 * @param routeChainId The route chain ID.
 * @returns The PDA for the route account.
 */
export async function getRoutePda(originToken: Address, seed: bigint, routeChainId: bigint): Promise<Address> {
  const intEncoder = getU64Encoder();
  const addressEncoder = getAddressEncoder();
  const [pda] = await getProgramDerivedAddress({
    programAddress: address(SvmSpokeClient.SVM_SPOKE_PROGRAM_ADDRESS),
    seeds: ["route", addressEncoder.encode(originToken), intEncoder.encode(seed), intEncoder.encode(routeChainId)],
  });
  return pda;
}

/**
 * Returns the PDA for the SVM Spoke's transfer liability account.
 * @param programId the address of the spoke pool.
 * @param originToken the address of the corresponding token.
 */
export async function getTransferLiabilityPda(programId: Address, originToken: Address): Promise<Address> {
  const addressEncoder = getAddressEncoder();
  const [pda] = await getProgramDerivedAddress({
    programAddress: programId,
    seeds: ["transfer_liability", addressEncoder.encode(originToken)],
  });
  return pda;
}

/**
 * Returns the PDA for the SVM Spoke's root bundle account.
 * @param programId the address of the spoke pool.
 * @param statePda the spoke pool's state pda.
 * @param rootBundleId the associated root bundle ID.
 */
export async function getRootBundlePda(programId: Address, state: Address, rootBundleId: number): Promise<Address> {
  const intEncoder = getU32Encoder();
  const addressEncoder = getAddressEncoder();
  const [pda] = await getProgramDerivedAddress({
    programAddress: programId,
    seeds: ["root_bundle", addressEncoder.encode(state), intEncoder.encode(rootBundleId)],
  });
  return pda;
}

/**
 * Returns the PDA for the SVM Spoke's instruction params account.
 * @param programId the address of the spoke pool.
 * @param signer the signer of the authenticated call.
 */
export async function getInstructionParamsPda(programId: Address, signer: Address): Promise<Address> {
  const addressEncoder = getAddressEncoder();
  const [pda] = await getProgramDerivedAddress({
    programAddress: programId,
    seeds: ["instruction_params", addressEncoder.encode(signer)],
  });
  return pda;
}

/**
 * Returns the PDA for an individual's claim account.
 * @param programId the address of the spoke pool.
 * @param mint the address of the token.
 * @param tokenOwner the address of the signer which owns the claim account.
 */
export async function getClaimAccountPda(programId: Address, mint: Address, tokenOwner: Address): Promise<Address> {
  const addressEncoder = getAddressEncoder();
  const [pda] = await getProgramDerivedAddress({
    programAddress: programId,
    seeds: ["claim_account", addressEncoder.encode(mint), addressEncoder.encode(tokenOwner)],
  });
  return pda;
}

/**
 * Returns the PDA for the Event Authority.
 * @returns The PDA for the Event Authority.
 */
export async function getEventAuthority(programId: Address): Promise<Address> {
  const [eventAuthority] = await getProgramDerivedAddress({
    programAddress: programId,
    seeds: ["__event_authority"],
  });
  return eventAuthority;
}

/**
 * Returns the PDA for the Self Authority.
 * @returns The PDA for the Self Authority.
 */
export const getSelfAuthority = async () => {
  const [selfAuthority] = await getProgramDerivedAddress({
    programAddress: address(SvmSpokeClient.SVM_SPOKE_PROGRAM_ADDRESS),
    seeds: ["self_authority"],
  });
  return selfAuthority;
};

/**
 * Returns a random SVM address.
 */
export function getRandomSvmAddress() {
  const bytes = ethers.utils.randomBytes(32);
  const base58Address = bs58.encode(bytes);
  return address(base58Address);
}

/**
 * Creates a default v0 transaction skeleton.
 * @param rpcClient - The Solana client.
 * @param signer - The signer of the transaction.
 * @returns The default transaction.
 */
export const createDefaultTransaction = async (rpcClient: SVMProvider, signer: TransactionSigner) => {
  const { value: latestBlockhash } = await rpcClient.getLatestBlockhash().send();
  return pipe(
    createTransactionMessage({ version: 0 }),
    (tx) => setTransactionMessageFeePayerSigner(signer, tx),
    (tx) => setTransactionMessageLifetimeUsingBlockhash(latestBlockhash, tx)
  );
};

/**
 * Simulates a transaction and decodes the result using a parser function.
 * @param solanaClient - The Solana client.
 * @param ix - The instruction to simulate.
 * @param signer - The signer of the transaction.
 * @param parser - The parser function to decode the result.
 * @returns The decoded result.
 */
export const simulateAndDecode = async <P extends (buf: Buffer) => unknown>(
  solanaClient: SVMProvider,
  ix: IInstruction,
  signer: KeyPairSigner,
  parser: P
): Promise<ReturnType<P>> => {
  const simulationTx = appendTransactionMessageInstruction(ix, await createDefaultTransaction(solanaClient, signer));

  const simulationResult = await solanaClient
    .simulateTransaction(getBase64EncodedWireTransaction(await signTransactionMessageWithSigners(simulationTx)), {
      encoding: "base64",
    })
    .send();

  if (!simulationResult.value.returnData?.data[0]) {
    throw new Error("No return data");
  }

  return parser(Buffer.from(simulationResult.value.returnData.data[0], "base64")) as ReturnType<P>;
};

/**
 * Returns the PDA for the CCTP nonce.
 * @param solanaClient The Solana client.
 * @param signer The signer of the transaction.
 * @param nonce The nonce to get the PDA for.
 * @param sourceDomain The source domain.
 * @returns The PDA for the CCTP nonce.
 */
export const getCCTPNoncePda = async (
  solanaClient: SVMProvider,
  signer: KeyPairSigner,
  nonce: number,
  sourceDomain: number
) => {
  const [messageTransmitterPda] = await getProgramDerivedAddress({
    programAddress: MessageTransmitterClient.MESSAGE_TRANSMITTER_PROGRAM_ADDRESS,
    seeds: ["message_transmitter"],
  });
  const getNonceIx = await MessageTransmitterClient.getGetNoncePdaInstruction({
    messageTransmitter: messageTransmitterPda,
    nonce,
    sourceDomain: sourceDomain,
  });

  const parserFunction = (buf: Buffer): Address => {
    if (buf.length === 32) {
      return address(bs58.encode(buf));
    }
    throw new Error("Invalid buffer");
  };

  return await simulateAndDecode(solanaClient, getNonceIx, signer, parserFunction);
};

/**
 * Checks if a CCTP message is a deposit for burn event.
 * @param event The CCTP message event.
 * @returns True if the message is a deposit for burn event, false otherwise.
 */
export function isDepositForBurnEvent(event: AttestedCCTPMessage): boolean {
  return event.type === "transfer";
}

/**
 * Convert a bigint (0 ≤ n < 2^256) to a 32-byte Uint8Array (big-endian).
 * @param n The bigint to convert.
 * @returns The 32-byte Uint8Array.
 */
export function bigintToU8a32(n: bigint): Uint8Array {
  if (n < BigInt(0) || n > ethers.constants.MaxUint256.toBigInt()) {
    throw new RangeError("Value must fit in 256 bits");
  }
  const hexPadded = ethers.utils.hexZeroPad("0x" + n.toString(16), 32);
  return ethers.utils.arrayify(hexPadded);
}

export const bigToU8a32 = (bn: bigint | BigNumber) =>
  bigintToU8a32(typeof bn === "bigint" ? bn : BigInt(bn.toString()));

export const numberToU8a32 = (n: number) => bigintToU8a32(BigInt(n));<|MERGE_RESOLUTION|>--- conflicted
+++ resolved
@@ -22,13 +22,8 @@
 import bs58 from "bs58";
 import { ethers } from "ethers";
 import { FillType, RelayData } from "../../interfaces";
-<<<<<<< HEAD
-import { BigNumber, Address as SdkAddress, getRelayDataHash, isUint8Array } from "../../utils";
+import { BigNumber, Address as SdkAddress, getRelayDataHash, isDefined, isUint8Array } from "../../utils";
 import { AttestedCCTPMessage, EventName, SVMEventNames, SVMProvider } from "./types";
-=======
-import { BigNumber, getRelayDataHash, isDefined, isUint8Array, Address as SdkAddress } from "../../utils";
-import { EventName, SVMEventNames, SVMProvider } from "./types";
->>>>>>> 960a1997
 
 export { isSolanaError } from "@solana/kit";
 
