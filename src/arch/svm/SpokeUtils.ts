--- conflicted
+++ resolved
@@ -47,12 +47,8 @@
   toAddress,
   unwrapEventData,
 } from "./";
-<<<<<<< HEAD
 import { EventWithData, SVMEventNames, SVMProvider } from "./types";
-=======
 import { CHAIN_IDs } from "../../constants";
-import { SVMEventNames, SVMProvider } from "./types";
->>>>>>> c567f393
 
 /**
  * @note: Average Solana slot duration is about 400-500ms. We can be conservative
