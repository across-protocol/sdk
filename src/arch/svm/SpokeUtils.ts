--- conflicted
+++ resolved
@@ -67,15 +67,12 @@
   toAddress,
   unwrapEventData,
   getRootBundlePda,
-<<<<<<< HEAD
   getAcrossPlusMessageDecoder,
   getAccountMeta,
   toSvmRelayData,
   getInstructionParamsPda,
   type AcrossPlusMessage,
-=======
   toSvmRelayData,
->>>>>>> 19ffb3a9
 } from "./";
 import { SvmCpiEventsClient } from "./eventsClient";
 import { SVM_BLOCK_NOT_AVAILABLE, SVM_SLOT_SKIPPED, isSolanaError } from "./provider";
@@ -571,28 +568,10 @@
     getEventAuthority(program),
   ]);
 
-<<<<<<< HEAD
-  const message = new Uint8Array(Buffer.from(relayData.message.slice(2), "hex"));
-  const svmRelayData: SvmSpokeClient.FillRelayInput["relayData"] = {
-    depositor: toAddress(depositor),
-    recipient: toAddress(recipient),
-    exclusiveRelayer: toAddress(exclusiveRelayer),
-    inputToken: toAddress(inputToken),
-    outputToken: mint,
-    inputAmount: bigToU8a32(relayData.inputAmount.toBigInt()),
-    outputAmount: relayData.outputAmount.toBigInt(),
-    originChainId: relayData.originChainId,
-    depositId: new Uint8Array(intToU8Array32(relayData.depositId.toNumber())),
-    fillDeadline: relayData.fillDeadline,
-    exclusivityDeadline: relayData.exclusivityDeadline,
-    message,
-  };
-=======
   const [recipientAta, relayerAta] = await Promise.all([
     getAssociatedTokenAddress(relayData.recipient, relayData.outputToken, mintInfo.programAddress),
     getAssociatedTokenAddress(SvmAddress.from(signer.address), relayData.outputToken, mintInfo.programAddress),
   ]);
->>>>>>> 19ffb3a9
 
   // Add remaining accounts if the relayData has a non-empty message.
   // @dev ! since in the context of creating a `fillRelayTx`, `relayData` must be defined.
