--- conflicted
+++ resolved
@@ -1,20 +1,12 @@
 import assert from "assert";
-<<<<<<< HEAD
-=======
 import { Logger } from "winston";
->>>>>>> 549fee8e
 import { Rpc, SolanaRpcApi, Address, fetchEncodedAccounts, fetchEncodedAccount } from "@solana/kit";
 import { fetchState, decodeFillStatusAccount } from "@across-protocol/contracts/dist/src/svm/clients/SvmSpoke";
 
 import { SvmCpiEventsClient } from "./eventsClient";
 import { Deposit, FillStatus, FillWithBlock, RelayData } from "../../interfaces";
-<<<<<<< HEAD
-import { BigNumber, chainIsSvm, chunk, getCurrentTime, isUnsafeDepositId } from "../../utils";
+import { BigNumber, chainIsSvm, chunk, isUnsafeDepositId } from "../../utils";
 import { getFillStatusPda, unwrapEventData } from "./utils";
-=======
-import { BigNumber, chainIsSvm, chunk, isUnsafeDepositId } from "../../utils";
-import { getFillStatusPda } from "./utils";
->>>>>>> 549fee8e
 import { SVMEventNames } from "./types";
 
 type Provider = Rpc<SolanaRpcApi>;
@@ -118,13 +110,6 @@
 
   // Get fill status PDA using relayData
   const fillStatusPda = await getFillStatusPda(programId, relayData, destinationChainId);
-<<<<<<< HEAD
-
-  // If no specific slot is requested, try fetching the current status from the PDA
-  if (atHeight === undefined) {
-    const fillStatusAccount = await fetchEncodedAccount(provider, fillStatusPda, { commitment: "confirmed" });
-
-=======
   const currentSlot = await provider.getSlot({ commitment: "confirmed" }).send();
 
   // If no specific slot is requested, try fetching the current status from the PDA
@@ -133,7 +118,6 @@
       fetchEncodedAccount(provider, fillStatusPda, { commitment: "confirmed" }),
       provider.getBlockTime(currentSlot).send(),
     ]);
->>>>>>> 549fee8e
     // If the PDA exists, return the stored fill status
     if (fillStatusAccount.exists) {
       const decodedAccountData = decodeFillStatusAccount(fillStatusAccount);
@@ -141,21 +125,13 @@
     }
     // If the PDA doesn't exist and the deadline hasn't passed yet, the deposit must be unfilled,
     // since PDAs can't be closed before the fill deadline.
-<<<<<<< HEAD
-    else if (getCurrentTime() < relayData.fillDeadline) {
-=======
     else if (Number(currentSlotTimestamp) < relayData.fillDeadline) {
->>>>>>> 549fee8e
       return FillStatus.Unfilled;
     }
   }
 
   // If status couldn't be determined from the PDA, or if a specific slot was requested, reconstruct the status from events
-<<<<<<< HEAD
-  const toSlot = atHeight ? BigInt(atHeight) : await provider.getSlot({ commitment: "confirmed" }).send();
-=======
   const toSlot = atHeight ? BigInt(atHeight) : currentSlot;
->>>>>>> 549fee8e
 
   return resolveFillStatusFromPdaEvents(fillStatusPda, toSlot, svmEventsClient);
 }
@@ -178,12 +154,8 @@
   destinationChainId: number,
   provider: Provider,
   svmEventsClient: SvmCpiEventsClient,
-<<<<<<< HEAD
-  atHeight?: number
-=======
   atHeight?: number,
   logger?: Logger
->>>>>>> 549fee8e
 ): Promise<(FillStatus | undefined)[]> {
   assert(chainIsSvm(destinationChainId), "Destination chain must be an SVM chain");
 
@@ -199,20 +171,12 @@
     )
   ).flat();
 
-<<<<<<< HEAD
-  if (atHeight !== undefined) {
-    console.warn(
-      "fillStatusArray: Querying specific slots for large arrays is slow. " +
-        "For current status, omit 'atHeight' param to use latest confirmed slot instead."
-    );
-=======
   if (atHeight !== undefined && logger) {
     logger.warn({
       at: "SvmSpokeUtils#fillStatusArray",
       message:
         "Querying specific slots for large arrays is slow. For current status, omit 'atHeight' param to use latest confirmed slot instead.",
     });
->>>>>>> 549fee8e
   }
 
   // If no specific slot is requested, try fetching current statuses from PDAs
@@ -309,18 +273,6 @@
   return undefined;
 }
 
-<<<<<<< HEAD
-=======
-export function findFillEvent(
-  _spokePool: unknown,
-  _relayData: RelayData,
-  _lowBlockNumber: number,
-  _highBlockNumber?: number
-): Promise<FillWithBlock | undefined> {
-  throw new Error("fillStatusArray: not implemented");
-}
-
->>>>>>> 549fee8e
 async function resolveFillStatusFromPdaEvents(
   fillStatusPda: Address,
   toSlot: bigint,
@@ -378,17 +330,6 @@
   relayDataArray: RelayData[]
 ): Promise<(FillStatus | undefined)[]> {
   const chunkSize = 100; // SVM method getMultipleAccounts allows a max of 100 addresses per request
-<<<<<<< HEAD
-  const pdaAccounts = (
-    await Promise.all(
-      chunk(fillStatusPdas, chunkSize).map((chunk) =>
-        fetchEncodedAccounts(provider, chunk, { commitment: "confirmed" })
-      )
-    )
-  ).flat();
-
-  const fillStatuses = pdaAccounts.map((account, index) => {
-=======
   const currentSlot = await provider.getSlot({ commitment: "confirmed" }).send();
 
   const [pdaAccounts, currentSlotTimestamp] = await Promise.all([
@@ -401,7 +342,6 @@
   ]);
 
   const fillStatuses = pdaAccounts.flat().map((account, index) => {
->>>>>>> 549fee8e
     // If the PDA exists, we can fetch the status directly.
     if (account.exists) {
       const decodedAccount = decodeFillStatusAccount(account);
@@ -409,11 +349,7 @@
     }
     // If the PDA doesn't exist and the deadline hasn't passed yet, the deposit must be unfilled,
     // since PDAs can't be closed before the fill deadline.
-<<<<<<< HEAD
-    else if (getCurrentTime() < relayDataArray[index].fillDeadline) {
-=======
     else if (Number(currentSlotTimestamp) < relayDataArray[index].fillDeadline) {
->>>>>>> 549fee8e
       return FillStatus.Unfilled;
     }
     // If the PDA doesn't exist and the fill deadline has passed, then the status can't be determined and is set to undefined.
