--- conflicted
+++ resolved
@@ -34,13 +34,8 @@
   type Commitment,
 } from "@solana/kit";
 import assert from "assert";
-<<<<<<< HEAD
-import { arrayify, hexZeroPad, hexlify } from "ethers/lib/utils";
 import winston from "winston";
-=======
 import { arrayify } from "ethers/lib/utils";
-import { Logger } from "winston";
->>>>>>> 53f31130
 import { CHAIN_IDs, TOKEN_SYMBOLS_MAP } from "../../constants";
 import { DepositWithBlock, FillStatus, FillWithBlock, RelayData, RelayExecutionEventInfo } from "../../interfaces";
 import {
