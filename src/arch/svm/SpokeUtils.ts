--- conflicted
+++ resolved
@@ -12,7 +12,7 @@
   chunk,
 } from "../../utils";
 import { SvmSpokeClient } from "@across-protocol/contracts";
-import { getStatePda, SvmCpiEventsClient, getFillStatusPda, unwrapEventData } from "./";
+import { getStatePda, SvmCpiEventsClient, getFillStatusPda, unwrapEventData, getEventAuthority } from "./";
 import { Deposit, FillStatus, FillWithBlock, RelayData } from "../../interfaces";
 import {
   TOKEN_PROGRAM_ADDRESS,
@@ -21,8 +21,6 @@
 } from "@solana-program/token";
 import {
   Address,
-  Rpc,
-  SolanaRpcApi,
   some,
   address,
   getProgramDerivedAddress,
@@ -32,21 +30,8 @@
 } from "@solana/kit";
 import assert from "assert";
 import { Logger } from "winston";
-<<<<<<< HEAD
 import { fetchState, decodeFillStatusAccount } from "@across-protocol/contracts/dist/src/svm/clients/SvmSpoke";
-import { SVMEventNames } from "./types";
-
-export type Provider = Rpc<SolanaRpcApi>;
-=======
-import { Address, fetchEncodedAccounts, fetchEncodedAccount } from "@solana/kit";
-import { fetchState, decodeFillStatusAccount } from "@across-protocol/contracts/dist/src/svm/clients/SvmSpoke";
-
-import { SvmCpiEventsClient } from "./eventsClient";
-import { Deposit, FillStatus, FillWithBlock, RelayData } from "../../interfaces";
-import { BigNumber, chainIsSvm, chunk, isUnsafeDepositId } from "../../utils";
-import { getFillStatusPda, unwrapEventData } from "./utils";
 import { SVMEventNames, SVMProvider } from "./types";
->>>>>>> f7f51636
 
 /**
  * @param spokePool SpokePool Contract instance.
@@ -442,17 +427,6 @@
   return associatedToken;
 }
 
-export async function getEventAuthority(
-  spokePool: Address<string> = SvmSpokeClient.SVM_SPOKE_PROGRAM_ADDRESS,
-  extraSeeds: string[] = []
-): Promise<Address<string>> {
-  const [eventAuthority] = await getProgramDerivedAddress({
-    programAddress: spokePool,
-    seeds: [Buffer.from("__event_authority"), ...extraSeeds],
-  });
-  return eventAuthority;
-}
-
 export function getRelayDataHash(relayData: RelayData, destinationChainId: number): string {
   const toBuffer = (hex: string, byteLength: number, littleEndian: boolean = true) => {
     const buffer = Buffer.from(hex.slice(2), "hex");
