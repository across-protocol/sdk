--- conflicted
+++ resolved
@@ -411,11 +411,7 @@
   }
 
   // Create ATA for the relayer and recipient token accounts
-<<<<<<< HEAD
   const relayerTokenAccount = await getAssociatedTokenAddress(relayer, deposit.outputToken);
-=======
-  const relayerTokenAccount = await getAssociatedTokenAddress(relayer, outputTokenAddress);
->>>>>>> d4d578ce
 
   const [statePda, fillStatusPda, eventAuthority] = await Promise.all([
     getStatePda(program),
@@ -436,20 +432,12 @@
 
   // @todo we need to convert the deposit's relayData to svm-like since the interface assumes the data originates
   // from an EVM Spoke pool. Once we migrate to `Address` types, this can be modified/removed.
-<<<<<<< HEAD
   const [depositor, inputToken] = [deposit.depositor, deposit.inputToken].map(toAddress);
   const [recipient, outputToken, exclusiveRelayer] = [
     deposit.recipient,
     deposit.outputToken,
     deposit.exclusiveRelayer,
   ].map(toAddress);
-=======
-  const [depositor, inputToken] = [deposit.depositor, deposit.inputToken].map((addr: string) => {
-    const addressObj = toAddressType(addr, deposit.originChainId);
-    // @dev we don't really care for correctness of format of depositor / inputToken, so we're fine converting to Solana
-    // SDK `Address<string>` type even if our `toAddressType` function returned a raw address.
-    return addressObj.toBase58() as Address<string>;
-  });
 
   const [recipient, exclusiveRelayer] = [deposit.recipient, deposit.exclusiveRelayer].map((addr) => {
     const addressObj = toAddressType(addr, deposit.originChainId);
@@ -460,7 +448,6 @@
   });
 
   if (!recipient || !exclusiveRelayer) return undefined;
->>>>>>> d4d578ce
 
   const outputToken = toAddress(outputTokenAddress);
   return SvmSpokeClient.getFillRelayInstruction({
@@ -668,16 +655,7 @@
   const uint32Encoder = getU32Encoder();
 
   assert(relayData.message.startsWith("0x"), "Message must be a hex string");
-<<<<<<< HEAD
   const encodeAddress = (data: SvmAddress) => Uint8Array.from(addressEncoder.encode(toAddress(data)));
-=======
-  const encodeAddress = (addr: string, chainId: number) => {
-    const addrObj = toAddressType(addr, chainId);
-    // @dev even if `addrObj` is of type `Address` here, we still want to calculate the relayHash
-    // based on `base58` representation of the `Address`
-    return Uint8Array.from(addressEncoder.encode(addrObj.toBase58() as Address<string>));
-  };
->>>>>>> d4d578ce
 
   const contentToHash = Buffer.concat([
     encodeAddress(relayData.depositor),
