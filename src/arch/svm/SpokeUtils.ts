<<<<<<< HEAD
import {
  SvmAddress,
  getTokenInformationFromAddress,
  BigNumber,
  isDefined,
  isUnsafeDepositId,
  toAddressType,
  toBN,
  getMessageHash,
  keccak256,
} from "../../utils";
import { SvmSpokeClient } from "@across-protocol/contracts";
import { getStatePda } from "./";
import { Deposit, FillStatus, FillWithBlock, RelayData } from "../../interfaces";
import {
  TOKEN_PROGRAM_ADDRESS,
  ASSOCIATED_TOKEN_PROGRAM_ADDRESS,
  getApproveCheckedInstruction,
} from "@solana-program/token";
import {
  Address,
  Rpc,
  SolanaRpcApi,
  some,
  getProgramDerivedAddress,
  type TransactionSigner,
  address,
} from "@solana/kit";
import { fetchState } from "@across-protocol/contracts/dist/src/svm/clients/SvmSpoke";
=======
import assert from "assert";
import { Logger } from "winston";
import { Rpc, SolanaRpcApi, Address, fetchEncodedAccounts, fetchEncodedAccount } from "@solana/kit";
import { fetchState, decodeFillStatusAccount } from "@across-protocol/contracts/dist/src/svm/clients/SvmSpoke";

import { SvmCpiEventsClient } from "./eventsClient";
import { Deposit, FillStatus, FillWithBlock, RelayData } from "../../interfaces";
import { BigNumber, chainIsSvm, chunk, isUnsafeDepositId } from "../../utils";
import { getFillStatusPda } from "./utils";
import { SVMEventNames } from "./types";
>>>>>>> 549fee8e

export type Provider = Rpc<SolanaRpcApi>;

/**
 * @param spokePool SpokePool Contract instance.
 * @param deposit V3Deopsit instance.
 * @param repaymentChainId Optional repaymentChainId (defaults to destinationChainId).
 * @returns An Ethers UnsignedTransaction instance.
 */
export function populateV3Relay(
  _spokePool: unknown,
  _deposit: Omit<Deposit, "messageHash">,
  _relayer: string,
  _repaymentChainId = _deposit.destinationChainId
): Promise<unknown> {
  throw new Error("populateV3Relay: not implemented");
}

/**
 * Retrieves the time from the SpokePool contract at a particular block.
 * @returns The time at the specified block tag.
 */
export function getTimeAt(_spokePool: unknown, _blockNumber: number): Promise<number> {
  throw new Error("getTimeAt: not implemented");
}

/**
 * Retrieves the chain time at a particular slot.
 * @note This should be the same as getTimeAt() but can differ in test. These two functions should be consolidated.
 * @returns The chain time at the specified slot.
 */
export async function getTimestampForSlot(provider: Provider, slotNumber: number): Promise<number> {
  const block = await provider.getBlock(BigInt(slotNumber)).send();
  let timestamp: number;
  if (!block?.blockTime) {
    console.error(`Unable to resolve block for slot ${slotNumber}`);
    timestamp = 0; // @todo: How to handle this?
  } else {
    timestamp = Number(block.blockTime); // Unix timestamps fit within number.
  }

  return timestamp;
}

/**
 * Returns the current fill deadline buffer.
 * @param provider SVM Provider instance
 * @param statePda Spoke Pool's State PDA
 * @returns fill deadline buffer
 */
export async function getFillDeadline(provider: Provider, statePda: Address): Promise<number> {
  const state = await fetchState(provider, statePda);
  return state.data.fillDeadlineBuffer;
}

/**
 * Finds the deposit id at a specific block number.
 * @param blockTag The block number to search for the deposit ID at.
 * @returns The deposit ID.
 */
export function getDepositIdAtBlock(_contract: unknown, _blockTag: number): Promise<BigNumber> {
  throw new Error("getDepositIdAtBlock: not implemented");
}

export function findDepositBlock(
  _spokePool: unknown,
  depositId: BigNumber,
  _lowBlock: number,
  _highBlock?: number
): Promise<number | undefined> {
  // We can only perform this search when we have a safe deposit ID.
  if (isUnsafeDepositId(depositId)) {
    throw new Error(`Cannot binary search for depositId ${depositId}`);
  }
  throw new Error("findDepositBlock: not implemented");
}

/**
 * Resolves the fill status of a deposit at a specific slot or at the current confirmed one.
 *
 * If no slot is provided, attempts to solve the fill status using the PDA. Otherwise, it is reconstructed from PDA events.
 *
 * @param programId - The spoke pool program ID.
 * @param relayData - Deposit information used to locate the fill status.
 * @param destinationChainId - Destination chain ID (must be an SVM chain).
 * @param provider - SVM provider instance.
 * @param svmEventsClient - SVM events client for querying events.
 * @param atHeight - (Optional) Specific slot number to query. Defaults to the latest confirmed slot.
 * @returns The fill status for the deposit at the specified or current slot.
 */
export async function relayFillStatus(
  programId: Address,
  relayData: RelayData,
  destinationChainId: number,
  provider: Provider,
  svmEventsClient: SvmCpiEventsClient,
  atHeight?: number
): Promise<FillStatus> {
  assert(chainIsSvm(destinationChainId), "Destination chain must be an SVM chain");

  // Get fill status PDA using relayData
  const fillStatusPda = await getFillStatusPda(programId, relayData, destinationChainId);
  const currentSlot = await provider.getSlot({ commitment: "confirmed" }).send();

  // If no specific slot is requested, try fetching the current status from the PDA
  if (atHeight === undefined) {
    const [fillStatusAccount, currentSlotTimestamp] = await Promise.all([
      fetchEncodedAccount(provider, fillStatusPda, { commitment: "confirmed" }),
      provider.getBlockTime(currentSlot).send(),
    ]);
    // If the PDA exists, return the stored fill status
    if (fillStatusAccount.exists) {
      const decodedAccountData = decodeFillStatusAccount(fillStatusAccount);
      return decodedAccountData.data.status;
    }
    // If the PDA doesn't exist and the deadline hasn't passed yet, the deposit must be unfilled,
    // since PDAs can't be closed before the fill deadline.
    else if (Number(currentSlotTimestamp) < relayData.fillDeadline) {
      return FillStatus.Unfilled;
    }
  }

  // If status couldn't be determined from the PDA, or if a specific slot was requested, reconstruct the status from events
  const toSlot = atHeight ? BigInt(atHeight) : currentSlot;

  return resolveFillStatusFromPdaEvents(fillStatusPda, toSlot, svmEventsClient);
}

/**
 * Resolves fill statuses for multiple deposits at a specific or latest confirmed slot,
 * using PDAs when possible and falling back to events if needed.
 *
 * @param programId The spoke pool program ID.
 * @param relayData An array of relay data to resolve fill statuses for.
 * @param destinationChainId The destination chain ID (must be an SVM chain).
 * @param provider SVM Provider instance.
 * @param svmEventsClient SVM events client instance for querying events.
 * @param atHeight (Optional) The slot number to query at. If omitted, queries the latest confirmed slot.
 * @returns An array of fill statuses for the specified deposits at the requested slot (or at the current confirmed slot).
 */
export async function fillStatusArray(
  programId: Address,
  relayData: RelayData[],
  destinationChainId: number,
  provider: Provider,
  svmEventsClient: SvmCpiEventsClient,
  atHeight?: number,
  logger?: Logger
): Promise<(FillStatus | undefined)[]> {
  assert(chainIsSvm(destinationChainId), "Destination chain must be an SVM chain");

  const chunkSize = 100;
  const chunkedRelayData = chunk(relayData, chunkSize);

  // Get all PDAs
  const fillStatusPdas = (
    await Promise.all(
      chunkedRelayData.map((relayDataChunk) =>
        Promise.all(relayDataChunk.map((relayData) => getFillStatusPda(programId, relayData, destinationChainId)))
      )
    )
  ).flat();

  if (atHeight !== undefined && logger) {
    logger.warn({
      at: "SvmSpokeUtils#fillStatusArray",
      message:
        "Querying specific slots for large arrays is slow. For current status, omit 'atHeight' param to use latest confirmed slot instead.",
    });
  }

  // If no specific slot is requested, try fetching current statuses from PDAs
  // Otherwise, initialize all statuses as undefined
  const fillStatuses: (FillStatus | undefined)[] =
    atHeight === undefined
      ? await fetchBatchFillStatusFromPdaAccounts(provider, fillStatusPdas, relayData)
      : new Array(relayData.length).fill(undefined);

  // Collect indices of deposits that still need their status resolved
  const missingStatuses = fillStatuses.reduce<number[]>((acc, status, index) => {
    if (status === undefined) {
      acc.push(index);
    }
    return acc;
  }, []);

  // Chunk the missing deposits for batch processing
  const missingChunked = chunk(missingStatuses, chunkSize);
  const missingResults: { index: number; fillStatus: FillStatus }[] = [];

  // Determine the toSlot to use for event reconstruction
  const toSlot = atHeight ? BigInt(atHeight) : await provider.getSlot({ commitment: "confirmed" }).send();

  // @note: This path is mostly used for deposits past their fill deadline.
  // If it becomes a bottleneck, consider returning an "Unknown" status that can be handled downstream.
  for (const chunk of missingChunked) {
    const chunkResults = await Promise.all(
      chunk.map(async (missingIndex) => {
        return {
          index: missingIndex,
          fillStatus: await resolveFillStatusFromPdaEvents(fillStatusPdas[missingIndex], toSlot, svmEventsClient),
        };
      })
    );
    missingResults.push(...chunkResults);
  }

  // Fill in missing statuses back to the result array
  missingResults.forEach(({ index, fillStatus }) => {
    fillStatuses[index] = fillStatus;
  });

  return fillStatuses;
}

/**
 * Find the block at which a fill was completed.
 * @todo After SpokePool upgrade, this function can be simplified to use the FillStatus enum.
 * @param spokePool SpokePool contract instance.
 * @param relayData Deposit information that is used to complete a fill.
 * @param lowBlockNumber The lower bound of the search. Must be bounded by SpokePool deployment.
 * @param highBlocknumber Optional upper bound for the search.
 * @returns The block number at which the relay was completed, or undefined.
 */
export function findFillBlock(
  _spokePool: unknown,
  _relayData: RelayData,
  _lowBlockNumber: number,
  _highBlockNumber?: number
): Promise<number | undefined> {
  throw new Error("fillStatusArray: not implemented");
}

export function findFillEvent(
  _spokePool: unknown,
  _relayData: RelayData,
  _lowBlockNumber: number,
  _highBlockNumber?: number
): Promise<FillWithBlock | undefined> {
  throw new Error("fillStatusArray: not implemented");
}

<<<<<<< HEAD
/**
 * @param spokePool Address (program ID) of the SvmSpoke.
 * @param deposit V3Deopsit instance.
 * @param relayer Address of the relayer filling the deposit.
 * @param repaymentChainId Optional repaymentChainId (defaults to destinationChainId).
 * @returns An Ethers UnsignedTransaction instance.
 */
export async function fillRelayInstruction(
  spokePool: SvmAddress,
  deposit: Omit<Deposit, "messageHash">,
  relayer: TransactionSigner<string>,
  recipientTokenAccount: Address<string>,
  repaymentChainId = deposit.destinationChainId
) {
  const programId = spokePool.toBase58();
  const relayerAddress = SvmAddress.from(relayer.address);

  // @todo we need to convert the deposit's relayData to svm-like since the interface assumes the data originates from an EVM Spoke pool.
  // Once we migrate to `Address` types, this can be modified/removed.
  const [depositor, recipient, exclusiveRelayer, inputToken, outputToken] = [
    deposit.depositor,
    deposit.recipient,
    deposit.exclusiveRelayer,
    deposit.inputToken,
    deposit.outputToken,
  ].map((addr) => toAddressType(addr).forceSvmAddress());

  const _relayDataHash = getRelayDataHash(deposit, deposit.destinationChainId);
  const relayDataHash = new Uint8Array(Buffer.from(_relayDataHash.slice(2), "hex"));

  // Create ATA for the relayer and recipient token accounts
  const relayerTokenAccount = await getAssociatedTokenAddress(relayerAddress, outputToken);

  const [statePda, fillStatusPda, eventAuthority] = await Promise.all([
    getStatePda(spokePool.toV2Address()),
    getFillStatusPda(_relayDataHash, spokePool.toV2Address()),
    getEventAuthority(),
  ]);
  const depositIdBuffer = Buffer.alloc(32);
  const shortenedBuffer = Buffer.from(deposit.depositId.toHexString().slice(2), "hex");
  shortenedBuffer.copy(depositIdBuffer, 32 - shortenedBuffer.length);

  return SvmSpokeClient.getFillRelayInstruction({
    signer: relayer,
    state: statePda,
    mint: outputToken.toV2Address(),
    relayerTokenAccount: relayerTokenAccount,
    recipientTokenAccount: recipientTokenAccount,
    fillStatus: fillStatusPda,
    eventAuthority,
    program: address(programId),
    relayHash: relayDataHash,
    relayData: some({
      depositor: depositor.toV2Address(),
      recipient: recipient.toV2Address(),
      exclusiveRelayer: exclusiveRelayer.toV2Address(),
      inputToken: inputToken.toV2Address(),
      outputToken: outputToken.toV2Address(),
      inputAmount: deposit.inputAmount.toBigInt(),
      outputAmount: deposit.outputAmount.toBigInt(),
      originChainId: BigInt(deposit.originChainId),
      fillDeadline: deposit.fillDeadline,
      exclusivityDeadline: deposit.exclusivityDeadline,
      depositId: new Uint8Array(depositIdBuffer),
      message: new Uint8Array(Buffer.from(deposit.message.slice(2), "hex")),
    }),
    repaymentChainId: some(BigInt(repaymentChainId)),
    repaymentAddress: some(relayerAddress.toV2Address()),
  });
}

/**
 * @param mint Address of the token corresponding to the account being made.
 * @param relayer Address of the relayer filling the deposit.
 * @returns An instruction for creating a new token account.
 */
export function createTokenAccountsInstruction(
  mint: SvmAddress,
  relayer: TransactionSigner<string>
): SvmSpokeClient.CreateTokenAccountsInstruction {
  return SvmSpokeClient.getCreateTokenAccountsInstruction({
    signer: relayer,
    mint: mint.toV2Address(),
  });
}

/**
 * @param mint Address of the token corresponding to the account being made.
 * @param amount Amount of the token to approve.
 * @param relayer Address of the relayer filling the deposit.
 * @param spokePool Address (program ID) of the SvmSpoke.
 * @returns A token approval instruction.
 */
export async function createApproveInstruction(
  mint: SvmAddress,
  amount: BigNumber,
  relayer: SvmAddress,
  spokePool: SvmAddress,
  mintDecimals?: number
) {
  const [relayerTokenAccount, statePda] = await Promise.all([
    getAssociatedTokenAddress(relayer, mint, TOKEN_PROGRAM_ADDRESS),
    getStatePda(spokePool.toV2Address()),
  ]);

  // If no mint decimals were supplied, then assign it to whatever value we have in TOKEN_SYMBOLS_MAP.
  // If this token is not in TOKEN_SYMBOLS_MAP, then throw an error.
  mintDecimals ??= getTokenInformationFromAddress(mint.toBase58())?.decimals;
  if (!isDefined(mintDecimals)) {
    throw new Error(`No mint decimals found for token ${mint.toBase58()}`);
  }

  return getApproveCheckedInstruction({
    source: relayerTokenAccount,
    mint: mint.toV2Address(),
    delegate: statePda,
    owner: relayer.toV2Address(),
    amount: amount.toBigInt(),
    decimals: mintDecimals,
  });
}

export async function getAssociatedTokenAddress(
  owner: SvmAddress,
  mint: SvmAddress,
  tokenProgramId: Address<string> = TOKEN_PROGRAM_ADDRESS
): Promise<Address<string>> {
  const [associatedToken] = await getProgramDerivedAddress({
    programAddress: ASSOCIATED_TOKEN_PROGRAM_ADDRESS,
    seeds: [owner.toBuffer(), SvmAddress.from(tokenProgramId).toBuffer(), mint.toBuffer()],
  });
  return associatedToken;
}

export async function getFillStatusPda(
  relayDataHash: string,
  spokePool: Address<string> = SvmSpokeClient.SVM_SPOKE_PROGRAM_ADDRESS
): Promise<Address<string>> {
  const [fillStatusPda] = await getProgramDerivedAddress({
    programAddress: spokePool,
    seeds: [Buffer.from("fills"), Buffer.from(relayDataHash.slice(2), "hex")],
  });
  return fillStatusPda;
}

export async function getEventAuthority(
  spokePool: Address<string> = SvmSpokeClient.SVM_SPOKE_PROGRAM_ADDRESS,
  extraSeeds: string[] = []
): Promise<Address<string>> {
  const [eventAuthority] = await getProgramDerivedAddress({
    programAddress: spokePool,
    seeds: [Buffer.from("__event_authority"), ...extraSeeds],
  });
  return eventAuthority;
}

export function getRelayDataHash(relayData: RelayData, destinationChainId: number): string {
  const toBuffer = (hex: string, byteLength: number, littleEndian: boolean = true) => {
    const buffer = Buffer.from(hex.slice(2), "hex");
    if (buffer.length < byteLength) {
      const zeroPad = Buffer.alloc(byteLength);
      buffer.copy(zeroPad, byteLength - buffer.length);
      return littleEndian ? zeroPad.reverse() : zeroPad;
    }
    return littleEndian ? buffer.slice(0, byteLength).reverse() : buffer.slice(0, byteLength);
  };
  const contentToHash = Buffer.concat([
    toBuffer(relayData.depositor, 32, false),
    toBuffer(relayData.recipient, 32, false),
    toBuffer(relayData.exclusiveRelayer, 32, false),
    toBuffer(relayData.inputToken, 32, false),
    toBuffer(relayData.outputToken, 32, false),
    toBuffer(relayData.inputAmount.toHexString(), 8),
    toBuffer(relayData.outputAmount.toHexString(), 8),
    toBuffer(toBN(relayData.originChainId).toHexString(), 8),
    toBuffer(relayData.depositId.toHexString(), 32, false),
    toBuffer(toBN(relayData.fillDeadline).toHexString(), 4),
    toBuffer(toBN(relayData.exclusivityDeadline).toHexString(), 4),
    toBuffer(getMessageHash(relayData.message), 32, false),
    toBuffer(toBN(destinationChainId).toHexString(), 8),
  ]);
  return keccak256(contentToHash);
=======
async function resolveFillStatusFromPdaEvents(
  fillStatusPda: Address,
  toSlot: bigint,
  svmEventsClient: SvmCpiEventsClient
): Promise<FillStatus> {
  // Get fill and requested slow fill events from fillStatus PDA
  const eventsToQuery = [SVMEventNames.FilledRelay, SVMEventNames.RequestedSlowFill];
  const relevantEvents = (
    await Promise.all(
      eventsToQuery.map((eventName) =>
        // PDAs should have only a few events, requesting up to 10 should be enough.
        svmEventsClient.queryDerivedAddressEvents(eventName, fillStatusPda, undefined, toSlot, { limit: 10 })
      )
    )
  ).flat();

  if (relevantEvents.length === 0) {
    // No fill or requested slow fill events found for this PDA
    return FillStatus.Unfilled;
  }

  // Sort events in ascending order of slot number
  relevantEvents.sort((a, b) => Number(a.slot - b.slot));

  // At this point we have an ordered array of only fill and requested slow fill events and
  // since it's not possible to submit a slow fill request once a fill has been submitted,
  // we can use the last event in the list to determine the fill status at the requested slot.
  const fillStatusEvent = relevantEvents.pop();
  switch (fillStatusEvent!.name) {
    case SVMEventNames.FilledRelay:
      return FillStatus.Filled;
    case SVMEventNames.RequestedSlowFill:
      return FillStatus.RequestedSlowFill;
    default:
      throw new Error(`Unexpected event name: ${fillStatusEvent!.name}`);
  }
}

/**
 * Attempts to resolve the fill status for an array of deposits by reading their fillStatus PDAs.
 *
 * - If a PDA exists, the status is read directly from it.
 * - If the PDA does not exist but the deposit's fill deadline has not passed, the deposit is considered unfilled.
 * - If the PDA does not exist and the fill deadline has passed, the status cannot be determined and is set to undefined.
 *
 * Assumes PDAs can only be closed after the fill deadline expires.
 *
 * @param provider SVM provider instance
 * @param fillStatusPdas An array of fill status PDAs to retrieve the fill status for.
 * @param relayData An array of relay data from which the fill status PDAs were derived.
 */
async function fetchBatchFillStatusFromPdaAccounts(
  provider: Provider,
  fillStatusPdas: Address[],
  relayDataArray: RelayData[]
): Promise<(FillStatus | undefined)[]> {
  const chunkSize = 100; // SVM method getMultipleAccounts allows a max of 100 addresses per request
  const currentSlot = await provider.getSlot({ commitment: "confirmed" }).send();

  const [pdaAccounts, currentSlotTimestamp] = await Promise.all([
    Promise.all(
      chunk(fillStatusPdas, chunkSize).map((chunk) =>
        fetchEncodedAccounts(provider, chunk, { commitment: "confirmed" })
      )
    ),
    provider.getBlockTime(currentSlot).send(),
  ]);

  const fillStatuses = pdaAccounts.flat().map((account, index) => {
    // If the PDA exists, we can fetch the status directly.
    if (account.exists) {
      const decodedAccount = decodeFillStatusAccount(account);
      return decodedAccount.data.status;
    }
    // If the PDA doesn't exist and the deadline hasn't passed yet, the deposit must be unfilled,
    // since PDAs can't be closed before the fill deadline.
    else if (Number(currentSlotTimestamp) < relayDataArray[index].fillDeadline) {
      return FillStatus.Unfilled;
    }
    // If the PDA doesn't exist and the fill deadline has passed, then the status can't be determined and is set to undefined.
    return undefined;
  });

  return fillStatuses;
>>>>>>> 549fee8e
}<|MERGE_RESOLUTION|>--- conflicted
+++ resolved
@@ -1,4 +1,3 @@
-<<<<<<< HEAD
 import {
   SvmAddress,
   getTokenInformationFromAddress,
@@ -9,9 +8,11 @@
   toBN,
   getMessageHash,
   keccak256,
+  chainIsSvm,
+  chunk,
 } from "../../utils";
 import { SvmSpokeClient } from "@across-protocol/contracts";
-import { getStatePda } from "./";
+import { getStatePda, SvmCpiEventsClient, getFillStatusPda } from "./";
 import { Deposit, FillStatus, FillWithBlock, RelayData } from "../../interfaces";
 import {
   TOKEN_PROGRAM_ADDRESS,
@@ -23,23 +24,16 @@
   Rpc,
   SolanaRpcApi,
   some,
+  address,
   getProgramDerivedAddress,
+  fetchEncodedAccounts,
+  fetchEncodedAccount,
   type TransactionSigner,
-  address,
 } from "@solana/kit";
-import { fetchState } from "@across-protocol/contracts/dist/src/svm/clients/SvmSpoke";
-=======
 import assert from "assert";
 import { Logger } from "winston";
-import { Rpc, SolanaRpcApi, Address, fetchEncodedAccounts, fetchEncodedAccount } from "@solana/kit";
 import { fetchState, decodeFillStatusAccount } from "@across-protocol/contracts/dist/src/svm/clients/SvmSpoke";
-
-import { SvmCpiEventsClient } from "./eventsClient";
-import { Deposit, FillStatus, FillWithBlock, RelayData } from "../../interfaces";
-import { BigNumber, chainIsSvm, chunk, isUnsafeDepositId } from "../../utils";
-import { getFillStatusPda } from "./utils";
 import { SVMEventNames } from "./types";
->>>>>>> 549fee8e
 
 export type Provider = Rpc<SolanaRpcApi>;
 
@@ -282,7 +276,6 @@
   throw new Error("fillStatusArray: not implemented");
 }
 
-<<<<<<< HEAD
 /**
  * @param spokePool Address (program ID) of the SvmSpoke.
  * @param deposit V3Deopsit instance.
@@ -318,7 +311,7 @@
 
   const [statePda, fillStatusPda, eventAuthority] = await Promise.all([
     getStatePda(spokePool.toV2Address()),
-    getFillStatusPda(_relayDataHash, spokePool.toV2Address()),
+    getFillStatusPda(spokePool.toV2Address(), deposit, deposit.destinationChainId),
     getEventAuthority(),
   ]);
   const depositIdBuffer = Buffer.alloc(32);
@@ -417,17 +410,6 @@
   return associatedToken;
 }
 
-export async function getFillStatusPda(
-  relayDataHash: string,
-  spokePool: Address<string> = SvmSpokeClient.SVM_SPOKE_PROGRAM_ADDRESS
-): Promise<Address<string>> {
-  const [fillStatusPda] = await getProgramDerivedAddress({
-    programAddress: spokePool,
-    seeds: [Buffer.from("fills"), Buffer.from(relayDataHash.slice(2), "hex")],
-  });
-  return fillStatusPda;
-}
-
 export async function getEventAuthority(
   spokePool: Address<string> = SvmSpokeClient.SVM_SPOKE_PROGRAM_ADDRESS,
   extraSeeds: string[] = []
@@ -465,7 +447,8 @@
     toBuffer(toBN(destinationChainId).toHexString(), 8),
   ]);
   return keccak256(contentToHash);
-=======
+}
+
 async function resolveFillStatusFromPdaEvents(
   fillStatusPda: Address,
   toSlot: bigint,
@@ -550,5 +533,4 @@
   });
 
   return fillStatuses;
->>>>>>> 549fee8e
 }