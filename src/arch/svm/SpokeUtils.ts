--- conflicted
+++ resolved
@@ -25,7 +25,6 @@
 import { arrayify, hexZeroPad, hexlify } from "ethers/lib/utils";
 import { Logger } from "winston";
 import { SYSTEM_PROGRAM_ADDRESS } from "@solana-program/system";
-<<<<<<< HEAD
 import {
   Deposit,
   DepositWithBlock,
@@ -34,9 +33,6 @@
   RelayData,
   RelayExecutionEventInfo,
 } from "../../interfaces";
-=======
-import { Deposit, DepositWithBlock, FillStatus, FillWithBlock, RelayData } from "../../interfaces";
->>>>>>> 5e9e31fb
 import {
   BigNumber,
   EvmAddress,
@@ -388,33 +384,21 @@
  */
 export async function fillRelayInstruction(
   spokePool: SvmAddress,
-<<<<<<< HEAD
   deposit: Omit<Deposit, "messageHash" | "fromLiteChain" | "toLiteChain"> & {
     recipient: SvmAddress;
     outputToken: SvmAddress;
     exclusiveRelayer: SvmAddress;
   },
-=======
-  deposit: Omit<Deposit, "messageHash" | "fromLiteChain" | "toLiteChain">,
->>>>>>> 5e9e31fb
   signer: TransactionSigner<string>,
   recipientTokenAccount: Address<string>,
   repaymentAddress: EvmAddress | SvmAddress = SvmAddress.from(signer.address),
   repaymentChainId = deposit.destinationChainId
 ) {
-<<<<<<< HEAD
-  const programId = spokePool.toBase58();
-
-  assert(
-    repaymentAddress.isValidOn(repaymentChainId),
-    `Invalid repayment address for chain ${repaymentChainId}: ${repaymentAddress.toAddress()}.`
-=======
   const program = toAddress(spokePool);
 
   assert(
     repaymentAddress.isValidOn(repaymentChainId),
     `Invalid repayment address for chain ${repaymentChainId}: ${repaymentAddress.toNative()}.`
->>>>>>> 5e9e31fb
   );
 
   const _relayDataHash = getRelayDataHash(deposit, deposit.destinationChainId);
@@ -422,25 +406,14 @@
 
   const relayer = SvmAddress.from(signer.address);
   // Create ATA for the relayer and recipient token accounts
-<<<<<<< HEAD
   const relayerTokenAccount = await getAssociatedTokenAddress(relayer, deposit.outputToken);
-
-  const [statePda, fillStatusPda, eventAuthority] = await Promise.all([
-    getStatePda(spokePool.toV2Address()),
-    getFillStatusPda(spokePool.toV2Address(), deposit, deposit.destinationChainId),
-    getEventAuthority(spokePool.toV2Address()),
-=======
-  const relayerTokenAccount = await getAssociatedTokenAddress(
-    relayer,
-    toAddressType(deposit.outputToken, deposit.destinationChainId)
-  );
 
   const [statePda, fillStatusPda, eventAuthority] = await Promise.all([
     getStatePda(program),
     getFillStatusPda(program, deposit, deposit.destinationChainId),
-    getEventAuthority(),
->>>>>>> 5e9e31fb
+    getEventAuthority(program),
   ]);
+
   const depositIdBuffer = new Uint8Array(32);
   const shortenedBuffer = new Uint8Array(Buffer.from(deposit.depositId.toHexString().slice(2), "hex"));
   depositIdBuffer.set(shortenedBuffer, 32 - shortenedBuffer.length);
@@ -448,43 +421,23 @@
   const delegatePda = await getFillRelayDelegatePda(
     relayDataHash,
     BigInt(repaymentChainId),
-<<<<<<< HEAD
-    relayer.toV2Address(),
-    spokePool.toV2Address()
-=======
     toAddress(relayer),
     program
->>>>>>> 5e9e31fb
   );
 
   // @todo we need to convert the deposit's relayData to svm-like since the interface assumes the data originates
   // from an EVM Spoke pool. Once we migrate to `Address` types, this can be modified/removed.
-<<<<<<< HEAD
-  const [depositor, inputToken] = [deposit.depositor, deposit.inputToken].map((addr) =>
-    addr.forceSvmAddress().toV2Address()
-  );
-  const recipient = deposit.recipient.toV2Address();
-  const outputToken = deposit.outputToken.toV2Address();
-  const exclusiveRelayer = deposit.exclusiveRelayer.toV2Address();
-=======
-  const [depositor, inputToken] = [deposit.depositor, deposit.inputToken].map((addr: string) =>
-    toAddress(toAddressType(addr, deposit.originChainId))
-  );
+  const [depositor, inputToken] = [deposit.depositor, deposit.inputToken].map(toAddress);
   const [recipient, outputToken, exclusiveRelayer] = [
     deposit.recipient,
     deposit.outputToken,
     deposit.exclusiveRelayer,
-  ].map((addr) => toAddress(toAddressType(addr, deposit.destinationChainId)));
->>>>>>> 5e9e31fb
+  ].map(toAddress);
 
   return SvmSpokeClient.getFillRelayInstruction({
     signer,
     state: statePda,
-<<<<<<< HEAD
-    delegate: SvmAddress.from(delegatePda.toString()).toV2Address(),
-=======
     delegate: toAddress(SvmAddress.from(delegatePda.toString())),
->>>>>>> 5e9e31fb
     mint: outputToken,
     relayerTokenAccount: relayerTokenAccount,
     recipientTokenAccount: recipientTokenAccount,
@@ -507,11 +460,7 @@
       message: new Uint8Array(Buffer.from(deposit.message.slice(2), "hex")),
     }),
     repaymentChainId: some(BigInt(repaymentChainId)),
-<<<<<<< HEAD
-    repaymentAddress: repaymentAddress.toV2Address(),
-=======
     repaymentAddress: toAddress(repaymentAddress),
->>>>>>> 5e9e31fb
   });
 }
 
@@ -690,10 +639,7 @@
   const uint32Encoder = getU32Encoder();
 
   assert(relayData.message.startsWith("0x"), "Message must be a hex string");
-<<<<<<< HEAD
-  const encodeAddress = (data: SvmAddress) => {
-    return Uint8Array.from(addressEncoder.encode(address(data.toBase58())));
-  };
+  const encodeAddress = (data: SvmAddress) => Uint8Array.from(addressEncoder.encode(toAddress(data)));
 
   const contentToHash = Buffer.concat([
     encodeAddress(relayData.depositor),
@@ -701,17 +647,6 @@
     encodeAddress(relayData.exclusiveRelayer),
     encodeAddress(relayData.inputToken),
     encodeAddress(relayData.outputToken),
-=======
-  const encodeAddress = (addr: string, chainId: number) =>
-    Uint8Array.from(addressEncoder.encode(toAddress(toAddressType(addr, chainId))));
-
-  const contentToHash = Buffer.concat([
-    encodeAddress(relayData.depositor, relayData.originChainId),
-    encodeAddress(relayData.recipient, destinationChainId),
-    encodeAddress(relayData.exclusiveRelayer, destinationChainId),
-    encodeAddress(relayData.inputToken, relayData.originChainId),
-    encodeAddress(relayData.outputToken, destinationChainId),
->>>>>>> 5e9e31fb
     Uint8Array.from(uint64Encoder.encode(BigInt(relayData.inputAmount.toString()))),
     Uint8Array.from(uint64Encoder.encode(BigInt(relayData.outputAmount.toString()))),
     Uint8Array.from(uint64Encoder.encode(BigInt(relayData.originChainId.toString()))),
