--- conflicted
+++ resolved
@@ -49,7 +49,6 @@
   mapAsync,
   toAddressType,
 } from "../../utils";
-import { SvmCpiEventsClient } from "./eventsClient";
 import {
   bigToU8a32,
   createDefaultTransaction,
@@ -62,15 +61,10 @@
   simulateAndDecode,
   toAddress,
   unwrapEventData,
-<<<<<<< HEAD
 } from "./";
+import { SvmCpiEventsClient } from "./eventsClient";
+import { SVM_NO_BLOCK_AT_SLOT, isSolanaError } from "./provider";
 import { AttestedCCTPMessage, SVMEventNames, SVMProvider } from "./types";
-=======
-} from "./utils";
-import { CHAIN_IDs } from "../../constants";
-import { isSolanaError, SVM_NO_BLOCK_AT_SLOT } from "./provider";
-import { SVMEventNames, SVMProvider } from "./types";
->>>>>>> 960a1997
 
 /**
  * @note: Average Solana slot duration is about 400-500ms. We can be conservative
@@ -815,7 +809,6 @@
   );
 };
 
-<<<<<<< HEAD
 export const createReceiveMessageInstruction = async (
   signer: TransactionSigner,
   solanaClient: SVMProvider,
@@ -829,8 +822,6 @@
   );
 };
 
-=======
->>>>>>> 960a1997
 export async function getAssociatedTokenAddress(
   owner: SvmAddress,
   mint: SvmAddress,
