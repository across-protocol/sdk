import { MessageTransmitterClient, SvmSpokeClient, TokenMessengerMinterClient } from "@across-protocol/contracts";
import { decodeFillStatusAccount, fetchState } from "@across-protocol/contracts/dist/src/svm/clients/SvmSpoke";
import { decodeMessageHeader, hashNonEmptyMessage } from "@across-protocol/contracts/dist/src/svm/web3-v1";
import { SYSTEM_PROGRAM_ADDRESS } from "@solana-program/system";
import {
  ASSOCIATED_TOKEN_PROGRAM_ADDRESS,
  Mint,
  TOKEN_PROGRAM_ADDRESS,
  fetchMint,
  getApproveCheckedInstruction,
  getCreateAssociatedTokenIdempotentInstruction,
} from "@solana-program/token";
import {
  Account,
  AccountRole,
  Address,
  FetchAccountConfig,
  IAccountMeta,
  IInstruction,
  KeyPairSigner,
  ReadonlyUint8Array,
  appendTransactionMessageInstruction,
  fetchEncodedAccount,
  fetchEncodedAccounts,
  getAddressEncoder,
  getBase64EncodedWireTransaction,
  getProgramDerivedAddress,
  getSignatureFromTransaction,
  getU32Encoder,
  getU64Encoder,
  pipe,
  signTransactionMessageWithSigners,
  some,
  type TransactionSigner,
<<<<<<< HEAD
  type WritableAccount,
  type ReadonlyAccount,
=======
  type Commitment,
>>>>>>> c863dbea
} from "@solana/kit";
import assert from "assert";
import winston from "winston";
import { arrayify } from "ethers/lib/utils";
import { CHAIN_IDs, TOKEN_SYMBOLS_MAP } from "../../constants";
import { DepositWithBlock, FillStatus, FillWithBlock, RelayData, RelayExecutionEventInfo } from "../../interfaces";
import {
  BigNumber,
  EvmAddress,
  Address as SdkAddress,
  SvmAddress,
  bs58,
  chainIsProd,
  chainIsSvm,
  chunk,
  delay,
  isUnsafeDepositId,
  keccak256,
  mapAsync,
  toAddressType,
} from "../../utils";
import {
  createDefaultTransaction,
  getCCTPNoncePda,
  getEventAuthority,
  getFillStatusPda,
  getSelfAuthority,
  getStatePda,
  isDepositForBurnEvent,
  simulateAndDecode,
  toAddress,
  unwrapEventData,
  getRootBundlePda,
  getAcrossPlusMessageDecoder,
  getAccountMeta,
  getInstructionParamsPda,
  type AcrossPlusMessage,
  toSvmRelayData,
} from "./";
import { SvmCpiEventsClient } from "./eventsClient";
import { SVM_BLOCK_NOT_AVAILABLE, SVM_SLOT_SKIPPED, isSolanaError } from "./provider";
import { AttestedCCTPMessage, SVMEventNames, SVMProvider } from "./types";
import {
  getEmergencyDeleteRootBundleRootBundleId,
  getNearestSlotTime,
  isEmergencyDeleteRootBundleMessageBody,
  isRelayRootBundleMessageBody,
} from "./utils";

/**
 * @note: Average Solana slot duration is about 400-500ms. We can be conservative
 *        and choose 400 to ensure that the most slots get included in our ranges
 */
export const SLOT_DURATION_MS = 400;

type ProtoFill = Omit<RelayData, "recipient" | "outputToken"> & {
  destinationChainId: number;
  recipient: SvmAddress;
  outputToken: SvmAddress;
};

export function getSlot(provider: SVMProvider, commitment: Commitment, logger: winston.Logger): Promise<bigint> {
  return _callGetSlotWithRetry(provider, commitment, logger);
}

async function _callGetSlotWithRetry(
  provider: SVMProvider,
  commitment: Commitment,
  logger: winston.Logger
): Promise<bigint> {
  try {
    return await provider.getSlot({ commitment }).send();
  } catch (err) {
    if (isSolanaError(err)) {
      const { __code: code } = err.context;
      logger.debug({
        at: "_getSlotWithRetry",
        message: "Caught error from getSlot()",
        code,
        commitment,
      });
    }

    // TODO: Implement retry logic once we better understand how these errors look:
    throw err;
  }
}

/**
 * Retrieves the chain time at a particular slot.
 */
export function getTimestampForSlot(
  provider: SVMProvider,
  slotNumber: bigint,
  logger: winston.Logger,
  maxRetries = 2
): Promise<number | undefined> {
  return _callGetTimestampForSlotWithRetry(provider, slotNumber, 0, maxRetries, logger);
}

async function _callGetTimestampForSlotWithRetry(
  provider: SVMProvider,
  slotNumber: bigint,
  retryAttempt: number,
  maxRetries: number,
  logger: winston.Logger
): Promise<number | undefined> {
  // @note: getBlockTime receives a slot number, not a block number.
  let _timestamp: bigint;

  try {
    _timestamp = await provider.getBlockTime(slotNumber).send();
  } catch (err) {
    if (!isSolanaError(err)) {
      throw err;
    }

    const { __code: code } = err.context;
    const slot = slotNumber.toString();

    switch (err.context.__code) {
      case SVM_SLOT_SKIPPED:
        return undefined;

      case SVM_BLOCK_NOT_AVAILABLE: {
        // Implement exponential backoff with jitter where the # of seconds to wait is = 2^retryAttempt + jitter
        // e.g. First two retry delays are ~1.5s and ~2.5s.
        const delaySeconds = 2 ** retryAttempt + Math.random();
        if (retryAttempt >= maxRetries) {
          throw new Error(`Timeout on SVM getBlockTime() for slot ${slot} after ${retryAttempt} retry attempts`);
        }
        logger.debug({
          at: "getTimestampForSlot",
          message: `Retrying getBlockTime() after ${delaySeconds} seconds for retry attempt #${retryAttempt}`,
          slot,
          retryAttempt,
          maxRetries,
          delaySeconds,
        });
        await delay(delaySeconds);
        return _callGetTimestampForSlotWithRetry(provider, slotNumber, ++retryAttempt, maxRetries, logger);
      }

      default:
        logger.debug({
          at: "getTimestampForSlot",
          message: "Caught error from getBlockTime()",
          errorCode: code,
          slot,
          retryAttempt,
          maxRetries,
        });
        throw new Error(`Unhandled SVM getBlockTime() error for slot ${slot}: ${code}`, { cause: err });
    }
  }

  const timestamp = Number(_timestamp);
  assert(BigInt(timestamp) === _timestamp, `Unexpected SVM block timestamp: ${_timestamp}`); // No truncation.

  return timestamp;
}

/**
 * Returns the current fill deadline buffer.
 * @param provider SVM Provider instance
 * @param statePda Spoke Pool's State PDA
 * @returns fill deadline buffer
 */
export async function getFillDeadline(provider: SVMProvider, statePda: Address): Promise<number> {
  const state = await fetchState(provider, statePda);
  return state.data.fillDeadlineBuffer;
}

/**
 * Finds the deposit id at a specific block number.
 * @param blockTag The block number to search for the deposit ID at.
 * @returns The deposit ID.
 */
export function getDepositIdAtBlock(_contract: unknown, _blockTag: number): Promise<BigNumber> {
  throw new Error("getDepositIdAtBlock: not implemented");
}

/**
 * Finds deposit events within a 2-day window ending at the specified slot.
 *
 * @remarks
 * This implementation uses a slot-limited search approach because Solana PDA state has
 * limitations that prevent directly referencing old deposit IDs. Unlike EVM chains where
 * we might use binary search across the entire chain history, in Solana we must query within
 * a constrained slot range.
 *
 * The search window is calculated by:
 * 1. Using the provided slot (or current confirmed slot if none is provided)
 * 2. Looking back 2 days worth of slots from that point
 *
 * We use a 2-day window because:
 * 1. Most valid deposits that need to be processed will be recent
 * 2. This covers multiple bundle submission periods
 * 3. It balances performance with practical deposit age
 *
 * @important
 * This function may return `undefined` for valid deposit IDs that are older than the search
 * window (approximately 2 days before the specified slot). This is an acceptable limitation
 * as deposits this old are typically not relevant to current operations.
 *
 * @param eventClient - SvmCpiEventsClient instance
 * @param depositId - The deposit ID to search for
 * @param slot - The slot to search up to (defaults to current slot). The search will look
 *              for deposits between (slot - secondsLookback) and slot.
 * @param secondsLookback - The number of seconds to look back for deposits (defaults to 2 days).
 * @returns The deposit if found within the slot window, undefined otherwise
 */
export async function findDeposit(
  eventClient: SvmCpiEventsClient,
  depositId: BigNumber,
  logger: winston.Logger,
  slot?: bigint,
  secondsLookback = 2 * 24 * 60 * 60 // 2 days
): Promise<DepositWithBlock | undefined> {
  // We can only perform this search when we have a safe deposit ID.
  if (isUnsafeDepositId(depositId)) {
    throw new Error(`Cannot binary search for depositId ${depositId}`);
  }

  const provider = eventClient.getRpc();
  const { slot: currentSlot } = await getNearestSlotTime(provider, logger);

  // If no slot is provided, use the current slot
  // If a slot is provided, ensure it's not in the future
  const endSlot = slot !== undefined ? BigInt(Math.min(Number(slot), Number(currentSlot))) : currentSlot;

  // Calculate start slot (approximately secondsLookback seconds earlier)
  const slotsInElapsed = BigInt(Math.round((secondsLookback * 1000) / SLOT_DURATION_MS));
  const startSlot = endSlot - slotsInElapsed;

  // Query for the deposit events with this limited slot range. Filter by deposit id.
  const depositEvent = (await eventClient.queryEvents("FundsDeposited", startSlot, endSlot))?.find((event) =>
    depositId.eq((event.data as unknown as { depositId: BigNumber }).depositId)
  );

  // If no deposit event is found, return undefined
  if (!depositEvent) {
    return undefined;
  }

  const unwrappedDepositEvent = unwrapEventData(depositEvent.data, ["depositId", "outputAmount"]) as Record<
    string,
    unknown
  >;
  const destinationChainId = unwrappedDepositEvent.destinationChainId as number;
  // Return the deposit event with block info
  return {
    txnRef: depositEvent.signature.toString(),
    blockNumber: Number(depositEvent.slot),
    txnIndex: 0,
    logIndex: 0,
    ...unwrappedDepositEvent,
    depositor: toAddressType(unwrappedDepositEvent.depositor as string, CHAIN_IDs.SOLANA),
    recipient: toAddressType(unwrappedDepositEvent.recipient as string, destinationChainId),
    inputToken: toAddressType(unwrappedDepositEvent.inputToken as string, CHAIN_IDs.SOLANA),
    outputToken: toAddressType(unwrappedDepositEvent.outputToken as string, destinationChainId),
    exclusiveRelayer: toAddressType(unwrappedDepositEvent.exclusiveRelayer as string, destinationChainId),
  } as DepositWithBlock;
}

/**
 * Resolves the fill status of a deposit at a specific slot or at the current confirmed one.
 *
 * If no slot is provided, attempts to solve the fill status using the PDA. Otherwise, it is reconstructed from PDA events.
 *
 * @param programId - The spoke pool program ID.
 * @param relayData - Deposit information used to locate the fill status.
 * @param destinationChainId - Destination chain ID (must be an SVM chain).
 * @param provider - SVM provider instance.
 * @param svmEventsClient - SVM events client for querying events.
 * @param atHeight - (Optional) Specific slot number to query. Defaults to the latest confirmed slot.
 * @returns The fill status for the deposit at the specified or current slot.
 */
export async function relayFillStatus(
  programId: Address,
  relayData: RelayData,
  destinationChainId: number,
  svmEventsClient: SvmCpiEventsClient,
  logger: winston.Logger,
  atHeight?: number
): Promise<FillStatus> {
  assert(chainIsSvm(destinationChainId), "Destination chain must be an SVM chain");
  const provider = svmEventsClient.getRpc();
  // Get fill status PDA using relayData
  const fillStatusPda = await getFillStatusPda(programId, relayData, destinationChainId);
  let toSlot = BigInt(atHeight ?? 0);

  // If no specific slot is requested, try fetching the current status from the PDA
  if (atHeight === undefined) {
    const commitment = "confirmed";
    const [fillStatusAccount, { slot: currentSlot, timestamp }] = await Promise.all([
      fetchEncodedAccount(provider, fillStatusPda, { commitment }),
      getNearestSlotTime(provider, logger, { commitment }),
    ]);
    toSlot = currentSlot;

    // If the PDA exists, return the stored fill status
    if (fillStatusAccount.exists) {
      const decodedAccountData = decodeFillStatusAccount(fillStatusAccount);
      return decodedAccountData.data.status;
    }
    // If the PDA doesn't exist and the deadline hasn't passed yet, the deposit must be unfilled,
    // since PDAs can't be closed before the fill deadline.
    else if (timestamp < relayData.fillDeadline) {
      return FillStatus.Unfilled;
    }
  }

  // If status couldn't be determined from the PDA, or if a specific slot was requested, reconstruct from events.
  return resolveFillStatusFromPdaEvents(fillStatusPda, toSlot, svmEventsClient);
}

/**
 * Resolves fill statuses for multiple deposits at a specific or latest confirmed slot,
 * using PDAs when possible and falling back to events if needed.
 *
 * @param programId The spoke pool program ID.
 * @param relayData An array of relay data to resolve fill statuses for.
 * @param destinationChainId The destination chain ID (must be an SVM chain).
 * @param provider SVM Provider instance.
 * @param svmEventsClient SVM events client instance for querying events.
 * @param atHeight (Optional) The slot number to query at. If omitted, queries the latest confirmed slot.
 * @returns An array of fill statuses for the specified deposits at the requested slot (or at the current confirmed slot).
 */
export async function fillStatusArray(
  programId: Address,
  relayData: RelayData[],
  destinationChainId: number,
  svmEventsClient: SvmCpiEventsClient,
  logger: winston.Logger,
  atHeight?: number
): Promise<(FillStatus | undefined)[]> {
  assert(chainIsSvm(destinationChainId), "Destination chain must be an SVM chain");
  const provider = svmEventsClient.getRpc();
  const chunkSize = 100;
  const chunkedRelayData = chunk(relayData, chunkSize);

  // Get all PDAs
  const fillStatusPdas = (
    await Promise.all(
      chunkedRelayData.map((relayDataChunk) =>
        Promise.all(relayDataChunk.map((relayData) => getFillStatusPda(programId, relayData, destinationChainId)))
      )
    )
  ).flat();

  if (atHeight !== undefined && logger) {
    logger.warn({
      at: "SvmSpokeUtils#fillStatusArray",
      message:
        "Querying specific slots for large arrays is slow. For current status, omit 'atHeight' param to use latest confirmed slot instead.",
    });
  }

  // If no specific slot is requested, try fetching current statuses from PDAs
  // Otherwise, initialize all statuses as undefined
  const fillStatuses: (FillStatus | undefined)[] =
    atHeight === undefined
      ? await fetchBatchFillStatusFromPdaAccounts(provider, fillStatusPdas, relayData, logger)
      : new Array(relayData.length).fill(undefined);

  // Collect indices of deposits that still need their status resolved
  const missingStatuses = fillStatuses.reduce<number[]>((acc, status, index) => {
    if (status === undefined) {
      acc.push(index);
    }
    return acc;
  }, []);

  // Chunk the missing deposits for batch processing
  const missingChunked = chunk(missingStatuses, chunkSize);
  const missingResults: { index: number; fillStatus: FillStatus }[] = [];

  // Determine the toSlot to use for event reconstruction
  const toSlot = atHeight ? BigInt(atHeight) : (await getNearestSlotTime(provider, logger)).slot;

  // @note: This path is mostly used for deposits past their fill deadline.
  // If it becomes a bottleneck, consider returning an "Unknown" status that can be handled downstream.
  for (const chunk of missingChunked) {
    const chunkResults = await Promise.all(
      chunk.map(async (missingIndex) => {
        return {
          index: missingIndex,
          fillStatus: await resolveFillStatusFromPdaEvents(fillStatusPdas[missingIndex], toSlot, svmEventsClient),
        };
      })
    );
    missingResults.push(...chunkResults);
  }

  // Fill in missing statuses back to the result array
  missingResults.forEach(({ index, fillStatus }) => {
    fillStatuses[index] = fillStatus;
  });

  return fillStatuses;
}

/**
 * Finds the `FilledRelay` event for a given deposit within the provided slot range.
 *
 * @param relayData - Deposit information that is used to complete a fill.
 * @param destinationChainId - Destination chain ID (must be an SVM chain).
 * @param svmEventsClient - SVM events client instance for querying events.
 * @param fromSlot - Starting slot to search.
 * @param toSlot (Optional) Ending slot to search. If not provided, the current confirmed slot will be used.
 * @returns The fill event with block info, or `undefined` if not found.
 */
export async function findFillEvent(
  relayData: RelayData,
  destinationChainId: number,
  svmEventsClient: SvmCpiEventsClient,
  logger: winston.Logger,
  fromSlot: number,
  toSlot?: number
): Promise<FillWithBlock | undefined> {
  assert(chainIsSvm(destinationChainId), "Destination chain must be an SVM chain");
  toSlot ??= Number((await getNearestSlotTime(svmEventsClient.getRpc(), logger)).slot);

  // Get fillStatus PDA using relayData
  const programId = svmEventsClient.getProgramAddress();
  const fillStatusPda = await getFillStatusPda(programId, relayData, destinationChainId);

  // Get fill events from fillStatus PDA
  const fillEvents = await svmEventsClient.queryDerivedAddressEvents(
    SVMEventNames.FilledRelay,
    fillStatusPda,
    BigInt(fromSlot),
    BigInt(toSlot),
    { limit: 10 }
  );
  assert(fillEvents.length <= 1, `Expected at most one fill event for ${fillStatusPda}, got ${fillEvents.length}`);

  if (fillEvents.length > 0) {
    const rawFillEvent = fillEvents[0];
    const eventData = unwrapEventData(rawFillEvent.data, ["depositId", "inputAmount"]) as FillWithBlock & {
      depositor: string;
      recipient: string;
      inputToken: string;
      outputToken: string;
      exclusiveRelayer: string;
      relayer: string;
      relayExecutionInfo: RelayExecutionEventInfo & { updatedRecipient: string };
    };
    const originChainId = eventData.originChainId;
    const parsedFillEvent = {
      ...eventData,
      transactionHash: rawFillEvent.signature,
      blockNumber: Number(rawFillEvent.slot),
      transactionIndex: 0,
      logIndex: 0,
      destinationChainId,
      inputToken: toAddressType(eventData.inputToken, originChainId),
      outputToken: toAddressType(eventData.outputToken, destinationChainId),
      relayer: toAddressType(eventData.relayer, destinationChainId),
      exclusiveRelayer: toAddressType(eventData.exclusiveRelayer, destinationChainId),
      depositor: toAddressType(eventData.depositor, originChainId),
      recipient: toAddressType(eventData.recipient, destinationChainId),
      relayExecutionInfo: {
        ...eventData.relayExecutionInfo,
        updatedRecipient: eventData.relayExecutionInfo.updatedRecipient,
      },
    } as FillWithBlock;
    return parsedFillEvent;
  }

  return undefined;
}

/**
 * @param spokePool Address (program ID) of the SvmSpoke.
 * @param relayData RelayData instance, supplemented with destinationChainId
 * @param relayer Address of the relayer filling the deposit.
 * @param repaymentChainId Optional repaymentChainId (defaults to destinationChainId).
 * @returns An Ethers UnsignedTransaction instance.
 */
export async function fillRelayInstruction(
  spokePool: SvmAddress,
  relayData: ProtoFill,
  signer: TransactionSigner<string>,
  recipientTokenAccount: Address<string>,
  repaymentAddress: EvmAddress | SvmAddress,
  repaymentChainId: number
) {
  const program = toAddress(spokePool);
  assert(
    repaymentAddress.isValidOn(repaymentChainId),
    `Invalid repayment address for chain ${repaymentChainId}: ${repaymentAddress.toNative()}.`
  );

  const _relayDataHash = getRelayDataHash(relayData, relayData.destinationChainId);
  const relayDataHash = new Uint8Array(Buffer.from(_relayDataHash.slice(2), "hex"));

  const relayer = SvmAddress.from(signer.address);

  const [statePda, fillStatusPda, eventAuthority, delegatePda, relayerTokenAccount] = await Promise.all([
    getStatePda(program),
    getFillStatusPda(program, relayData, relayData.destinationChainId),
    getEventAuthority(program),
    getFillRelayDelegatePda(relayDataHash, BigInt(repaymentChainId), signer.address, program),
    getAssociatedTokenAddress(relayer, relayData.outputToken),
  ]);

  const svmRelayData = toSvmRelayData(relayData);
  return SvmSpokeClient.getFillRelayInstruction({
    signer,
    state: statePda,
    delegate: toAddress(SvmAddress.from(delegatePda.toString())),
    mint: svmRelayData.outputToken,
    relayerTokenAccount: relayerTokenAccount,
    recipientTokenAccount: recipientTokenAccount,
    fillStatus: fillStatusPda,
    eventAuthority,
    program,
    relayHash: relayDataHash,
    relayData: some(svmRelayData),
    repaymentChainId: some(BigInt(repaymentChainId)),
    repaymentAddress: some(toAddress(repaymentAddress)),
  });
}

/**
 * @param mint Address of the token corresponding to the account being made.
 * @param relayer Address of the relayer filling the deposit.
 * @returns An instruction for creating a new token account.
 */
export function createTokenAccountsInstruction(
  mint: SvmAddress,
  relayer: TransactionSigner<string>
): SvmSpokeClient.CreateTokenAccountsInstruction {
  return SvmSpokeClient.getCreateTokenAccountsInstruction({
    signer: relayer,
    mint: toAddress(mint),
  });
}

/**
 * @notice Return the fillRelay transaction for a given deposit
 * @param spokePoolAddr Address of the spoke pool we're trying to fill through
 * @param solanaClient RPC client to interact with Solana chain
 * @param relayData RelayData instance, supplemented with destinationChainId
 * @param signer signer associated with the relayer creating a Fill. Can be VoidSigner for gas estimation
 * @param repaymentChainId Chain id where relayer repayment is desired
 * @param repaymentAddress Address to which repayment will go to on repaymentChainId
 * @returns FillRelay transaction
 */
export async function getFillRelayTx(
  spokePoolAddr: SvmAddress,
  solanaClient: SVMProvider,
  relayData: Omit<RelayData, "recipient" | "outputToken"> & {
    destinationChainId: number;
    recipient: SvmAddress;
    outputToken: SvmAddress;
  },
  signer: TransactionSigner,
  repaymentChainId: number,
  repaymentAddress: SdkAddress
) {
  const svmRelayData = toSvmRelayData(relayData);

  assert(
    repaymentAddress.isValidOn(repaymentChainId),
    `getFillRelayTx: repayment address ${repaymentAddress} not valid on chain ${repaymentChainId})`
  );

  const program = toAddress(spokePoolAddr);
  const _relayDataHash = getRelayDataHash(relayData, relayData.destinationChainId);
  const relayDataHash = new Uint8Array(Buffer.from(_relayDataHash.slice(2), "hex"));

  const [state, delegate, mintInfo, fillStatus, eventAuthority] = await Promise.all([
    getStatePda(program),
    getFillRelayDelegatePda(relayDataHash, BigInt(repaymentChainId), toAddress(repaymentAddress), program),
    getMintInfo(solanaClient, svmRelayData.outputToken),
    getFillStatusPda(program, relayData, relayData.destinationChainId),
    getEventAuthority(program),
  ]);

  const [recipientAta, relayerAta] = await Promise.all([
    getAssociatedTokenAddress(relayData.recipient, relayData.outputToken, mintInfo.programAddress),
    getAssociatedTokenAddress(SvmAddress.from(signer.address), relayData.outputToken, mintInfo.programAddress),
  ]);

  // Add remaining accounts if the relayData has a non-empty message.
  // @dev ! since in the context of creating a `fillRelayTx`, `relayData` must be defined.
  const remainingAccounts: (WritableAccount | ReadonlyAccount)[] = [];
  if (relayData.message !== "0x") {
    const acrossPlusMessage = deserializeMessage(relayData.message);
    // The first `remainingAccount` _must_ be the handler address.
    // https://github.com/across-protocol/contracts/blob/3310f8dc716407a5f97ef5fd2eae63df83251f2f/programs/svm-spoke/src/utils/message_utils.rs#L36.
    remainingAccounts.push(getAccountMeta(acrossPlusMessage.handler, true));
    remainingAccounts.push(
      ...acrossPlusMessage.accounts.map((account, idx) =>
        getAccountMeta(account, idx < acrossPlusMessage.accounts.length - acrossPlusMessage.read_only_len)
      )
    );
  }

  const fillInput: SvmSpokeClient.FillRelayInput = {
    signer: signer,
    state,
    delegate,
    mint: svmRelayData.outputToken,
    relayerTokenAccount: relayerAta,
    recipientTokenAccount: recipientAta,
    fillStatus,
    tokenProgram: mintInfo.programAddress,
    associatedTokenProgram: ASSOCIATED_TOKEN_PROGRAM_ADDRESS,
    systemProgram: SYSTEM_PROGRAM_ADDRESS,
    eventAuthority,
    program,
    relayHash: relayDataHash,
    relayData: svmRelayData,
    repaymentChainId: BigInt(repaymentChainId),
    repaymentAddress: toAddress(repaymentAddress),
  };
  // Pass createRecipientAtaIfNeeded =true to the createFillInstruction function to create the recipient token account
  // if it doesn't exist.
  return createFillInstruction(
    signer,
    solanaClient,
    fillInput,
    svmRelayData,
    mintInfo.data.decimals,
    true,
    remainingAccounts
  );
}

/**
 * Creates a fill instruction with an instruction params PDA as the relayData input.
 * @param spokePoolAddr Address of the spoke pool we're trying to fill through
 * @param solanaClient RPC client to interact with Solana chain
 * @param relayData RelayData instance, supplemented with destinationChainId
 * @param signer signer associated with the relayer creating a Fill. Can be VoidSigner for gas estimation
 * @param repaymentChainId Chain id where relayer repayment is desired
 * @param repaymentAddress Address to which repayment will go to on repaymentChainId
 * @returns FillRelay transaction
 */
export async function getIPFillRelayTx(
  spokePoolAddr: SvmAddress,
  solanaClient: SVMProvider,
  relayData: Omit<RelayData, "recipient" | "outputToken"> & {
    destinationChainId: number;
    recipient: SvmAddress;
    outputToken: SvmAddress;
  },
  signer: TransactionSigner,
  repaymentChainId: number,
  repaymentAddress: SdkAddress
) {
  const program = toAddress(spokePoolAddr);
  const _relayDataHash = getRelayDataHash(relayData, relayData.destinationChainId);
  const relayDataHash = new Uint8Array(Buffer.from(_relayDataHash.slice(2), "hex"));

  const [state, delegate, instructionParams] = await Promise.all([
    getStatePda(program),
    getFillRelayDelegatePda(relayDataHash, BigInt(repaymentChainId), toAddress(repaymentAddress), program),
    getInstructionParamsPda(program, signer.address),
  ]);

  const mint = toAddress(relayData.outputToken);
  const mintInfo = await getMintInfo(solanaClient, mint);

  const [recipientAta, relayerAta, fillStatus, eventAuthority] = await Promise.all([
    getAssociatedTokenAddress(relayData.recipient, relayData.outputToken, mintInfo.programAddress),
    getAssociatedTokenAddress(SvmAddress.from(signer.address), relayData.outputToken, mintInfo.programAddress),
    getFillStatusPda(program, relayData, relayData.destinationChainId),
    getEventAuthority(program),
  ]);

  // Add remaining accounts if the relayData has a non-empty message.
  // @dev ! since in the context of creating a `fillRelayTx`, `relayData` must be defined.
  const remainingAccounts: (WritableAccount | ReadonlyAccount)[] = [];
  if (relayData.message !== "0x") {
    const acrossPlusMessage = deserializeMessage(relayData.message);
    // The first `remainingAccount` _must_ be the handler address.
    // https://github.com/across-protocol/contracts/blob/3310f8dc716407a5f97ef5fd2eae63df83251f2f/programs/svm-spoke/src/utils/message_utils.rs#L36.
    remainingAccounts.push(getAccountMeta(acrossPlusMessage.handler, true));
    remainingAccounts.push(
      ...acrossPlusMessage.accounts.map((account, idx) =>
        getAccountMeta(account, idx < acrossPlusMessage.accounts.length - acrossPlusMessage.read_only_len)
      )
    );
  }

  const fillInput: SvmSpokeClient.FillRelayInput = {
    signer: signer,
    state,
    delegate,
    mint,
    relayerTokenAccount: relayerAta,
    recipientTokenAccount: recipientAta,
    fillStatus,
    tokenProgram: mintInfo.programAddress,
    associatedTokenProgram: ASSOCIATED_TOKEN_PROGRAM_ADDRESS,
    systemProgram: SYSTEM_PROGRAM_ADDRESS,
    eventAuthority,
    program,
    instructionParams,
    relayHash: relayDataHash,
    relayData: null,
    repaymentChainId: null,
    repaymentAddress: null,
  };

  // Pass createRecipientAtaIfNeeded =true to the createFillInstruction function to create the recipient token account
  // if it doesn't exist.
  return createFillInstruction(
    signer,
    solanaClient,
    fillInput,
    { outputAmount: relayData.outputAmount.toBigInt(), recipient: toAddress(relayData.recipient) },
    mintInfo.data.decimals,
    true,
    remainingAccounts
  );
}

/**
 * Creates a fill instruction.
 * @param signer - The signer of the transaction.
 * @param solanaClient - The Solana client.
 * @param fillInput - The fill input.
 * @param tokenDecimals - The token decimals.
 * @param createRecipientAtaIfNeeded - Whether to create a recipient token account.
 * @returns The fill instruction.
 */
export const createFillInstruction = async (
  signer: TransactionSigner,
  solanaClient: SVMProvider,
  fillInput: SvmSpokeClient.FillRelayInput,
  relayData: Pick<SvmSpokeClient.RelayDataArgs, "outputAmount" | "recipient">,
  tokenDecimals: number,
  createRecipientAtaIfNeeded: boolean = true,
  remainingAccounts: (WritableAccount | ReadonlyAccount)[] = []
) => {
  const mintInfo = await getMintInfo(solanaClient, fillInput.mint);
  const approveIx = getApproveCheckedInstruction(
    {
      source: fillInput.relayerTokenAccount,
      mint: fillInput.mint,
      delegate: fillInput.delegate,
      owner: fillInput.signer,
      amount: relayData.outputAmount,
      decimals: tokenDecimals,
    },
    {
      programAddress: mintInfo.programAddress,
    }
  );

  const getCreateAssociatedTokenIdempotentIx = () =>
    getCreateAssociatedTokenIdempotentInstruction({
      payer: signer,
      owner: relayData.recipient,
      mint: fillInput.mint,
      ata: fillInput.recipientTokenAccount,
      systemProgram: SYSTEM_PROGRAM_ADDRESS,
      tokenProgram: fillInput.tokenProgram,
    });

  const createFillIx = SvmSpokeClient.getFillRelayInstruction(fillInput);

  // Add remaining accounts.
  createFillIx.accounts.push(...remainingAccounts);

  return pipe(
    await createDefaultTransaction(solanaClient, signer),
    (tx) =>
      createRecipientAtaIfNeeded ? appendTransactionMessageInstruction(getCreateAssociatedTokenIdempotentIx(), tx) : tx,
    (tx) => appendTransactionMessageInstruction(approveIx, tx),
    (tx) => appendTransactionMessageInstruction(createFillIx, tx)
  );
};

export function deserializeMessage(_message: string): AcrossPlusMessage {
  const message = new Uint8Array(Buffer.from(_message.slice(2), "hex"));
  // Add remaining accounts if the relayData has a non-empty message.
  // @dev ! since in the context of creating a `fillRelayTx`, `relayData` must be defined.
  const acrossPlusMessageDecoder = getAcrossPlusMessageDecoder();
  return acrossPlusMessageDecoder.decode(message);
}

/**
 * Creates a deposit instruction.
 * @param signer - The signer of the transaction.
 * @param solanaClient - The Solana client.
 * @param depositInput - The deposit input.
 * @param tokenDecimals - The token decimals.
 * @param createVaultAtaIfNeeded - Whether to create a vault token account.
 * @returns The deposit instruction.
 */
export const createDepositInstruction = async (
  signer: TransactionSigner,
  solanaClient: SVMProvider,
  depositInput: SvmSpokeClient.DepositInput,
  tokenDecimals: number,
  createVaultAtaIfNeeded: boolean = true
) => {
  const getCreateAssociatedTokenIdempotentIx = () =>
    getCreateAssociatedTokenIdempotentInstruction({
      payer: signer,
      owner: depositInput.state,
      mint: depositInput.mint,
      ata: depositInput.vault,
      systemProgram: depositInput.systemProgram,
      tokenProgram: depositInput.tokenProgram,
    });
  const mintInfo = await getMintInfo(solanaClient, depositInput.mint);
  const approveIx = getApproveCheckedInstruction(
    {
      source: depositInput.depositorTokenAccount,
      mint: depositInput.mint,
      delegate: depositInput.delegate,
      owner: depositInput.depositor,
      amount: depositInput.inputAmount,
      decimals: tokenDecimals,
    },
    {
      programAddress: mintInfo.programAddress,
    }
  );
  const depositIx = SvmSpokeClient.getDepositInstruction(depositInput);
  return pipe(
    await createDefaultTransaction(solanaClient, signer),
    (tx) =>
      createVaultAtaIfNeeded ? appendTransactionMessageInstruction(getCreateAssociatedTokenIdempotentIx(), tx) : tx,
    (tx) => appendTransactionMessageInstruction(approveIx, tx),
    (tx) => appendTransactionMessageInstruction(depositIx, tx)
  );
};

/**
 * Creates a request slow fill instruction.
 * @param signer - The signer of the transaction.
 * @param solanaClient - The Solana client.
 * @param requestSlowFillInput - The input arguments for the `requestSlowFill` instruction.
 * @returns The request slow fill instruction.
 */
export const createRequestSlowFillInstruction = async (
  signer: TransactionSigner,
  solanaClient: SVMProvider,
  requestSlowFillInput: SvmSpokeClient.RequestSlowFillInput
) => {
  const requestSlowFillIx = SvmSpokeClient.getRequestSlowFillInstruction(requestSlowFillInput);

  return pipe(await createDefaultTransaction(solanaClient, signer), (tx) =>
    appendTransactionMessageInstruction(requestSlowFillIx, tx)
  );
};

/**
 * @notice Return the requestSlowFill transaction for a given deposit
 * @param spokePoolAddr Address of the spoke pool we're trying to fill through
 * @param solanaClient RPC client to interact with Solana chain
 * @param relayData RelayData instance, supplemented with destinationChainId
 * @param signer signer associated with the relayer creating a Fill.
 * @returns requestSlowFill transaction
 */
export async function getSlowFillRequestTx(
  spokePoolAddr: SvmAddress,
  solanaClient: SVMProvider,
  relayData: Omit<RelayData, "recipient" | "outputToken"> & {
    destinationChainId: number;
    recipient: SvmAddress;
    outputToken: SvmAddress;
  },
  signer: TransactionSigner
) {
  const program = toAddress(spokePoolAddr);
  const relayDataHash = getRelayDataHash(relayData, relayData.destinationChainId);

  const [state, fillStatus, eventAuthority] = await Promise.all([
    getStatePda(program),
    getFillStatusPda(program, relayData, relayData.destinationChainId),
    getEventAuthority(program),
  ]);

  const svmRelayData = toSvmRelayData(relayData);
  const requestSlowFillInput: SvmSpokeClient.RequestSlowFillInput = {
    signer,
    state,
    fillStatus,
    eventAuthority,
    program,
    relayHash: arrayify(relayDataHash),
    relayData: svmRelayData,
    systemProgram: SYSTEM_PROGRAM_ADDRESS,
  };

  return createRequestSlowFillInstruction(signer, solanaClient, requestSlowFillInput);
}

/**
 * Creates a close fill PDA instruction.
 * @param signer - The signer of the transaction.
 * @param solanaClient - The Solana client.
 * @param fillStatusPda - The fill status PDA.
 * @returns The close fill PDA instruction.
 */
export const createCloseFillPdaInstruction = async (
  signer: TransactionSigner,
  solanaClient: SVMProvider,
  fillStatusPda: Address
) => {
  const closeFillPdaIx = SvmSpokeClient.getCloseFillPdaInstruction({
    signer,
    state: await getStatePda(SvmSpokeClient.SVM_SPOKE_PROGRAM_ADDRESS),
    fillStatus: fillStatusPda,
  });
  return pipe(await createDefaultTransaction(solanaClient, signer), (tx) =>
    appendTransactionMessageInstruction(closeFillPdaIx, tx)
  );
};

export const createReceiveMessageInstruction = async (
  signer: TransactionSigner,
  solanaClient: SVMProvider,
  input: MessageTransmitterClient.ReceiveMessageInput,
  remainingAccounts: IAccountMeta<string>[]
) => {
  const receiveMessageIx = MessageTransmitterClient.getReceiveMessageInstruction(input);
  (receiveMessageIx.accounts as IAccountMeta<string>[]).push(...remainingAccounts);
  return pipe(await createDefaultTransaction(solanaClient, signer), (tx) =>
    appendTransactionMessageInstruction(receiveMessageIx, tx)
  );
};

export async function getAssociatedTokenAddress(
  owner: SvmAddress,
  mint: SvmAddress,
  tokenProgramId: Address<string> = TOKEN_PROGRAM_ADDRESS
): Promise<Address<string>> {
  const encoder = getAddressEncoder();
  const [associatedToken] = await getProgramDerivedAddress({
    programAddress: ASSOCIATED_TOKEN_PROGRAM_ADDRESS,
    seeds: [encoder.encode(toAddress(owner)), encoder.encode(tokenProgramId), encoder.encode(toAddress(mint))],
  });
  return associatedToken;
}

export function getRelayDataHash(relayData: RelayData, destinationChainId: number): string {
  assert(relayData.message.startsWith("0x"), "Message must be a hex string");
  const uint64Encoder = getU64Encoder();

  const svmRelayData = toSvmRelayData(relayData);
  const relayDataEncoder = SvmSpokeClient.getRelayDataEncoder();
  const encodedRelayData = relayDataEncoder.encode(svmRelayData);
  const encodedMessage = Buffer.from(relayData.message.slice(2), "hex");

  // Reformat the encoded relay data the same way it is done in the SvmSpoke:
  // https://github.com/across-protocol/contracts/blob/3310f8dc716407a5f97ef5fd2eae63df83251f2f/programs/svm-spoke/src/utils/merkle_proof_utils.rs#L5
  const messageOffset = encodedRelayData.length - 4 - encodedMessage.length;
  const contentToHash = Buffer.concat([
    encodedRelayData.slice(0, messageOffset),
    hashNonEmptyMessage(encodedMessage),
    Uint8Array.from(uint64Encoder.encode(BigInt(destinationChainId))),
  ]);

  return keccak256(contentToHash);
}

async function resolveFillStatusFromPdaEvents(
  fillStatusPda: Address,
  toSlot: bigint,
  svmEventsClient: SvmCpiEventsClient
): Promise<FillStatus> {
  // Get fill and requested slow fill events from fillStatus PDA
  const eventsToQuery = [SVMEventNames.FilledRelay, SVMEventNames.RequestedSlowFill];
  const relevantEvents = (
    await Promise.all(
      eventsToQuery.map((eventName) =>
        // PDAs should have only a few events, requesting up to 10 should be enough.
        svmEventsClient.queryDerivedAddressEvents(eventName, fillStatusPda, undefined, toSlot, { limit: 10 })
      )
    )
  ).flat();

  if (relevantEvents.length === 0) {
    // No fill or requested slow fill events found for this PDA
    return FillStatus.Unfilled;
  }

  // Sort events in ascending order of slot number
  relevantEvents.sort((a, b) => Number(a.slot - b.slot));

  // At this point we have an ordered array of only fill and requested slow fill events and
  // since it's not possible to submit a slow fill request once a fill has been submitted,
  // we can use the last event in the list to determine the fill status at the requested slot.
  const fillStatusEvent = relevantEvents.pop();
  switch (fillStatusEvent!.name) {
    case SVMEventNames.FilledRelay:
      return FillStatus.Filled;
    case SVMEventNames.RequestedSlowFill:
      return FillStatus.RequestedSlowFill;
    default:
      throw new Error(`Unexpected event name: ${fillStatusEvent!.name}`);
  }
}

/**
 * Attempts to resolve the fill status for an array of deposits by reading their fillStatus PDAs.
 *
 * - If a PDA exists, the status is read directly from it.
 * - If the PDA does not exist but the deposit's fill deadline has not passed, the deposit is considered unfilled.
 * - If the PDA does not exist and the fill deadline has passed, the status cannot be determined and is set to undefined.
 *
 * Assumes PDAs can only be closed after the fill deadline expires.
 *
 * @param provider SVM provider instance
 * @param fillStatusPdas An array of fill status PDAs to retrieve the fill status for.
 * @param relayData An array of relay data from which the fill status PDAs were derived.
 */
async function fetchBatchFillStatusFromPdaAccounts(
  provider: SVMProvider,
  fillStatusPdas: Address[],
  relayDataArray: RelayData[],
  logger: winston.Logger
): Promise<(FillStatus | undefined)[]> {
  const chunkSize = 100; // SVM method getMultipleAccounts allows a max of 100 addresses per request
  const commitment = "confirmed";

  const [pdaAccounts, { timestamp }] = await Promise.all([
    Promise.all(chunk(fillStatusPdas, chunkSize).map((chunk) => fetchEncodedAccounts(provider, chunk, { commitment }))),
    getNearestSlotTime(provider, logger, { commitment }),
  ]);

  const fillStatuses = pdaAccounts.flat().map((account, index) => {
    // If the PDA exists, we can fetch the status directly.
    if (account.exists) {
      const decodedAccount = decodeFillStatusAccount(account);
      return decodedAccount.data.status;
    }

    // If the PDA doesn't exist and the deadline hasn't passed yet, the deposit must be unfilled,
    // since PDAs can't be closed before the fill deadline.
    if (timestamp < relayDataArray[index].fillDeadline) {
      return FillStatus.Unfilled;
    }

    // If the PDA doesn't exist and the fill deadline has passed, then the status can't be determined and is set to undefined.
    return undefined;
  });

  return fillStatuses;
}

/**
 * Returns a set of instructions to execute to fill a relay via instruction params.
 * @param spokePool The program ID of the Solana spoke pool.
 * @param relayData The relay data to write to the instruction params PDA.
 * @param signer The transaction signer and authority of the instruction params PDA.
 * @param maxWriteSize The maximum fragment size to write to instruction params.
 */
export async function getFillRelayViaInstructionParamsInstructions(
  spokePool: Address<string>,
  relayData: RelayData,
  repaymentChainId: number,
  repaymentAddress: SdkAddress,
  signer: TransactionSigner<string>,
  maxWriteSize = 450
): Promise<IInstruction[]> {
  const instructionParams = await getInstructionParamsPda(spokePool, signer.address);

  const relayDataEncoder = SvmSpokeClient.getFillRelayParamsEncoder();
  const svmRelayData = toSvmRelayData(relayData);
  const encodedRelayData = relayDataEncoder.encode({
    relayData: svmRelayData,
    repaymentChainId,
    repaymentAddress: toAddress(repaymentAddress),
  });

  const initInstructionParamsIx = SvmSpokeClient.getInitializeInstructionParamsInstruction({
    signer,
    instructionParams,
    totalSize: encodedRelayData.length,
  });
  const instructions: IInstruction[] = [initInstructionParamsIx];

  for (let i = 0; i <= encodedRelayData.length / maxWriteSize; ++i) {
    const offset = i * maxWriteSize;
    const offsetEnd = Math.min(offset + maxWriteSize, encodedRelayData.length);
    const fragment = encodedRelayData.slice(offset, offsetEnd);
    const writeInstructionParamsIx = SvmSpokeClient.getWriteInstructionParamsFragmentInstruction({
      signer,
      instructionParams,
      offset,
      fragment,
    });
    instructions.push(writeInstructionParamsIx);
  }
  return instructions;
}

/**
 * Returns the delegate PDA for deposit.
 */
export async function getDepositDelegatePda(
  depositData: {
    depositor: Address<string>;
    recipient: Address<string>;
    inputToken: Address<string>;
    outputToken: Address<string>;
    inputAmount: bigint;
    outputAmount: ReadonlyUint8Array;
    destinationChainId: bigint;
    exclusiveRelayer: Address<string>;
    quoteTimestamp: bigint;
    fillDeadline: bigint;
    exclusivityParameter: bigint;
    message: Uint8Array;
  },
  programId: Address<string>
): Promise<Address<string>> {
  const addrEnc = getAddressEncoder();
  const u64 = getU64Encoder();
  const u32 = getU32Encoder();

  const parts: Uint8Array[] = [
    Uint8Array.from(addrEnc.encode(depositData.depositor)),
    Uint8Array.from(addrEnc.encode(depositData.recipient)),
    Uint8Array.from(addrEnc.encode(depositData.inputToken)),
    Uint8Array.from(addrEnc.encode(depositData.outputToken)),
    Uint8Array.from(u64.encode(depositData.inputAmount)),
    Uint8Array.from(depositData.outputAmount),
    Uint8Array.from(u64.encode(depositData.destinationChainId)),
    Uint8Array.from(addrEnc.encode(depositData.exclusiveRelayer)),
    Uint8Array.from(u32.encode(depositData.quoteTimestamp)),
    Uint8Array.from(u32.encode(depositData.fillDeadline)),
    Uint8Array.from(u32.encode(depositData.exclusivityParameter)),
    Uint8Array.from(u32.encode(BigInt(depositData.message.length))),
    depositData.message,
  ];

  const seedHash = Buffer.from(keccak256(Buffer.concat(parts)).slice(2), "hex");

  const [pda] = await getProgramDerivedAddress({
    programAddress: programId,
    seeds: [Buffer.from("delegate"), seedHash],
  });

  return pda;
}

/**
 * Returns the delegate PDA for depositNow.
 */
export async function getDepositNowDelegatePda(
  depositData: {
    depositor: Address<string>;
    recipient: Address<string>;
    inputToken: Address<string>;
    outputToken: Address<string>;
    inputAmount: bigint;
    outputAmount: ReadonlyUint8Array;
    destinationChainId: bigint;
    exclusiveRelayer: Address<string>;
    fillDeadlineOffset: bigint;
    exclusivityPeriod: bigint;
    message: Uint8Array;
  },
  programId: Address<string>
): Promise<Address<string>> {
  const addrEnc = getAddressEncoder();
  const u64 = getU64Encoder();
  const u32 = getU32Encoder();

  const parts: Uint8Array[] = [
    Uint8Array.from(addrEnc.encode(depositData.depositor)),
    Uint8Array.from(addrEnc.encode(depositData.recipient)),
    Uint8Array.from(addrEnc.encode(depositData.inputToken)),
    Uint8Array.from(addrEnc.encode(depositData.outputToken)),
    Uint8Array.from(u64.encode(depositData.inputAmount)),
    Uint8Array.from(depositData.outputAmount),
    Uint8Array.from(u64.encode(depositData.destinationChainId)),
    Uint8Array.from(addrEnc.encode(depositData.exclusiveRelayer)),
    Uint8Array.from(u32.encode(depositData.fillDeadlineOffset)),
    Uint8Array.from(u32.encode(depositData.exclusivityPeriod)),
    Uint8Array.from(u32.encode(BigInt(depositData.message.length))),
    depositData.message,
  ];

  const seedHash = Buffer.from(keccak256(Buffer.concat(parts)).slice(2), "hex");

  const [pda] = await getProgramDerivedAddress({
    programAddress: programId,
    seeds: [Buffer.from("delegate"), seedHash],
  });

  return pda;
}

/**
 * Returns the fill-delegate PDA for fillRelay.
 */
export async function getFillRelayDelegatePda(
  relayHash: Uint8Array,
  repaymentChainId: bigint,
  repaymentAddress: Address<string>,
  programId: Address<string>
): Promise<Address<string>> {
  const addrEnc = getAddressEncoder();
  const u64 = getU64Encoder();

  const parts: Uint8Array[] = [
    relayHash,
    Uint8Array.from(u64.encode(repaymentChainId)),
    Uint8Array.from(addrEnc.encode(repaymentAddress)),
  ];

  const seedHash = Buffer.from(keccak256(Buffer.concat(parts)).slice(2), "hex");

  const [pda] = await getProgramDerivedAddress({
    programAddress: programId,
    seeds: [Buffer.from("delegate"), seedHash],
  });

  return pda;
}

/**
 * Checks if a CCTP message has been processed.
 * @param solanaClient The Solana client.
 * @param signer The signer of the transaction.
 * @param nonce The nonce to check.
 * @param sourceDomain The source domain.
 * @returns True if the message has been processed, false otherwise.
 */
export const hasCCTPV1MessageBeenProcessed = async (
  solanaClient: SVMProvider,
  signer: KeyPairSigner,
  nonce: number,
  sourceDomain: number
): Promise<boolean> => {
  const noncePda = await getCCTPNoncePda(solanaClient, signer, nonce, sourceDomain);
  const isNonceUsedIx = await MessageTransmitterClient.getIsNonceUsedInstruction({
    nonce: nonce,
    usedNonces: noncePda,
  });
  const parserFunction = (buf: Buffer): boolean => {
    if (buf.length != 1) {
      throw new Error("Invalid buffer length for isNonceUsedIx");
    }
    return Boolean(buf[0]);
  };
  return await simulateAndDecode(solanaClient, isNonceUsedIx, signer, parserFunction);
};

/**
 * Returns the account metas for a tokenless message.
 * @returns The account metas for a tokenless message.
 */
export async function getAccountMetasForTokenlessMessage(
  solanaClient: SVMProvider,
  signer: KeyPairSigner,
  messageBytes: string
): Promise<IAccountMeta<string>[]> {
  const messageHex = messageBytes.slice(2);
  const messageHeader = decodeMessageHeader(Buffer.from(messageHex, "hex"));
  const programAddress = SvmSpokeClient.SVM_SPOKE_PROGRAM_ADDRESS;
  const statePda = await getStatePda(programAddress);
  const selfAuthority = await getSelfAuthority();
  const eventAuthority = await getEventAuthority(programAddress);

  const base: IAccountMeta<string>[] = [
    { address: statePda, role: AccountRole.READONLY },
    { address: selfAuthority, role: AccountRole.READONLY },
    { address: programAddress, role: AccountRole.READONLY },
  ];

  if (isRelayRootBundleMessageBody(messageHeader.messageBody)) {
    const {
      data: { rootBundleId },
    } = await SvmSpokeClient.fetchState(solanaClient, statePda);
    const rootBundle = await getRootBundlePda(programAddress, rootBundleId);

    return [
      ...base,
      { address: signer.address, role: AccountRole.WRITABLE },
      { address: statePda, role: AccountRole.WRITABLE },
      { address: rootBundle, role: AccountRole.WRITABLE },
      { address: SYSTEM_PROGRAM_ADDRESS, role: AccountRole.READONLY },
      { address: eventAuthority, role: AccountRole.READONLY },
      { address: programAddress, role: AccountRole.READONLY },
    ];
  }

  if (isEmergencyDeleteRootBundleMessageBody(messageHeader.messageBody)) {
    const rootBundleId = getEmergencyDeleteRootBundleRootBundleId(messageHeader.messageBody);
    const rootBundle = await getRootBundlePda(programAddress, rootBundleId);

    return [
      ...base,
      { address: signer.address, role: AccountRole.READONLY },
      { address: statePda, role: AccountRole.READONLY },
      { address: rootBundle, role: AccountRole.WRITABLE },
      { address: eventAuthority, role: AccountRole.READONLY },
      { address: programAddress, role: AccountRole.READONLY },
    ];
  }

  return [
    ...base,
    { address: statePda, role: AccountRole.WRITABLE },
    { address: eventAuthority, role: AccountRole.READONLY },
    { address: programAddress, role: AccountRole.READONLY },
  ];
}

/**
 * Returns the account metas for a deposit message.
 * @param message The CCTP message.
 * @param hubChainId The chain ID of the hub.
 * @param tokenMessengerMinter The token messenger minter address.
 * @param recipientAta The ATA of the recipient address.
 * @returns The account metas for a deposit message.
 */
async function getAccountMetasForDepositMessage(
  message: AttestedCCTPMessage,
  hubChainId: number,
  tokenMessengerMinter: Address,
  recipientAta: SvmAddress
): Promise<IAccountMeta<string>[]> {
  const l1Usdc = EvmAddress.from(TOKEN_SYMBOLS_MAP.USDC.addresses[hubChainId]);
  const l2Usdc = SvmAddress.from(
    TOKEN_SYMBOLS_MAP.USDC.addresses[chainIsProd(hubChainId) ? CHAIN_IDs.SOLANA : CHAIN_IDs.SOLANA_DEVNET]
  );

  const [tokenMessengerPda] = await getProgramDerivedAddress({
    programAddress: tokenMessengerMinter,
    seeds: ["token_messenger"],
  });

  const [tokenMinterPda] = await getProgramDerivedAddress({
    programAddress: tokenMessengerMinter,
    seeds: ["token_minter"],
  });

  const [localTokenPda] = await getProgramDerivedAddress({
    programAddress: tokenMessengerMinter,
    seeds: ["local_token", bs58.decode(l2Usdc.toBase58())],
  });

  const [tokenMessengerEventAuthorityPda] = await getProgramDerivedAddress({
    programAddress: tokenMessengerMinter,
    seeds: ["__event_authority"],
  });

  const [custodyTokenAccountPda] = await getProgramDerivedAddress({
    programAddress: tokenMessengerMinter,
    seeds: ["custody", bs58.decode(l2Usdc.toBase58())],
  });

  // Define accounts dependent on deposit information.
  const [tokenPairPda] = await getProgramDerivedAddress({
    programAddress: tokenMessengerMinter,
    seeds: [
      new Uint8Array(Buffer.from("token_pair")),
      new Uint8Array(Buffer.from(String(message.sourceDomain))),
      new Uint8Array(Buffer.from(l1Usdc.toBytes32().slice(2), "hex")),
    ],
  });

  const [remoteTokenMessengerPda] = await getProgramDerivedAddress({
    programAddress: tokenMessengerMinter,
    seeds: ["remote_token_messenger", String(message.sourceDomain)],
  });

  return [
    { address: tokenMessengerPda, role: AccountRole.READONLY },
    { address: remoteTokenMessengerPda, role: AccountRole.READONLY },
    { address: tokenMinterPda, role: AccountRole.WRITABLE },
    { address: localTokenPda, role: AccountRole.WRITABLE },
    { address: tokenPairPda, role: AccountRole.READONLY },
    { address: toAddress(recipientAta), role: AccountRole.WRITABLE },
    { address: custodyTokenAccountPda, role: AccountRole.WRITABLE },
    { address: TOKEN_PROGRAM_ADDRESS, role: AccountRole.READONLY },
    { address: tokenMessengerEventAuthorityPda, role: AccountRole.READONLY },
    { address: tokenMessengerMinter, role: AccountRole.READONLY },
  ];
}

/**
 * Returns the CCTP v1 receive message transaction.
 * @param solanaClient The Solana client.
 * @param signer The signer of the transaction.
 * @param message The CCTP message.
 * @param hubChainId The chain ID of the hub.
 * @param recipientAta The ATA of the recipient address (used for token finalizations only).
 * @returns The CCTP v1 receive message transaction.
 */
export async function getCCTPV1ReceiveMessageTx(
  solanaClient: SVMProvider,
  signer: KeyPairSigner,
  message: AttestedCCTPMessage,
  hubChainId: number,
  recipientAta: SvmAddress
) {
  const [messageTransmitterPda] = await getProgramDerivedAddress({
    programAddress: MessageTransmitterClient.MESSAGE_TRANSMITTER_PROGRAM_ADDRESS,
    seeds: ["message_transmitter"],
  });

  const [eventAuthorityPda] = await getProgramDerivedAddress({
    programAddress: MessageTransmitterClient.MESSAGE_TRANSMITTER_PROGRAM_ADDRESS,
    seeds: ["__event_authority"],
  });

  const cctpMessageReceiver = isDepositForBurnEvent(message)
    ? TokenMessengerMinterClient.TOKEN_MESSENGER_MINTER_PROGRAM_ADDRESS
    : SvmSpokeClient.SVM_SPOKE_PROGRAM_ADDRESS;

  const [authorityPda] = await getProgramDerivedAddress({
    programAddress: MessageTransmitterClient.MESSAGE_TRANSMITTER_PROGRAM_ADDRESS,
    seeds: ["message_transmitter_authority", bs58.decode(cctpMessageReceiver)],
  });

  // Notice: message.nonce is only valid for v1 messages
  const usedNonces = await getCCTPNoncePda(solanaClient, signer, message.nonce, message.sourceDomain);

  // Notice: for Svm tokenless messages, we currently only support very specific finalizations: Hub -> Spoke relayRootBundle calls
  const accountMetas: IAccountMeta<string>[] = isDepositForBurnEvent(message)
    ? await getAccountMetasForDepositMessage(
        message,
        hubChainId,
        TokenMessengerMinterClient.TOKEN_MESSENGER_MINTER_PROGRAM_ADDRESS,
        recipientAta
      )
    : await getAccountMetasForTokenlessMessage(solanaClient, signer, message.messageBytes);

  const messageBytes = message.messageBytes.startsWith("0x")
    ? Buffer.from(message.messageBytes.slice(2), "hex")
    : Buffer.from(message.messageBytes, "hex");

  const input: MessageTransmitterClient.ReceiveMessageInput = {
    program: MessageTransmitterClient.MESSAGE_TRANSMITTER_PROGRAM_ADDRESS,
    payer: signer,
    caller: signer,
    authorityPda,
    messageTransmitter: messageTransmitterPda,
    eventAuthority: eventAuthorityPda,
    usedNonces,
    receiver: cctpMessageReceiver,
    systemProgram: SYSTEM_PROGRAM_ADDRESS,
    message: messageBytes,
    attestation: Buffer.from(message.attestation.slice(2), "hex"),
  };

  return createReceiveMessageInstruction(signer, solanaClient, input, accountMetas);
}

/**
 * Finalizes CCTP deposits and messages on Solana.
 *
 * @param solanaClient The Solana client.
 * @param attestedMessages The CCTP messages to Solana.
 * @param signer A base signer to be converted into a Solana signer.
 * @param recipientAta The ATA of the recipient address (used for token finalizations only).
 * @param simulate Whether to simulate the transaction.
 * @param hubChainId The chain ID of the hub.
 * @returns A list of executed transaction signatures.
 */

export function finalizeCCTPV1Messages(
  solanaClient: SVMProvider,
  attestedMessages: AttestedCCTPMessage[],
  signer: KeyPairSigner,
  recipientAta: SvmAddress,
  simulate = false,
  hubChainId = 1
): Promise<string[]> {
  return mapAsync(attestedMessages, async (message) => {
    const receiveMessageIx = await getCCTPV1ReceiveMessageTx(solanaClient, signer, message, hubChainId, recipientAta);

    if (simulate) {
      const result = await solanaClient
        .simulateTransaction(
          getBase64EncodedWireTransaction(await signTransactionMessageWithSigners(receiveMessageIx)),
          {
            encoding: "base64",
          }
        )
        .send();
      if (result.value.err) {
        throw new Error(result.value.err.toString());
      }
      return "";
    }

    const signedTransaction = await signTransactionMessageWithSigners(receiveMessageIx);
    const signature = getSignatureFromTransaction(signedTransaction);
    const encodedTransaction = getBase64EncodedWireTransaction(signedTransaction);
    await solanaClient
      .sendTransaction(encodedTransaction, { preflightCommitment: "confirmed", encoding: "base64" })
      .send();

    return signature;
  });
}

export async function getMintInfo(
  solanaClient: SVMProvider,
  mint: Address<string>,
  config?: FetchAccountConfig
): Promise<Account<Mint, string>> {
  return await fetchMint(solanaClient, mint, config);
}<|MERGE_RESOLUTION|>--- conflicted
+++ resolved
@@ -32,12 +32,9 @@
   signTransactionMessageWithSigners,
   some,
   type TransactionSigner,
-<<<<<<< HEAD
   type WritableAccount,
   type ReadonlyAccount,
-=======
   type Commitment,
->>>>>>> c863dbea
 } from "@solana/kit";
 import assert from "assert";
 import winston from "winston";
