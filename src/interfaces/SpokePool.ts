import { BigNumber } from "ethers";
import { SortableEvent } from "./Common";
import { FundsDepositedEvent } from "../typechain";

export type { FundsDepositedEvent } from "../typechain";

export interface Deposit {
  depositId: number;
  depositor: string;
  recipient: string;
  originToken: string;
  amount: BigNumber;
  originChainId: number; // appended from chainID in the client.
  destinationChainId: number;
  relayerFeePct: BigNumber;
  quoteTimestamp: number;
  realizedLpFeePct?: BigNumber; // appended after initialization (not part of Deposit event).
  destinationToken: string; // appended after initialization (not part of Deposit event).
  message: string;
  speedUpSignature?: string | undefined; // appended after initialization, if deposit was speedup (not part of Deposit event).
  newRelayerFeePct?: BigNumber; // appended after initialization, if deposit was speedup (not part of Deposit event).
  updatedRecipient?: string;
  updatedMessage?: string;
}

export interface DepositWithBlock extends Deposit, SortableEvent {
  blockTimestamp: number;
  quoteBlockNumber: number;
  blockTimestamp: number;
}

export type DepositWithBlockStringified = Omit<
  DepositWithBlock,
  "amount" | "relayerFeePct" | "realizedLpFeePct" | "newRelayerFeePct"
> & {
  amount: string;
  relayerFeePct: string;
  realizedLpFeePct?: string;
  newRelayerFeePct?: string;
};

export interface RelayExecutionInfo {
  recipient: string;
  message: string;
  relayerFeePct: BigNumber;
  isSlowRelay: boolean;
  payoutAdjustmentPct: BigNumber;
}
export type RelayerRefundExecutionInfoStringified = Omit<
  RelayExecutionInfo,
  "relayerFeePct" | "payoutAdjustmentPct"
> & {
  relayerFeePct: string;
  payoutAdjustmentPct: string;
};
export interface Fill {
  amount: BigNumber;
  totalFilledAmount: BigNumber;
  fillAmount: BigNumber;
  repaymentChainId: number;
  originChainId: number;
  relayerFeePct: BigNumber;
  realizedLpFeePct: BigNumber;
  depositId: number;
  destinationToken: string;
  relayer: string;
  depositor: string;
  recipient: string;
  message: string;
  destinationChainId: number;
  updatableRelayData: RelayExecutionInfo;
}

export interface FillWithBlock extends Fill, SortableEvent {
  blockTimestamp: number;
}
<<<<<<< HEAD
=======

export type FillWithBlockStringified = Omit<
  FillWithBlock,
  "amount" | "relayerFeePct" | "totalFilledAmount" | "fillAmount" | "realizedLpFeePct" | "updatableRelayData"
> & {
  amount: string;
  totalFilledAmount: string;
  fillAmount: string;
  relayerFeePct: string;
  realizedLpFeePct: string;
  updatableRelayData: RelayerRefundExecutionInfoStringified;
};
>>>>>>> 07b7c4c8

export interface SpeedUp {
  depositor: string;
  depositorSignature: string;
  newRelayerFeePct: BigNumber;
  depositId: number;
  originChainId: number;
  updatedRecipient: string;
  updatedMessage: string;
}

export type SpeedUpStringified = Omit<SpeedUp, "newRelayerFeePct"> & {
  newRelayerFeePct: string;
};

export interface SlowFill {
  relayHash: string;
  amount: BigNumber;
  fillAmount: BigNumber;
  totalFilledAmount: BigNumber;
  originChainId: number;
  relayerFeePct: BigNumber;
  realizedLpFeePct: BigNumber;
  payoutAdjustmentPct: BigNumber;
  depositId: number;
  destinationToken: string;
  depositor: string;
  recipient: string;
  message: string;
}

export interface SlowFillLeaf {
  relayData: RelayData;
  payoutAdjustmentPct: string;
}

export interface RefundRequest {
  relayer: string;
  refundToken: string;
  amount: BigNumber;
  originChainId: number;
  destinationChainId: number;
  repaymentChainId: number;
  realizedLpFeePct: BigNumber;
  depositId: number;
  fillBlock: BigNumber;
  previousIdenticalRequests: BigNumber;
}

export interface RefundRequestWithBlock extends RefundRequest, SortableEvent {
  blockTimestamp: number;
}
<<<<<<< HEAD
=======

export type RefundRequestWithBlockStringified = Omit<
  RefundRequestWithBlock,
  "amount" | "realizedLpFeePct" | "previousIdenticalRequests" | "fillBlock" | "previousIdenticalRequests"
> & {
  amount: string;
  realizedLpFeePct: string;
  previousIdenticalRequests: string;
  fillBlock: string;
};
>>>>>>> 07b7c4c8

export interface RootBundleRelay {
  rootBundleId: number;
  relayerRefundRoot: string;
  slowRelayRoot: string;
}

export interface RootBundleRelayWithBlock extends RootBundleRelay, SortableEvent {}

export interface RelayerRefundExecution {
  amountToReturn: BigNumber;
  chainId: number;
  refundAmounts: BigNumber[];
  rootBundleId: number;
  leafId: number;
  l2TokenAddress: string;
  refundAddresses: string[];
  caller: string;
}

export interface RelayerRefundExecutionWithBlock extends RelayerRefundExecution, SortableEvent {}

export type RelayerRefundExecutionWithBlockStringified = Omit<
  RelayerRefundExecutionWithBlock,
  "amountToReturn" | "refundAmounts"
> & {
  amountToReturn: string;
  refundAmounts: string[];
};

// Used in pool by spokePool to execute a slow relay.
export interface RelayData {
  depositor: string;
  recipient: string;
  destinationToken: string;
  amount: BigNumber;
  realizedLpFeePct: BigNumber;
  relayerFeePct: BigNumber;
  depositId: number;
  originChainId: number;
  destinationChainId: number;
  message: string;
}

export interface UnfilledDeposit {
  deposit: Deposit;
  unfilledAmount: BigNumber;
  hasFirstPartialFill?: boolean;
  relayerBalancingFee?: BigNumber;
}

export interface UnfilledDepositsForOriginChain {
  [originChainIdPlusDepositId: string]: UnfilledDeposit[];
}

export interface Refund {
  [refundAddress: string]: BigNumber;
}
export type FillsToRefund = {
  [repaymentChainId: number]: {
    [l2TokenAddress: string]: {
      fills: Fill[];
      refunds?: Refund;
      totalRefundAmount: BigNumber;
      realizedLpFees: BigNumber;
    };
  };
};

export interface RunningBalances {
  [repaymentChainId: number]: {
    [l1TokenAddress: string]: BigNumber;
  };
}

export interface TokensBridged extends SortableEvent {
  amountToReturn: BigNumber;
  chainId: number;
  leafId: number;
  l2TokenAddress: string;
  caller: string;
}

export type TokensBridgedStringified = Omit<TokensBridged, "amountToReturn"> & {
  amountToReturn: string;
};

export type FundsDepositedEventStringified = Omit<
  FundsDepositedEvent,
  "amount" | "originChainId" | "destinationChainId" | "relayerFeePct"
> & {
  amount: string;
  originChainId: string;
  destinationChainId: string;
  relayerFeePct: string;
};<|MERGE_RESOLUTION|>--- conflicted
+++ resolved
@@ -24,7 +24,6 @@
 }
 
 export interface DepositWithBlock extends Deposit, SortableEvent {
-  blockTimestamp: number;
   quoteBlockNumber: number;
   blockTimestamp: number;
 }
@@ -74,8 +73,6 @@
 export interface FillWithBlock extends Fill, SortableEvent {
   blockTimestamp: number;
 }
-<<<<<<< HEAD
-=======
 
 export type FillWithBlockStringified = Omit<
   FillWithBlock,
@@ -88,7 +85,6 @@
   realizedLpFeePct: string;
   updatableRelayData: RelayerRefundExecutionInfoStringified;
 };
->>>>>>> 07b7c4c8
 
 export interface SpeedUp {
   depositor: string;
@@ -141,8 +137,6 @@
 export interface RefundRequestWithBlock extends RefundRequest, SortableEvent {
   blockTimestamp: number;
 }
-<<<<<<< HEAD
-=======
 
 export type RefundRequestWithBlockStringified = Omit<
   RefundRequestWithBlock,
@@ -153,7 +147,6 @@
   previousIdenticalRequests: string;
   fillBlock: string;
 };
->>>>>>> 07b7c4c8
 
 export interface RootBundleRelay {
   rootBundleId: number;
