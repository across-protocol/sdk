--- conflicted
+++ resolved
@@ -9,6 +9,7 @@
 import {
   BigNumber,
   BigNumberish,
+  ConvertDecimals,
   MAX_BIG_INT,
   TransactionCostEstimate,
   bnZero,
@@ -24,13 +25,6 @@
   percent,
   toBN,
   toBNWei,
-<<<<<<< HEAD
-=======
-  isZeroAddress,
-  compareAddressesSimple,
-  ConvertDecimals,
-  chainIsSvm,
->>>>>>> 47515d89
 } from "../utils";
 
 // This needs to be implemented for every chain and passed into RelayFeeCalculator
