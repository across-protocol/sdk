import { DEFAULT_LOGGER, Logger } from "../relayFeeCalculator";
import { providers } from "ethers";
import { CHAIN_IDs, TOKEN_SYMBOLS_MAP } from "../../constants";
import { Coingecko } from "../../coingecko/Coingecko";
import QueryBase from "./baseQuery";

export class PolygonQueries extends QueryBase {
  constructor(
    provider: providers.Provider,
    symbolMapping = TOKEN_SYMBOLS_MAP,
<<<<<<< HEAD
    spokePoolAddress = "0xf9a0c1C775f1B6e156ad3f1DB784520461DDb19e",
=======
    spokePoolAddress = "0x9295ee1d8C5b022Be115A2AD3c30C72E34e7F096",
>>>>>>> 39ef3f7e
    usdcAddress = "0x2791bca1f2de4661ed88a30c99a7a9449aa84174",
    simulatedRelayerAddress = "0x893d0D70AD97717052E3AA8903D9615804167759",
    coingeckoProApiKey?: string,
    logger: Logger = DEFAULT_LOGGER,
    gasMarkup = 0
  ) {
    super(
      provider,
      symbolMapping,
      spokePoolAddress,
      usdcAddress,
      simulatedRelayerAddress,
      gasMarkup,
      logger,
      coingeckoProApiKey,
      undefined,
      "usd"
    );
  }

  async getTokenPrice(tokenSymbol: string): Promise<number> {
    if (!this.symbolMapping[tokenSymbol]) throw new Error(`${tokenSymbol} does not exist in mapping`);
    const coingeckoInstance = Coingecko.get(this.logger, this.coingeckoProApiKey);
    const [, tokenPrice] = await coingeckoInstance.getCurrentPriceByContract(
      this.symbolMapping[tokenSymbol].addresses[CHAIN_IDs.MAINNET],
      "usd"
    );

    const [, maticPrice] = await coingeckoInstance.getCurrentPriceByContract(
      this.symbolMapping["MATIC"].addresses[CHAIN_IDs.MAINNET],
      "usd"
    );
    return Number((tokenPrice / maticPrice).toFixed(this.symbolMapping["MATIC"].decimals));
  }
}<|MERGE_RESOLUTION|>--- conflicted
+++ resolved
@@ -8,11 +8,7 @@
   constructor(
     provider: providers.Provider,
     symbolMapping = TOKEN_SYMBOLS_MAP,
-<<<<<<< HEAD
-    spokePoolAddress = "0xf9a0c1C775f1B6e156ad3f1DB784520461DDb19e",
-=======
     spokePoolAddress = "0x9295ee1d8C5b022Be115A2AD3c30C72E34e7F096",
->>>>>>> 39ef3f7e
     usdcAddress = "0x2791bca1f2de4661ed88a30c99a7a9449aa84174",
     simulatedRelayerAddress = "0x893d0D70AD97717052E3AA8903D9615804167759",
     coingeckoProApiKey?: string,
