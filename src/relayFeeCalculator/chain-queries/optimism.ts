import { DEFAULT_LOGGER, Logger } from "../relayFeeCalculator";
import { providers } from "ethers";
import { TOKEN_SYMBOLS_MAP } from "../../constants";
import { asL2Provider } from "@eth-optimism/sdk";
import QueryBase from "./baseQuery";

export class OptimismQueries extends QueryBase {
  constructor(
    provider: providers.Provider,
    symbolMapping = TOKEN_SYMBOLS_MAP,
<<<<<<< HEAD
    spokePoolAddress = "0x79e5462A3544D122152595cba5eefc617c875190",
=======
    spokePoolAddress = "0x6f26Bf09B1C792e3228e5467807a900A503c0281",
>>>>>>> 39ef3f7e
    usdcAddress = "0x7F5c764cBc14f9669B88837ca1490cCa17c31607",
    simulatedRelayerAddress = "0x893d0d70ad97717052e3aa8903d9615804167759",
    coingeckoProApiKey?: string,
    logger: Logger = DEFAULT_LOGGER,
    gasMarkup = 0
  ) {
    super(
      asL2Provider(provider),
      symbolMapping,
      spokePoolAddress,
      usdcAddress,
      simulatedRelayerAddress,
      gasMarkup,
      logger,
      coingeckoProApiKey
    );
  }
}<|MERGE_RESOLUTION|>--- conflicted
+++ resolved
@@ -8,11 +8,7 @@
   constructor(
     provider: providers.Provider,
     symbolMapping = TOKEN_SYMBOLS_MAP,
-<<<<<<< HEAD
-    spokePoolAddress = "0x79e5462A3544D122152595cba5eefc617c875190",
-=======
     spokePoolAddress = "0x6f26Bf09B1C792e3228e5467807a900A503c0281",
->>>>>>> 39ef3f7e
     usdcAddress = "0x7F5c764cBc14f9669B88837ca1490cCa17c31607",
     simulatedRelayerAddress = "0x893d0d70ad97717052e3aa8903d9615804167759",
     coingeckoProApiKey?: string,
