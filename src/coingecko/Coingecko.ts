import axios, { AxiosError } from "axios";
import assert from "assert";
import get from "lodash.get";
import { retry } from "../utils";
import { Logger } from "../relayFeeCalculator";

export function msToS(ms: number) {
  return Math.floor(ms / 1000);
}

export type CoinGeckoAssetPlatform = {
  id: string;
  chain_identifier: number;
  name: string;
  shortname: string;
};

export type CoinGeckoPrice = {
  address: string;
  timestamp: number;
  price: number;
};

type PriceCache = {
  [chain: string]: {
    [currency: string]: {
      [address: string]: CoinGeckoPrice;
    };
  };
};

// Singleton Coingecko class.
export class Coingecko {
  private static instance: Coingecko | undefined;
  private prices: PriceCache;
  private _maxPriceAge = 300; // seconds

  // Retry configuration.
  private retryDelay = 1;
  private numRetries = 0; // Most failures are due to 429 rate-limiting, so there is no point in retrying.
  private basicApiTimeout = 250; // ms

  public static get(logger: Logger, apiKey?: string) {
    if (!this.instance)
      this.instance = new Coingecko(
        "https://api.coingecko.com/api/v3",
        "https://pro-api.coingecko.com/api/v3",
        logger,
        apiKey
      );
    return this.instance;
  }

  get maxPriceAge(): number {
    return this._maxPriceAge;
  }

  set maxPriceAge(age: number) {
    assert(age >= 0);
    this.logger.debug({
      at: "Coingecko#maxPriceAge",
      message: `Setting maxPriceAge (S) ${this._maxPriceAge} => ${age}.`
    });
    this._maxPriceAge = age;
  }

  protected constructor(
    private readonly host: string,
    private readonly proHost: string,
    private readonly logger: Logger,
    private readonly apiKey?: string
  ) {
    this.prices = {
      ethereum: {
        usd: {},
      },
    };
  }

  // Fetch historic prices for a `contract` denominated in `currency` between timestamp `from` and `to`. Note timestamps
  // are assumed to be js timestamps and are converted to unixtimestamps by dividing by 1000.
  async getHistoricContractPrices(contract: string, from: number, to: number, currency = "usd") {
    assert(contract, "requires contract address");
    assert(currency, "requires currency symbol");
    assert(from, "requires from timestamp");
    assert(to, "requires to timestamp");
    const _from = msToS(from);
    const _to = msToS(to);
    const result = await this.call(
      `coins/ethereum/contract/${contract.toLowerCase()}/market_chart/range/?vs_currency=${currency}&from=${_from}&to=${_to}`
    );
    // fyi timestamps are returned in ms in contrast to the current price endpoint
    if (result.prices) return result.prices;
    throw new Error("Something went wrong fetching coingecko prices!");
  }
  async getContractDetails(contract_address: string, platform_id = "ethereum") {
    return this.call(`coins/${platform_id}/contract/${contract_address.toLowerCase()}`);
  }
  async getCurrentPriceByContract(
    contract_address: string,
    currency = "usd",
    platform_id = "ethereum"
  ): Promise<[string, number]> {
    const priceCache: { [addr: string]: CoinGeckoPrice } = this.getPriceCache(currency, platform_id);
    const now: number = msToS(Date.now());
    let tokenPrice: CoinGeckoPrice | undefined = priceCache[contract_address];

    if (tokenPrice === undefined || tokenPrice.timestamp + this.maxPriceAge <= now) {
      if (this.maxPriceAge > 0) {
        this.logger.debug({
          at: "Coingecko#getCurrentPriceByContract",
          message: `Cache miss on ${platform_id}/${currency} for ${contract_address}`,
          maxPriceAge: this.maxPriceAge,
          tokenPrice: tokenPrice,
        });
      }

      try {
        // Force price cache update.
        await this.getContractPrices([contract_address], currency, platform_id);
      } catch (err) {
        const errMsg = `Failed to retrieve ${platform_id}/${currency} price for ${contract_address} (${err})`;
        this.logger.warn({
          at: "Coingecko#getCurrentPriceByContract",
          message: errMsg,
        });
        throw new Error(errMsg);
      }
      tokenPrice = priceCache[contract_address];
    } else {
      this.logger.debug({
        at: "Coingecko#getCurrentPriceByContract",
        message: `Cache hit on token ${contract_address} (age ${now - tokenPrice.timestamp} S).`,
        price: tokenPrice,
      });
    }

    assert(tokenPrice !== undefined);
    return [tokenPrice.timestamp.toString(), tokenPrice.price];
  }
  // Return an array of spot prices for an array of collateral addresses in one async call. Note we might in future
  // This was adapted from packages/merkle-distributor/kpi-options-helpers/calculate-uma-tvl.ts
  async getContractPrices(
    addresses: Array<string>,
    currency = "usd",
    platform_id = "ethereum"
  ): Promise<CoinGeckoPrice[]> {
    const priceCache: { [addr: string]: CoinGeckoPrice } = this.getPriceCache(currency, platform_id);

    // Pre-populate price cache with requested token addresses
    addresses.forEach((addr: string) => {
      if (priceCache[addr] === undefined) {
        priceCache[addr] = { address: addr, price: 0, timestamp: 0 };
      }
    });

    // Collect all known token addresses (requested + other cached).
    const contract_addresses: string[] = Object.keys(priceCache);
    assert(contract_addresses.length > 0, "Must supply at least 1 contract address");
    this.logger.debug({
      at: "Coingecko#getContractPrices",
      message: `Updating ${platform_id}/${currency} token prices.`,
      tokens: contract_addresses,
    });

    // annoying, but have to type this to iterate over entries
    type CGTokenPrice = {
      [currency: string]: number;
      last_updated_at: number;
    };
    type Result = {
<<<<<<< HEAD
      [address: string]: CGTokenPrice;
=======
      [address: string]: {
        [currency: string]: number;
        last_updated_at: number;
      };
>>>>>>> 5451b3b4
    };
    // Coingecko expects a comma-delimited (%2c) list.
    const result: Result = await this.call(
      `simple/token_price/${platform_id}?contract_addresses=${contract_addresses.join(
        "%2C"
      )}&vs_currencies=${currency}&include_last_updated_at=true`
    );
<<<<<<< HEAD

    // Note: contract_addresses is a reliable reference for the price lookup.
    // priceCache might have been updated subsequently by concurrent price requests.
    const updated: string[] = [];
    contract_addresses.forEach((addr) => {
      const cgPrice: CGTokenPrice | undefined = result[addr.toLowerCase()];

      if (cgPrice === undefined) {
        this.logger.debug({
          at: "Coingecko#getContractPrices",
          message: `Token ${addr} not included in CoinGecko response.`,
        });
      } else if (cgPrice.last_updated_at > priceCache[addr].timestamp) {
        priceCache[addr] = {
          address: addr,
          price: cgPrice[currency],
          timestamp: cgPrice.last_updated_at,
        };
        updated.push(addr);
      } else if (cgPrice.last_updated_at === priceCache[addr].timestamp) {
        this.logger.debug({
          at: "Coingecko#getContractPrices",
          message: `No new price available for token ${addr}.`,
          token: cgPrice,
        });
      }
=======
    return Object.entries(result).map(([key, value]) => {
      return { address: lookup[key], timestamp: value.last_updated_at, price: value[currency] };
>>>>>>> 5451b3b4
    });

    if (updated.length > 0) {
      this.logger.debug({
        at: "Coingecko#updatePriceCache",
        message: `Updated ${platform_id}/${currency} token price cache.`,
        tokens: updated,
      });
    }
    return addresses.map((addr: string) => priceCache[addr]);
  }

  async getPlatforms(): Promise<CoinGeckoAssetPlatform[]> {
    return this.call("asset_platforms");
  }

  async call(path: string) {
    const sendRequest = async () => {
      const { host, proHost } = this;
      this.logger.debug({ at: "sdk-v2/coingecko", message: `Sending GET request to host ${host}` });

      // If no pro api key, only send basic request:
      if (this.apiKey === undefined) {
        return await this._callBasic(path);
      }

      // If pro api key, try basic and use pro as fallback.
      try {
        return await this._callBasic(path, this.basicApiTimeout);
      } catch (err) {
        this.logger.debug({
          at: "sdk-v2/coingecko",
          message: `Basic CG url request failed, falling back to CG PRO host ${proHost}`,
          errMessage: (err as AxiosError).message,
        });
        return await this._callPro(path);
      }
    };

    // Note: If a pro API key is configured, there is no need to retry as the Pro API will act as the basic's fall back.
    return retry(sendRequest, this.apiKey === undefined ? this.numRetries : 0, this.retryDelay);
  }

  protected getPriceCache(currency: string, platform_id: string): { [addr: string]: CoinGeckoPrice }  {
    if (this.prices[platform_id] === undefined) this.prices[platform_id] = {};
    if (this.prices[platform_id][currency] === undefined) this.prices[platform_id][currency] = {};
    return this.prices[platform_id][currency];
  }

  private async _callBasic(path: string, timeout?: number) {
    const url = `${this.host}/${path}`;

    try {
      // Don't use timeout if there is no pro API to fallback to.
      const result = await axios(url, { timeout });
      return result.data;
    } catch (err) {
      const msg = get(err, "response.data.error", get(err, "response.statusText", (err as AxiosError).message));
      throw new Error(msg);
    }
  }

  private async _callPro(path: string) {
    const url = `${this.proHost}/${path}`;

    try {
      // Don't use timeout if there is no pro API to fallback to.
      const result = await axios(url, { params: { x_cg_pro_api_key: this.apiKey } });
      return result.data;
    } catch (err) {
      const msg = get(err, "response.data.error", get(err, "response.statusText", (err as AxiosError).message));
      throw new Error(msg);
    }
  }
}<|MERGE_RESOLUTION|>--- conflicted
+++ resolved
@@ -169,14 +169,7 @@
       last_updated_at: number;
     };
     type Result = {
-<<<<<<< HEAD
       [address: string]: CGTokenPrice;
-=======
-      [address: string]: {
-        [currency: string]: number;
-        last_updated_at: number;
-      };
->>>>>>> 5451b3b4
     };
     // Coingecko expects a comma-delimited (%2c) list.
     const result: Result = await this.call(
@@ -184,7 +177,6 @@
         "%2C"
       )}&vs_currencies=${currency}&include_last_updated_at=true`
     );
-<<<<<<< HEAD
 
     // Note: contract_addresses is a reliable reference for the price lookup.
     // priceCache might have been updated subsequently by concurrent price requests.
@@ -211,10 +203,6 @@
           token: cgPrice,
         });
       }
-=======
-    return Object.entries(result).map(([key, value]) => {
-      return { address: lookup[key], timestamp: value.last_updated_at, price: value[currency] };
->>>>>>> 5451b3b4
     });
 
     if (updated.length > 0) {
