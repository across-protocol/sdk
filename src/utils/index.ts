--- conflicted
+++ resolved
@@ -10,10 +10,6 @@
 export * from "./FlowUtils";
 export * from "./UBAUtils";
 export * from "./BundleUtils";
-<<<<<<< HEAD
 export * from "./RedisUtils";
 export * from "./JSONUtils";
-=======
-export * from "./JSONUtils";
-export * from "./IPFSUtils";
->>>>>>> 5f5d2dbd
+export * from "./IPFSUtils";