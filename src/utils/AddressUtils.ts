--- conflicted
+++ resolved
@@ -39,7 +39,6 @@
   return addressA.toLowerCase() === addressB.toLowerCase();
 }
 
-<<<<<<< HEAD
 // Converts an input hex data string into a bytes32 string. Note that the output bytes will be lowercase
 // so that it naturally matches with ethers event data.
 // Throws an error if the input string is already greater than 32 bytes.
@@ -47,28 +46,13 @@
   return utils.hexZeroPad(address, 32).toLowerCase();
 }
 
-=======
->>>>>>> 32eb3299
-// Converts an input (assumed to be) bytes32 string into a bytes20 string.
-// If the input is not a bytes32 but is less than type(uint160).max, then this function
-// will still succeed.
-// Throws an error if the string as an unsigned integer is greater than type(uint160).max.
-<<<<<<< HEAD
-export function toAddress(bytes32: string): string {
-  // rawAddress is the address which is not properly checksummed.
-  const rawAddress = utils.hexZeroPad(utils.hexStripZeros(bytes32), 20);
-  return utils.getAddress(rawAddress);
-}
-
 // Checks if the input string can be coerced into a bytes20 evm address. Returns true if it is possible, and false otherwise.
-=======
 export function toAddress(hexString: string): string {
   // rawAddress is the address which is not properly checksummed.
   const rawAddress = utils.hexZeroPad(utils.hexStripZeros(hexString), 20);
   return utils.getAddress(rawAddress);
 }
 
->>>>>>> 32eb3299
 export function isValidEvmAddress(address: string): boolean {
   if (utils.isAddress(address)) {
     return true;
