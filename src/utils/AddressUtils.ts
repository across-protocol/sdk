--- conflicted
+++ resolved
@@ -269,14 +269,14 @@
     return this.toBase58();
   }
 
-<<<<<<< HEAD
   // Small utility to convert an SvmAddress to a Solana Kit branded type.
   toV2Address(): V2Address<string> {
     return this.toBase58() as V2Address<string>;
-=======
+  }
+
+  // Forces a solana address to an EVM address type by truncating the leading 12 bytes.
   override toEvmAddress(): string {
     return toAddress(`0x${this.toBytes32().slice(-40)}`);
->>>>>>> 50716a7e
   }
 
   // Constructs a new SvmAddress type.
