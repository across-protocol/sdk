--- conflicted
+++ resolved
@@ -1,12 +1,7 @@
 import assert from "assert";
 import { BytesLike, Contract, PopulatedTransaction, providers, utils as ethersUtils } from "ethers";
-<<<<<<< HEAD
-import { CHAIN_IDs, MAX_SAFE_DEPOSIT_ID, ZERO_ADDRESS } from "../constants";
+import { CHAIN_IDs, MAX_SAFE_DEPOSIT_ID, ZERO_ADDRESS, ZERO_BYTES } from "../constants";
 import { Deposit, Fill, FillStatus, FillWithBlock, RelayData, SlowFillRequest } from "../interfaces";
-=======
-import { CHAIN_IDs, MAX_SAFE_DEPOSIT_ID, ZERO_ADDRESS, ZERO_BYTES } from "../constants";
-import { Deposit, Fill, FillStatus, RelayData, SlowFillRequest } from "../interfaces";
->>>>>>> 96139ffe
 import { SpokePoolClient } from "../clients";
 import { chunk } from "./ArrayUtils";
 import { BigNumber, toBN, bnOne, bnZero } from "./BigNumberUtils";
@@ -393,7 +388,6 @@
   return lowBlockNumber;
 }
 
-<<<<<<< HEAD
 export async function findFillEvent(
   spokePool: Contract,
   relayData: RelayData,
@@ -426,9 +420,9 @@
     destinationChainId,
   } as FillWithBlock;
   return fill;
-=======
+}
+
 // Determines if the input address (either a bytes32 or bytes20) is the zero address.
 export function isZeroAddress(address: string): boolean {
   return address === ZERO_ADDRESS || address === ZERO_BYTES;
->>>>>>> 96139ffe
 }