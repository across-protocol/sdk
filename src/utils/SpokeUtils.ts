import assert from "assert";
import { BytesLike, Contract, PopulatedTransaction, providers, utils as ethersUtils } from "ethers";
import { CHAIN_IDs, MAX_SAFE_DEPOSIT_ID, ZERO_ADDRESS, ZERO_BYTES } from "../constants";
import { Deposit, FillStatus, FillWithBlock, RelayData } from "../interfaces";
import { SpokePoolClient } from "../clients";
import { chunk } from "./ArrayUtils";
import { BigNumber, toBN, bnOne, bnZero } from "./BigNumberUtils";
import { keccak256 } from "./common";
import { isMessageEmpty } from "./DepositUtils";
import { isDefined } from "./TypeGuards";
import { getNetworkName } from "./NetworkUtils";
import { paginatedEventQuery, spreadEventWithBlockNumber } from "./EventUtils";
import { toBytes32 } from "./AddressUtils";

type BlockTag = providers.BlockTag;

/**
 * @param spokePool SpokePool Contract instance.
 * @param deposit V3Deopsit instance.
 * @param repaymentChainId Optional repaymentChainId (defaults to destinationChainId).
 * @returns An Ethers UnsignedTransaction instance.
 */
export function populateV3Relay(
  spokePool: Contract,
  deposit: Omit<Deposit, "messageHash">,
  relayer: string,
  repaymentChainId = deposit.destinationChainId
): Promise<PopulatedTransaction> {
<<<<<<< HEAD
  const v3RelayData: RelayData = {
    depositor: toBytes32(deposit.depositor),
    recipient: toBytes32(deposit.recipient),
    exclusiveRelayer: toBytes32(deposit.exclusiveRelayer),
    inputToken: toBytes32(deposit.inputToken),
    outputToken: toBytes32(deposit.outputToken),
=======
  let v3RelayData: RelayData = {
    depositor: deposit.depositor,
    recipient: deposit.recipient,
    exclusiveRelayer: deposit.exclusiveRelayer,
    inputToken: deposit.inputToken,
    outputToken: deposit.outputToken,
>>>>>>> 007feaa6
    inputAmount: deposit.inputAmount,
    outputAmount: deposit.outputAmount,
    originChainId: deposit.originChainId,
    depositId: deposit.depositId,
    fillDeadline: deposit.fillDeadline,
    exclusivityDeadline: deposit.exclusivityDeadline,
    message: deposit.message,
  };
  if (process.env.ENABLE_V6) {
    v3RelayData = {
      ...v3RelayData,
      depositor: toBytes32(deposit.depositor),
      recipient: toBytes32(deposit.recipient),
      exclusiveRelayer: toBytes32(deposit.exclusiveRelayer),
      inputToken: toBytes32(deposit.inputToken),
      outputToken: toBytes32(deposit.outputToken),
    };
  }
  if (isDefined(deposit.speedUpSignature)) {
    assert(isDefined(deposit.updatedRecipient) && !isZeroAddress(deposit.updatedRecipient));
    assert(isDefined(deposit.updatedOutputAmount));
    assert(isDefined(deposit.updatedMessage));
<<<<<<< HEAD
    return spokePool.populateTransaction.fillRelayWithUpdatedDeposit(
      v3RelayData,
      repaymentChainId,
      toBytes32(relayer),
      deposit.updatedOutputAmount,
      toBytes32(deposit.updatedRecipient),
      deposit.updatedMessage,
      deposit.speedUpSignature,
      { from: relayer }
    );
  }

  return spokePool.populateTransaction.fillRelay(v3RelayData, repaymentChainId, toBytes32(relayer), { from: relayer });
=======
    return process.env.ENABLE_V6
      ? spokePool.populateTransaction.fillRelayWithUpdatedDeposit(
          v3RelayData,
          repaymentChainId,
          toBytes32(relayer),
          deposit.updatedOutputAmount,
          toBytes32(deposit.updatedRecipient),
          deposit.updatedMessage,
          deposit.speedUpSignature,
          { from: relayer }
        )
      : spokePool.populateTransaction.fillV3RelayWithUpdatedDeposit(
          v3RelayData,
          repaymentChainId,
          deposit.updatedOutputAmount,
          deposit.updatedRecipient,
          deposit.updatedMessage,
          deposit.speedUpSignature,
          { from: relayer }
        );
  }

  return process.env.ENABLE_V6
    ? spokePool.populateTransaction.fillRelay(v3RelayData, repaymentChainId, toBytes32(relayer), { from: relayer })
    : spokePool.populateTransaction.fillV3Relay(v3RelayData, repaymentChainId, { from: relayer });
>>>>>>> 007feaa6
}

/**
 * Concatenate all fields from a Deposit, Fill or SlowFillRequest into a single string.
 * This can be used to identify a bridge event in a mapping. This is used instead of the actual keccak256 hash
 * (getRelayDataHash()) for two reasons: performance and the fact that only Deposit includes the `message` field, which
 * is required to compute a complete RelayData hash.
 * note: This function should _not_ be used to query the SpokePool.fillStatuses mapping.
 */
export function getRelayEventKey(
  data: Omit<RelayData, "message"> & { messageHash: string; destinationChainId: number }
): string {
  return [
    data.depositor,
    data.recipient,
    data.exclusiveRelayer,
    data.inputToken,
    data.outputToken,
    data.inputAmount,
    data.outputAmount,
    data.originChainId,
    data.destinationChainId,
    data.depositId,
    data.fillDeadline,
    data.exclusivityDeadline,
    data.messageHash,
  ]
    .map(String)
    .join("-");
}

/**
 * Find the block range that contains the deposit ID. This is a binary search that searches for the block range
 * that contains the deposit ID.
 * @param targetDepositId The target deposit ID to search for.
 * @param initLow The initial lower bound of the block range to search.
 * @param initHigh The initial upper bound of the block range to search.
 * @param maxSearches The maximum number of searches to perform. This is used to prevent infinite loops.
 * @returns The block range that contains the deposit ID.
 * @note  // We want to find the block range that satisfies these conditions:
 *        // - the low block has deposit count <= targetDepositId
 *        // - the high block has a deposit count > targetDepositId.
 *        // This way the caller can search for a V3FundsDeposited event between [low, high] that will always
 *        // contain the event emitted when deposit ID was incremented to targetDepositId + 1. This is the same transaction
 *        // where the deposit with deposit ID = targetDepositId was created.
 */
export async function getBlockRangeForDepositId(
  targetDepositId: BigNumber,
  initLow: number,
  initHigh: number,
  maxSearches: number,
  spokePool: SpokePoolClient
): Promise<{
  low: number;
  high: number;
}> {
  // We can only perform this search when we have a safe deposit ID.
  if (isUnsafeDepositId(targetDepositId))
    throw new Error(
      `Target deposit ID ${targetDepositId} is deterministic and therefore unresolvable via a binary search.`
    );

  // Resolve the deployment block number.
  const deploymentBlock = spokePool.deploymentBlock;

  // Set the initial high block to the most recent block number or the initial high block, whichever is smaller.
  initHigh = Math.min(initHigh, spokePool.latestBlockSearched);

  // We will now set a list of sanity checks to ensure that the binary search will not fail
  // due to invalid input parameters.
  // If any of these sanity checks fail, then we will throw an error.
  (
    [
      // Sanity check to ensure that the spoke pool client is updated
      [spokePool.isUpdated, "Spoke pool client is not updated"],
      // Sanity check to ensure that initHigh is greater than or equal to initLow.
      [initLow <= initHigh, "Binary search failed because low > high"],
      // Sanity check to ensure that init Low is greater than or equal to zero.
      [initLow >= deploymentBlock, "Binary search failed because low must be >= deploymentBlock"],
      // Sanity check to ensure that maxSearches is greater than zero.
      [maxSearches > 0, "maxSearches must be > 0"],
      // Sanity check to ensure that deploymentBlock is greater than or equal to zero.
      [deploymentBlock >= 0, "deploymentBlock must be >= 0"],
    ] as [boolean, string][]
  ).forEach(([condition, errorMessage]) => {
    // If the condition is false, then we will throw an error.
    if (!condition) {
      throw new Error(errorMessage);
    }
  });

  // Define a mapping of block numbers to number of deposits at that block. This saves repeated lookups.
  const queriedIds: Record<number, BigNumber> = {};

  // Define a llambda function to get the deposit ID at a block number. This function will first check the
  // queriedIds cache to see if the deposit ID at the block number has already been queried. If not, it will
  // make an eth_call request to get the deposit ID at the block number. It will then cache the deposit ID
  // in the queriedIds cache.
  const _getDepositIdAtBlock = async (blockNumber: number): Promise<BigNumber> => {
    queriedIds[blockNumber] ??= await spokePool._getDepositIdAtBlock(blockNumber);
    return queriedIds[blockNumber];
  };

  // Get the the deposit ID at the low block, and the deposit ID at the high block in parallel.
  const [highestDepositIdInRange, lowestDepositIdInRange] = await Promise.all([
    _getDepositIdAtBlock(initHigh),
    _getDepositIdAtBlock(Math.max(deploymentBlock, initLow - 1)),
  ]);

  // If the deposit ID at the initial high block is less than the target deposit ID, then we know that
  // the target deposit ID must be greater than the initial high block, so we can throw an error.
  if (highestDepositIdInRange.lte(targetDepositId)) {
    // initLow   = 5: Deposits Num: 10
    //                                     // targetId = 11  <- fail (triggers this error)          // 10 <= 11
    //                                     // targetId = 10  <- fail (triggers this error)          // 10 <= 10
    //                                     // targetId = 09  <- pass (does not trigger this error)  // 10 <= 09
    throw new Error(
      `Target depositId is greater than the initial high block (${targetDepositId} > ${highestDepositIdInRange})`
    );
  }

  // If the deposit ID at the initial low block is greater than the target deposit ID, then we know that
  // the target deposit ID must be less than the initial low block, so we can throw an error.
  if (lowestDepositIdInRange.gt(targetDepositId)) {
    // initLow   = 5: Deposits Num: 10
    // initLow-1 = 4: Deposits Num:  2
    //                                     // targetId = 1 <- fail (triggers this error)
    //                                     // targetId = 2 <- pass (does not trigger this error)
    //                                     // targetId = 3 <- pass (does not trigger this error)
    throw new Error(
      `Target depositId is less than the initial low block (${targetDepositId.toString()} > ${lowestDepositIdInRange})`
    );
  }

  // Define the low and high block numbers for the binary search.
  let low = initLow;
  let high = initHigh;
  // Define the number of searches performed so far.
  let searches = 0;

  do {
    // Resolve the mid point of the block range.
    const mid = Math.floor((low + high) / 2);

    // Get the deposit ID at the mid point.
    const midDepositId = await _getDepositIdAtBlock(mid);

    // Let's define the latest ID of the current midpoint block.
    const accountedIdByMidBlock = midDepositId.sub(bnOne);

    // If our target deposit ID is less than the smallest range of our
    // midpoint deposit ID range, then we know that the target deposit ID
    // must be in the lower half of the block range.
    if (targetDepositId.lte(accountedIdByMidBlock)) {
      high = mid;
    }
    // If our target deposit ID is greater than the largest range of our
    // midpoint deposit ID range, then we know that the target deposit ID
    // must be in the upper half of the block range.
    else {
      low = mid + 1;
    }

    // We want to iterate until we've either found the block range or we've
    // exceeded the maximum number of searches.
  } while (++searches <= maxSearches && low < high);

  // Sanity check to ensure that our low was not greater than our high.
  if (low > high) {
    throw new Error(`Binary search failed (${low} > ${high}). SHOULD NEVER HAPPEN (but here we are)`);
  }

  // We've either found the block range or we've exceeded the maximum number of searches.
  // In either case, the block range is [low, high] so we can return it.
  return { low, high };
}

/**
 * Finds the deposit id at a specific block number.
 * @param blockTag The block number to search for the deposit ID at.
 * @returns The deposit ID.
 */
export async function getDepositIdAtBlock(contract: Contract, blockTag: number): Promise<BigNumber> {
  const _depositIdAtBlock = await contract.numberOfDeposits({ blockTag });
  const depositIdAtBlock = toBN(_depositIdAtBlock);
  // Sanity check to ensure that the deposit ID is greater than or equal to zero.
  if (depositIdAtBlock.lt(bnZero)) {
    throw new Error("Invalid deposit count");
  }
  return depositIdAtBlock;
}

/**
 * Compute the RelayData hash for a fill. This can be used to determine the fill status.
 * @param relayData RelayData information that is used to complete a fill.
 * @param destinationChainId Supplementary destination chain ID required by V3 hashes.
 * @returns The corresponding RelayData hash.
 */
export function getRelayDataHash(relayData: RelayData, destinationChainId: number): string {
  const _relayData = {
    ...relayData,
    depositor: ethersUtils.hexZeroPad(relayData.depositor, 32),
    recipient: ethersUtils.hexZeroPad(relayData.recipient, 32),
    inputToken: ethersUtils.hexZeroPad(relayData.inputToken, 32),
    outputToken: ethersUtils.hexZeroPad(relayData.outputToken, 32),
    exclusiveRelayer: ethersUtils.hexZeroPad(relayData.exclusiveRelayer, 32),
  };
  return ethersUtils.keccak256(
    ethersUtils.defaultAbiCoder.encode(
      [
        "tuple(" +
          "bytes32 depositor," +
          "bytes32 recipient," +
          "bytes32 exclusiveRelayer," +
          "bytes32 inputToken," +
          "bytes32 outputToken," +
          "uint256 inputAmount," +
          "uint256 outputAmount," +
          "uint256 originChainId," +
          "uint256 depositId," +
          "uint32 fillDeadline," +
          "uint32 exclusivityDeadline," +
          "bytes message" +
          ")",
        "uint256 destinationChainId",
      ],
      [_relayData, destinationChainId]
    )
  );
}

export function getRelayHashFromEvent(e: RelayData & { destinationChainId: number }): string {
  return getRelayDataHash(e, e.destinationChainId);
}

export function isUnsafeDepositId(depositId: BigNumber): boolean {
  // SpokePool.unsafeDepositV3() produces a uint256 depositId by hashing the msg.sender, depositor and input
  // uint256 depositNonce. There is a possibility that this resultant uint256 is less than the maxSafeDepositId (i.e.
  // the maximum uint32 value) which makes it possible that an unsafeDepositV3's depositId can collide with a safe
  // depositV3's depositId, but the chances of a collision are 1 in 2^(256 - 32), so we'll ignore this
  // possibility.
  const maxSafeDepositId = BigNumber.from(MAX_SAFE_DEPOSIT_ID);
  return maxSafeDepositId.lt(depositId);
}

/**
 * Find the amount filled for a deposit at a particular block.
 * @param spokePool SpokePool contract instance.
 * @param relayData Deposit information that is used to complete a fill.
 * @param blockTag Block tag (numeric or "latest") to query at.
 * @returns The amount filled for the specified deposit at the requested block (or latest).
 */
export async function relayFillStatus(
  spokePool: Contract,
  relayData: RelayData,
  blockTag?: number | "latest",
  destinationChainId?: number
): Promise<FillStatus> {
  destinationChainId ??= await spokePool.chainId();
  assert(isDefined(destinationChainId));

  const hash = getRelayDataHash(relayData, destinationChainId);
  const _fillStatus = await spokePool.fillStatuses(hash, { blockTag });
  const fillStatus = Number(_fillStatus);

  if (![FillStatus.Unfilled, FillStatus.RequestedSlowFill, FillStatus.Filled].includes(fillStatus)) {
    const { originChainId, depositId } = relayData;
    throw new Error(
      `relayFillStatus: Unexpected fillStatus for ${originChainId} deposit ${depositId.toString()} (${fillStatus})`
    );
  }

  return fillStatus;
}

export async function fillStatusArray(
  spokePool: Contract,
  relayData: RelayData[],
  blockTag: BlockTag = "latest"
): Promise<(FillStatus | undefined)[]> {
  const fillStatuses = "fillStatuses";
  const destinationChainId = await spokePool.chainId();

  const queries = relayData.map((relayData) => {
    const hash = getRelayDataHash(relayData, destinationChainId);
    return spokePool.interface.encodeFunctionData(fillStatuses, [hash]);
  });

  // Chunk the hashes into appropriate sizes to avoid death by rpc.
  const chunkSize = 250;
  const chunkedQueries = chunk(queries, chunkSize);

  const multicalls = await Promise.all(
    chunkedQueries.map((queries) => spokePool.callStatic.multicall(queries, { blockTag }))
  );
  const status = multicalls
    .map((multicall: BytesLike[]) =>
      multicall.map((result) => spokePool.interface.decodeFunctionResult(fillStatuses, result)[0])
    )
    .flat();

  const bnUnfilled = toBN(FillStatus.Unfilled);
  const bnFilled = toBN(FillStatus.Filled);

  return status.map((status: unknown) => {
    return BigNumber.isBigNumber(status) && status.gte(bnUnfilled) && status.lte(bnFilled)
      ? status.toNumber()
      : undefined;
  });
}

/**
 * Find the block at which a fill was completed.
 * @todo After SpokePool upgrade, this function can be simplified to use the FillStatus enum.
 * @param spokePool SpokePool contract instance.
 * @param relayData Deposit information that is used to complete a fill.
 * @param lowBlockNumber The lower bound of the search. Must be bounded by SpokePool deployment.
 * @param highBlocknumber Optional upper bound for the search.
 * @returns The block number at which the relay was completed, or undefined.
 */
export async function findFillBlock(
  spokePool: Contract,
  relayData: RelayData,
  lowBlockNumber: number,
  highBlockNumber?: number
): Promise<number | undefined> {
  const { provider } = spokePool;
  highBlockNumber ??= await provider.getBlockNumber();
  assert(highBlockNumber > lowBlockNumber, `Block numbers out of range (${lowBlockNumber} >= ${highBlockNumber})`);

  // In production the chainId returned from the provider matches 1:1 with the actual chainId. Querying the provider
  // object saves an RPC query becasue the chainId is cached by StaticJsonRpcProvider instances. In hre, the SpokePool
  // may be configured with a different chainId than what is returned by the provider.
  const destinationChainId = Object.values(CHAIN_IDs).includes(relayData.originChainId)
    ? (await provider.getNetwork()).chainId
    : Number(await spokePool.chainId());
  assert(
    relayData.originChainId !== destinationChainId,
    `Origin & destination chain IDs must not be equal (${destinationChainId})`
  );

  // Make sure the relay war completed within the block range supplied by the caller.
  const [initialFillStatus, finalFillStatus] = (
    await Promise.all([
      relayFillStatus(spokePool, relayData, lowBlockNumber, destinationChainId),
      relayFillStatus(spokePool, relayData, highBlockNumber, destinationChainId),
    ])
  ).map(Number);

  if (finalFillStatus !== FillStatus.Filled) {
    return undefined; // Wasn't filled within the specified block range.
  }

  // Was filled earlier than the specified lowBlock. This is an error by the caller.
  if (initialFillStatus === FillStatus.Filled) {
    const { depositId, originChainId } = relayData;
    const [srcChain, dstChain] = [getNetworkName(originChainId), getNetworkName(destinationChainId)];
    throw new Error(`${srcChain} deposit ${depositId.toString()} filled on ${dstChain} before block ${lowBlockNumber}`);
  }

  // Find the leftmost block where filledAmount equals the deposit amount.
  do {
    const midBlockNumber = Math.floor((highBlockNumber + lowBlockNumber) / 2);
    const fillStatus = await relayFillStatus(spokePool, relayData, midBlockNumber, destinationChainId);

    if (fillStatus === FillStatus.Filled) {
      highBlockNumber = midBlockNumber;
    } else {
      lowBlockNumber = midBlockNumber + 1;
    }
  } while (lowBlockNumber < highBlockNumber);

  return lowBlockNumber;
}

export async function findFillEvent(
  spokePool: Contract,
  relayData: RelayData,
  lowBlockNumber: number,
  highBlockNumber?: number
): Promise<FillWithBlock | undefined> {
  const blockNumber = await findFillBlock(spokePool, relayData, lowBlockNumber, highBlockNumber);
  if (!blockNumber) return undefined;

  // We can hardcode this to 0 to instruct paginatedEventQuery to make a single request for the same block number.
  const maxBlockLookBack = 0;
  const [fromBlock, toBlock] = [blockNumber, blockNumber];

  const query = (
    await Promise.all([
      paginatedEventQuery(
        spokePool,
        spokePool.filters.FilledRelay(null, null, null, null, null, relayData.originChainId, relayData.depositId),
        { fromBlock, toBlock, maxBlockLookBack }
      ),
      paginatedEventQuery(
        spokePool,
        spokePool.filters.FilledV3Relay(null, null, null, null, null, relayData.originChainId, relayData.depositId),
        { fromBlock, toBlock, maxBlockLookBack }
      ),
    ])
  ).flat();
  if (query.length === 0) throw new Error(`Failed to find fill event at block ${blockNumber}`);
  const event = query[0];
  // In production the chainId returned from the provider matches 1:1 with the actual chainId. Querying the provider
  // object saves an RPC query becasue the chainId is cached by StaticJsonRpcProvider instances. In hre, the SpokePool
  // may be configured with a different chainId than what is returned by the provider.
  const destinationChainId = Object.values(CHAIN_IDs).includes(relayData.originChainId)
    ? (await spokePool.provider.getNetwork()).chainId
    : Number(await spokePool.chainId());
  const fill = {
    ...spreadEventWithBlockNumber(event),
    destinationChainId,
    messageHash: getMessageHash(event.args.message),
  } as FillWithBlock;
  return fill;
}

// Determines if the input address (either a bytes32 or bytes20) is the zero address.
export function isZeroAddress(address: string): boolean {
  return address === ZERO_ADDRESS || address === ZERO_BYTES;
}

export function getMessageHash(message: string): string {
  return isMessageEmpty(message) ? ZERO_BYTES : keccak256(message);
}<|MERGE_RESOLUTION|>--- conflicted
+++ resolved
@@ -26,21 +26,12 @@
   relayer: string,
   repaymentChainId = deposit.destinationChainId
 ): Promise<PopulatedTransaction> {
-<<<<<<< HEAD
   const v3RelayData: RelayData = {
     depositor: toBytes32(deposit.depositor),
     recipient: toBytes32(deposit.recipient),
     exclusiveRelayer: toBytes32(deposit.exclusiveRelayer),
     inputToken: toBytes32(deposit.inputToken),
     outputToken: toBytes32(deposit.outputToken),
-=======
-  let v3RelayData: RelayData = {
-    depositor: deposit.depositor,
-    recipient: deposit.recipient,
-    exclusiveRelayer: deposit.exclusiveRelayer,
-    inputToken: deposit.inputToken,
-    outputToken: deposit.outputToken,
->>>>>>> 007feaa6
     inputAmount: deposit.inputAmount,
     outputAmount: deposit.outputAmount,
     originChainId: deposit.originChainId,
@@ -63,7 +54,6 @@
     assert(isDefined(deposit.updatedRecipient) && !isZeroAddress(deposit.updatedRecipient));
     assert(isDefined(deposit.updatedOutputAmount));
     assert(isDefined(deposit.updatedMessage));
-<<<<<<< HEAD
     return spokePool.populateTransaction.fillRelayWithUpdatedDeposit(
       v3RelayData,
       repaymentChainId,
@@ -77,33 +67,6 @@
   }
 
   return spokePool.populateTransaction.fillRelay(v3RelayData, repaymentChainId, toBytes32(relayer), { from: relayer });
-=======
-    return process.env.ENABLE_V6
-      ? spokePool.populateTransaction.fillRelayWithUpdatedDeposit(
-          v3RelayData,
-          repaymentChainId,
-          toBytes32(relayer),
-          deposit.updatedOutputAmount,
-          toBytes32(deposit.updatedRecipient),
-          deposit.updatedMessage,
-          deposit.speedUpSignature,
-          { from: relayer }
-        )
-      : spokePool.populateTransaction.fillV3RelayWithUpdatedDeposit(
-          v3RelayData,
-          repaymentChainId,
-          deposit.updatedOutputAmount,
-          deposit.updatedRecipient,
-          deposit.updatedMessage,
-          deposit.speedUpSignature,
-          { from: relayer }
-        );
-  }
-
-  return process.env.ENABLE_V6
-    ? spokePool.populateTransaction.fillRelay(v3RelayData, repaymentChainId, toBytes32(relayer), { from: relayer })
-    : spokePool.populateTransaction.fillV3Relay(v3RelayData, repaymentChainId, { from: relayer });
->>>>>>> 007feaa6
 }
 
 /**
