--- conflicted
+++ resolved
@@ -1,13 +1,7 @@
 import { encodeAbiParameters, Hex, keccak256 } from "viem";
-<<<<<<< HEAD
+import { fixedPointAdjustment as fixedPoint } from "./common";
 import { MAX_SAFE_DEPOSIT_ID, ZERO_BYTES } from "../constants";
-import { RelayData } from "../interfaces";
-=======
-import { fixedPointAdjustment as fixedPoint } from "./common";
-import { MAX_SAFE_DEPOSIT_ID, ZERO_ADDRESS, ZERO_BYTES } from "../constants";
-import { Deposit, Fill, FillType, RelayData, SlowFillLeaf } from "../interfaces";
-import { toBytes32 } from "./AddressUtils";
->>>>>>> 8dc06dce
+import { Fill, FillType, RelayData, SlowFillLeaf } from "../interfaces";
 import { BigNumber } from "./BigNumberUtils";
 import { Address } from "./AddressUtils";
 import { isMessageEmpty } from "./DepositUtils";
