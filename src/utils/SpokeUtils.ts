import assert from "assert";
import { BytesLike, Contract, PopulatedTransaction, providers, utils as ethersUtils } from "ethers";
import { CHAIN_IDs, MAX_SAFE_DEPOSIT_ID, ZERO_ADDRESS, ZERO_BYTES } from "../constants";
import { Deposit, Fill, FillStatus, RelayData, SlowFillRequest } from "../interfaces";
import { SpokePoolClient } from "../clients";
import { chunk } from "./ArrayUtils";
import { BigNumber, toBN, bnOne, bnZero } from "./BigNumberUtils";
import { isDefined } from "./TypeGuards";
import { getNetworkName } from "./NetworkUtils";

type BlockTag = providers.BlockTag;

/**
 * @param spokePool SpokePool Contract instance.
 * @param deposit V3Deopsit instance.
 * @param repaymentChainId Optional repaymentChainId (defaults to destinationChainId).
 * @returns An Ethers UnsignedTransaction instance.
 */
export function populateV3Relay(
  spokePool: Contract,
  deposit: Deposit,
  relayer: string,
  repaymentChainId = deposit.destinationChainId
): Promise<PopulatedTransaction> {
  const v3RelayData: RelayData = {
    depositor: deposit.depositor,
    recipient: deposit.recipient,
    exclusiveRelayer: deposit.exclusiveRelayer,
    inputToken: deposit.inputToken,
    outputToken: deposit.outputToken,
    inputAmount: deposit.inputAmount,
    outputAmount: deposit.outputAmount,
    originChainId: deposit.originChainId,
    depositId: deposit.depositId,
    fillDeadline: deposit.fillDeadline,
    exclusivityDeadline: deposit.exclusivityDeadline,
    message: deposit.message,
  };
  if (isDefined(deposit.speedUpSignature)) {
    assert(isDefined(deposit.updatedRecipient) && deposit.updatedRecipient !== ZERO_ADDRESS);
    assert(isDefined(deposit.updatedOutputAmount));
    assert(isDefined(deposit.updatedMessage));
    return spokePool.populateTransaction.fillV3RelayWithUpdatedDeposit(
      v3RelayData,
      repaymentChainId,
      deposit.updatedOutputAmount,
      deposit.updatedRecipient,
      deposit.updatedMessage,
      deposit.speedUpSignature,
      { from: relayer }
    );
  }

  return spokePool.populateTransaction.fillV3Relay(v3RelayData, repaymentChainId, { from: relayer });
}

/**
 * Find the block range that contains the deposit ID. This is a binary search that searches for the block range
 * that contains the deposit ID.
 * @param targetDepositId The target deposit ID to search for.
 * @param initLow The initial lower bound of the block range to search.
 * @param initHigh The initial upper bound of the block range to search.
 * @param maxSearches The maximum number of searches to perform. This is used to prevent infinite loops.
 * @returns The block range that contains the deposit ID.
 * @note  // We want to find the block range that satisfies these conditions:
 *        // - the low block has deposit count <= targetDepositId
 *        // - the high block has a deposit count > targetDepositId.
 *        // This way the caller can search for a V3FundsDeposited event between [low, high] that will always
 *        // contain the event emitted when deposit ID was incremented to targetDepositId + 1. This is the same transaction
 *        // where the deposit with deposit ID = targetDepositId was created.
 */
export async function getBlockRangeForDepositId(
  targetDepositId: BigNumber,
  initLow: number,
  initHigh: number,
  maxSearches: number,
  spokePool: SpokePoolClient
): Promise<{
  low: number;
  high: number;
}> {
  // We can only perform this search when we have a safe deposit ID.
  if (isUnsafeDepositId(targetDepositId))
    throw new Error(
      `Target deposit ID ${targetDepositId} is deterministic and therefore unresolvable via a binary search.`
    );

  // Resolve the deployment block number.
  const deploymentBlock = spokePool.deploymentBlock;

  // Set the initial high block to the most recent block number or the initial high block, whichever is smaller.
  initHigh = Math.min(initHigh, spokePool.latestBlockSearched);

  // We will now set a list of sanity checks to ensure that the binary search will not fail
  // due to invalid input parameters.
  // If any of these sanity checks fail, then we will throw an error.
  (
    [
      // Sanity check to ensure that the spoke pool client is updated
      [spokePool.isUpdated, "Spoke pool client is not updated"],
      // Sanity check to ensure that initHigh is greater than or equal to initLow.
      [initLow <= initHigh, "Binary search failed because low > high"],
      // Sanity check to ensure that init Low is greater than or equal to zero.
      [initLow >= deploymentBlock, "Binary search failed because low must be >= deploymentBlock"],
      // Sanity check to ensure that maxSearches is greater than zero.
      [maxSearches > 0, "maxSearches must be > 0"],
      // Sanity check to ensure that deploymentBlock is greater than or equal to zero.
      [deploymentBlock >= 0, "deploymentBlock must be >= 0"],
    ] as [boolean, string][]
  ).forEach(([condition, errorMessage]) => {
    // If the condition is false, then we will throw an error.
    if (!condition) {
      throw new Error(errorMessage);
    }
  });

  // Define a mapping of block numbers to number of deposits at that block. This saves repeated lookups.
  const queriedIds: Record<number, BigNumber> = {};

  // Define a llambda function to get the deposit ID at a block number. This function will first check the
  // queriedIds cache to see if the deposit ID at the block number has already been queried. If not, it will
  // make an eth_call request to get the deposit ID at the block number. It will then cache the deposit ID
  // in the queriedIds cache.
  const _getDepositIdAtBlock = async (blockNumber: number): Promise<BigNumber> => {
    queriedIds[blockNumber] ??= await spokePool._getDepositIdAtBlock(blockNumber);
    return queriedIds[blockNumber];
  };

  // Get the the deposit ID at the low block, and the deposit ID at the high block in parallel.
  const [highestDepositIdInRange, lowestDepositIdInRange] = await Promise.all([
    _getDepositIdAtBlock(initHigh),
    _getDepositIdAtBlock(Math.max(deploymentBlock, initLow - 1)),
  ]);

  // If the deposit ID at the initial high block is less than the target deposit ID, then we know that
  // the target deposit ID must be greater than the initial high block, so we can throw an error.
  if (highestDepositIdInRange.lte(targetDepositId)) {
    // initLow   = 5: Deposits Num: 10
    //                                     // targetId = 11  <- fail (triggers this error)          // 10 <= 11
    //                                     // targetId = 10  <- fail (triggers this error)          // 10 <= 10
    //                                     // targetId = 09  <- pass (does not trigger this error)  // 10 <= 09
    throw new Error(
      `Target depositId is greater than the initial high block (${targetDepositId} > ${highestDepositIdInRange})`
    );
  }

  // If the deposit ID at the initial low block is greater than the target deposit ID, then we know that
  // the target deposit ID must be less than the initial low block, so we can throw an error.
  if (lowestDepositIdInRange.gt(targetDepositId)) {
    // initLow   = 5: Deposits Num: 10
    // initLow-1 = 4: Deposits Num:  2
    //                                     // targetId = 1 <- fail (triggers this error)
    //                                     // targetId = 2 <- pass (does not trigger this error)
    //                                     // targetId = 3 <- pass (does not trigger this error)
    throw new Error(
      `Target depositId is less than the initial low block (${targetDepositId} > ${lowestDepositIdInRange})`
    );
  }

  // Define the low and high block numbers for the binary search.
  let low = initLow;
  let high = initHigh;
  // Define the number of searches performed so far.
  let searches = 0;

  do {
    // Resolve the mid point of the block range.
    const mid = Math.floor((low + high) / 2);

    // Get the deposit ID at the mid point.
    const midDepositId = await _getDepositIdAtBlock(mid);

    // Let's define the latest ID of the current midpoint block.
    const accountedIdByMidBlock = midDepositId.sub(bnOne);

    // If our target deposit ID is less than the smallest range of our
    // midpoint deposit ID range, then we know that the target deposit ID
    // must be in the lower half of the block range.
    if (targetDepositId.lte(accountedIdByMidBlock)) {
      high = mid;
    }
    // If our target deposit ID is greater than the largest range of our
    // midpoint deposit ID range, then we know that the target deposit ID
    // must be in the upper half of the block range.
    else {
      low = mid + 1;
    }

    // We want to iterate until we've either found the block range or we've
    // exceeded the maximum number of searches.
  } while (++searches <= maxSearches && low < high);

  // Sanity check to ensure that our low was not greater than our high.
  if (low > high) {
    throw new Error(`Binary search failed (${low} > ${high}). SHOULD NEVER HAPPEN (but here we are)`);
  }

  // We've either found the block range or we've exceeded the maximum number of searches.
  // In either case, the block range is [low, high] so we can return it.
  return { low, high };
}

/**
 * Finds the deposit id at a specific block number.
 * @param blockTag The block number to search for the deposit ID at.
 * @returns The deposit ID.
 */
export async function getDepositIdAtBlock(contract: Contract, blockTag: number): Promise<BigNumber> {
  const _depositIdAtBlock = await contract.numberOfDeposits({ blockTag });
  const depositIdAtBlock = toBN(_depositIdAtBlock);
  // Sanity check to ensure that the deposit ID is an integer and is greater than or equal to zero.
<<<<<<< HEAD
  if (!BigNumber.isBigNumber(depositIdAtBlock) || depositIdAtBlock.lt(bnZero)) {
=======
  if (depositIdAtBlock.lt(bnZero)) {
>>>>>>> 96139ffe
    throw new Error("Invalid deposit count");
  }
  return depositIdAtBlock;
}

/**
 * Compute the RelayData hash for a fill. This can be used to determine the fill status.
 * @param relayData RelayData information that is used to complete a fill.
 * @param destinationChainId Supplementary destination chain ID required by V3 hashes.
 * @returns The corresponding RelayData hash.
 */
export function getRelayDataHash(relayData: RelayData, destinationChainId: number): string {
  return ethersUtils.keccak256(
    ethersUtils.defaultAbiCoder.encode(
      [
        "tuple(" +
          "address depositor," +
          "address recipient," +
          "address exclusiveRelayer," +
          "address inputToken," +
          "address outputToken," +
          "uint256 inputAmount," +
          "uint256 outputAmount," +
          "uint256 originChainId," +
          "uint32 depositId," +
          "uint32 fillDeadline," +
          "uint32 exclusivityDeadline," +
          "bytes message" +
          ")",
        "uint256 destinationChainId",
      ],
      [relayData, destinationChainId]
    )
  );
}

export function getRelayHashFromEvent(e: Deposit | Fill | SlowFillRequest): string {
  return getRelayDataHash(e, e.destinationChainId);
}

export function isUnsafeDepositId(depositId: BigNumber): boolean {
  // SpokePool.unsafeDepositV3() produces a uint256 depositId by hashing the msg.sender, depositor and input
  // uint256 depositNonce. There is a possibility that this resultant uint256 is less than the maxSafeDepositId (i.e.
  // the maximum uint32 value) which makes it possible that an unsafeDepositV3's depositId can collide with a safe
  // depositV3's depositId, but the chances of a collision are 1 in 2^(256 - 32), so we'll ignore this
  // possibility.
  const maxSafeDepositId = BigNumber.from(MAX_SAFE_DEPOSIT_ID);
  return maxSafeDepositId.lt(depositId);
}

/**
 * Find the amount filled for a deposit at a particular block.
 * @param spokePool SpokePool contract instance.
 * @param relayData Deposit information that is used to complete a fill.
 * @param blockTag Block tag (numeric or "latest") to query at.
 * @returns The amount filled for the specified deposit at the requested block (or latest).
 */
export async function relayFillStatus(
  spokePool: Contract,
  relayData: RelayData,
  blockTag?: number | "latest",
  destinationChainId?: number
): Promise<FillStatus> {
  destinationChainId ??= await spokePool.chainId();
  const hash = getRelayDataHash(relayData, destinationChainId!);
  const _fillStatus = await spokePool.fillStatuses(hash, { blockTag });
  const fillStatus = Number(_fillStatus);

  if (![FillStatus.Unfilled, FillStatus.RequestedSlowFill, FillStatus.Filled].includes(fillStatus)) {
    const { originChainId, depositId } = relayData;
    throw new Error(`relayFillStatus: Unexpected fillStatus for ${originChainId} deposit ${depositId} (${fillStatus})`);
  }

  return fillStatus;
}

export async function fillStatusArray(
  spokePool: Contract,
  relayData: RelayData[],
  blockTag: BlockTag = "latest"
): Promise<(FillStatus | undefined)[]> {
  const fillStatuses = "fillStatuses";
  const destinationChainId = await spokePool.chainId();

  const queries = relayData.map((relayData) => {
    const hash = getRelayDataHash(relayData, destinationChainId);
    return spokePool.interface.encodeFunctionData(fillStatuses, [hash]);
  });

  // Chunk the hashes into appropriate sizes to avoid death by rpc.
  const chunkSize = 250;
  const chunkedQueries = chunk(queries, chunkSize);

  const multicalls = await Promise.all(
    chunkedQueries.map((queries) => spokePool.callStatic.multicall(queries, { blockTag }))
  );
  const status = multicalls
    .map((multicall: BytesLike[]) =>
      multicall.map((result) => spokePool.interface.decodeFunctionResult(fillStatuses, result)[0])
    )
    .flat();

  const bnUnfilled = toBN(FillStatus.Unfilled);
  const bnFilled = toBN(FillStatus.Filled);

  return status.map((status: unknown) => {
    return BigNumber.isBigNumber(status) && status.gte(bnUnfilled) && status.lte(bnFilled)
      ? status.toNumber()
      : undefined;
  });
}

/**
 * Find the block at which a fill was completed.
 * @todo After SpokePool upgrade, this function can be simplified to use the FillStatus enum.
 * @param spokePool SpokePool contract instance.
 * @param relayData Deposit information that is used to complete a fill.
 * @param lowBlockNumber The lower bound of the search. Must be bounded by SpokePool deployment.
 * @param highBlocknumber Optional upper bound for the search.
 * @returns The block number at which the relay was completed, or undefined.
 */
export async function findFillBlock(
  spokePool: Contract,
  relayData: RelayData,
  lowBlockNumber: number,
  highBlockNumber?: number
): Promise<number | undefined> {
  const { provider } = spokePool;
  highBlockNumber ??= await provider.getBlockNumber();
  assert(highBlockNumber > lowBlockNumber, `Block numbers out of range (${lowBlockNumber} > ${highBlockNumber})`);

  // In production the chainId returned from the provider matches 1:1 with the actual chainId. Querying the provider
  // object saves an RPC query becasue the chainId is cached by StaticJsonRpcProvider instances. In hre, the SpokePool
  // may be configured with a different chainId than what is returned by the provider.
  // @todo Sub out actual chain IDs w/ CHAIN_IDs constants
  const destinationChainId = Object.values(CHAIN_IDs).includes(relayData.originChainId)
    ? (await provider.getNetwork()).chainId
    : Number(await spokePool.chainId());
  assert(
    relayData.originChainId !== destinationChainId,
    `Origin & destination chain IDs must not be equal (${destinationChainId})`
  );

  // Make sure the relay war completed within the block range supplied by the caller.
  const [initialFillStatus, finalFillStatus] = (
    await Promise.all([
      relayFillStatus(spokePool, relayData, lowBlockNumber, destinationChainId),
      relayFillStatus(spokePool, relayData, highBlockNumber, destinationChainId),
    ])
  ).map(Number);

  if (finalFillStatus !== FillStatus.Filled) {
    return undefined; // Wasn't filled within the specified block range.
  }

  // Was filled earlier than the specified lowBlock. This is an error by the caller.
  if (initialFillStatus === FillStatus.Filled) {
    const { depositId, originChainId } = relayData;
    const [srcChain, dstChain] = [getNetworkName(originChainId), getNetworkName(destinationChainId)];
    throw new Error(`${srcChain} deposit ${depositId} filled on ${dstChain} before block ${lowBlockNumber}`);
  }

  // Find the leftmost block where filledAmount equals the deposit amount.
  do {
    const midBlockNumber = Math.floor((highBlockNumber + lowBlockNumber) / 2);
    const fillStatus = await relayFillStatus(spokePool, relayData, midBlockNumber, destinationChainId);

    if (fillStatus === FillStatus.Filled) {
      highBlockNumber = midBlockNumber;
    } else {
      lowBlockNumber = midBlockNumber + 1;
    }
  } while (lowBlockNumber < highBlockNumber);

  return lowBlockNumber;
}

// Determines if the input address (either a bytes32 or bytes20) is the zero address.
export function isZeroAddress(address: string): boolean {
  return address === ZERO_ADDRESS || address === ZERO_BYTES;
}<|MERGE_RESOLUTION|>--- conflicted
+++ resolved
@@ -208,12 +208,8 @@
 export async function getDepositIdAtBlock(contract: Contract, blockTag: number): Promise<BigNumber> {
   const _depositIdAtBlock = await contract.numberOfDeposits({ blockTag });
   const depositIdAtBlock = toBN(_depositIdAtBlock);
-  // Sanity check to ensure that the deposit ID is an integer and is greater than or equal to zero.
-<<<<<<< HEAD
-  if (!BigNumber.isBigNumber(depositIdAtBlock) || depositIdAtBlock.lt(bnZero)) {
-=======
+  // Sanity check to ensure that the deposit ID is greater than or equal to zero.
   if (depositIdAtBlock.lt(bnZero)) {
->>>>>>> 96139ffe
     throw new Error("Invalid deposit count");
   }
   return depositIdAtBlock;
