--- conflicted
+++ resolved
@@ -276,7 +276,6 @@
 }
 
 /**
-<<<<<<< HEAD
  * Retrieves the time from the SpokePool contract at a particular block.
  * @returns The time at the specified block tag.
  */
@@ -284,7 +283,9 @@
   const currentTime = await spokePool.getCurrentTime({ blockTag: blockNumber });
   assert(BigNumber.isBigNumber(currentTime) && currentTime.lt(bnUint32Max));
   return currentTime.toNumber();
-=======
+}
+
+/**
  * Return maximum of fill deadline buffer at start and end of block range.
  * @param spokePool SpokePool contract instance
  * @param startBlock start block
@@ -301,7 +302,6 @@
     spokePool.fillDeadlineBuffer({ blockTag: endBlock }),
   ]);
   return Math.max(fillDeadlineBuffers[0], fillDeadlineBuffers[1]);
->>>>>>> 645150a7
 }
 
 /**
