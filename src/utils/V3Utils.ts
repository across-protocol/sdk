--- conflicted
+++ resolved
@@ -1,15 +1,6 @@
 import {
   Fill,
   FillType,
-<<<<<<< HEAD
-  RelayData,
-  RelayerRefundExecution,
-  RelayerRefundLeaf,
-  SlowFillLeaf,
-  SlowFillRequest,
-  SpeedUp,
-=======
->>>>>>> c3b6cb7c
   V2Deposit,
   V2Fill,
   V2RelayData,
@@ -26,9 +17,17 @@
   V3SpeedUp,
 } from "../interfaces";
 import { BN } from "./BigNumberUtils";
-<<<<<<< HEAD
-
-type Fill = V2Fill | V3Fill;
+
+// Lowest ConfigStore version where the V3 model is in effect. The version update to the following value should
+// take place atomically with the SpokePool upgrade to V3 so that the dataworker knows what kind of MerkleLeaves
+// to propose in root bundles (i.e. RelayerRefundLeaf and SlowFillLeaf have different shapes). We assume that
+// V3 will be deployed in between bundles (after a bundle execution and before a proposal). The dataworker/relayer
+// code can use the following isV3() function to separate logic for calling V3 vs. legacy methods.
+export const V3_MIN_CONFIG_STORE_VERSION = 3;
+
+export function isV3(version: number): boolean {
+  return version >= V3_MIN_CONFIG_STORE_VERSION;
+}
 
 // Can be used with specific types, and will fully verify that the descriminating key is exclusive to the former.
 // Example usage:
@@ -44,21 +43,7 @@
 function unsafeIsType<T, U>(input: T | U, key: keyof T): input is T {
   return (input as T)[key] !== undefined;
 }
-=======
->>>>>>> c3b6cb7c
-
-// Lowest ConfigStore version where the V3 model is in effect. The version update to the following value should
-// take place atomically with the SpokePool upgrade to V3 so that the dataworker knows what kind of MerkleLeaves
-// to propose in root bundles (i.e. RelayerRefundLeaf and SlowFillLeaf have different shapes). We assume that
-// V3 will be deployed in between bundles (after a bundle execution and before a proposal). The dataworker/relayer
-// code can use the following isV3() function to separate logic for calling V3 vs. legacy methods.
-export const V3_MIN_CONFIG_STORE_VERSION = 3;
-
-export function isV3(version: number): boolean {
-  return version >= V3_MIN_CONFIG_STORE_VERSION;
-}
-
-<<<<<<< HEAD
+
 type MinV2Deposit = Pick<V2Deposit, "originToken">;
 type MinV3Deposit = Pick<V3Deposit, "inputToken">;
 export function isV2Deposit<T extends MinV2Deposit, U extends MinV3Deposit>(deposit: T | U): deposit is T {
@@ -95,59 +80,6 @@
   return unsafeIsType<T, U>(relayData, "destinationToken");
 }
 
-=======
-// Can be used with specific types, and will fully verify that the descriminating key is exclusive to the former.
-// Example usage:
-// let a: Fill = ...;
-// if (isType<V2Fill, V3Fill>(a, "destinationToken")) {
-//
-// }
-export function isType<T, U>(input: T | U, key: Exclude<keyof T, keyof U>): input is T {
-  return (input as T)[key] !== undefined;
-}
-
-// Slightly less safe than isType. Used in wrapper functions due to limitations of typescript.
-function unsafeIsType<T, U>(input: T | U, key: keyof T): input is T {
-  return (input as T)[key] !== undefined;
-}
-
-type MinV2Deposit = Pick<V2Deposit, "originToken">;
-type MinV3Deposit = Pick<V3Deposit, "inputToken">;
-export function isV2Deposit<T extends MinV2Deposit, U extends MinV3Deposit>(deposit: T | U): deposit is T {
-  return unsafeIsType<T, U>(deposit, "originToken");
-}
-
-export function isV3Deposit<T extends MinV3Deposit, U extends MinV2Deposit>(deposit: T | U): deposit is T {
-  return unsafeIsType<T, U>(deposit, "inputToken");
-}
-
-type MinV2SpeedUp = Pick<V2SpeedUp, "newRelayerFeePct">;
-type MinV3SpeedUp = Pick<V3SpeedUp, "updatedOutputAmount">;
-export function isV2SpeedUp<T extends MinV2SpeedUp, U extends MinV3SpeedUp>(speedUp: T | U): speedUp is T {
-  return unsafeIsType<T, U>(speedUp, "newRelayerFeePct");
-}
-
-export function isV3SpeedUp<T extends MinV3SpeedUp, U extends MinV2SpeedUp>(speedUp: T | U): speedUp is T {
-  return unsafeIsType<T, U>(speedUp, "updatedOutputAmount");
-}
-
-type MinV2Fill = Pick<V2Fill, "destinationToken">;
-type MinV3Fill = Pick<V3Fill, "inputToken">;
-export function isV2Fill<T extends MinV2Fill, U extends MinV3Fill>(fill: T | U): fill is T {
-  return unsafeIsType<T, U>(fill, "destinationToken");
-}
-
-export function isV3Fill<T extends MinV3Fill, U extends MinV2Fill>(fill: T | U): fill is T {
-  return unsafeIsType<T, U>(fill, "inputToken");
-}
-
-type MinV2RelayData = Pick<V2RelayData, "destinationToken">;
-type MinV3RelayData = Pick<V3RelayData, "outputToken">;
-export function isV2RelayData<T extends MinV2RelayData, U extends MinV3RelayData>(relayData: T | U): relayData is T {
-  return unsafeIsType<T, U>(relayData, "destinationToken");
-}
-
->>>>>>> c3b6cb7c
 export function isV3RelayData<T extends MinV3RelayData, U extends MinV2RelayData>(relayData: T | U): relayData is T {
   return unsafeIsType<T, U>(relayData, "outputToken");
 }
@@ -156,13 +88,10 @@
   return isV2Fill(fill) ? fill.updatableRelayData.isSlowRelay : fill.updatableRelayData.fillType === FillType.SlowFill;
 }
 
-<<<<<<< HEAD
 export function isSlowFillRequest(fill: Fill | SlowFillRequest): fill is SlowFillRequest {
   return !isV2Fill(fill as Fill) && !isV3Fill(fill as Fill);
 }
 
-=======
->>>>>>> c3b6cb7c
 type MinV2SlowFillLeaf = Pick<V2SlowFillLeaf, "payoutAdjustmentPct">;
 type MinV3SlowFillLeaf = Pick<V3SlowFillLeaf, "updatedOutputAmount">;
 export function isV2SlowFillLeaf<T extends MinV2SlowFillLeaf, U extends MinV3SlowFillLeaf>(
@@ -218,66 +147,39 @@
   return unsafeIsType<T, U>(deposit, "destinationToken") ? deposit.destinationToken : deposit.outputToken;
 }
 
-<<<<<<< HEAD
+export function getDepositInputAmount<T extends Pick<V2Deposit, "amount">, U extends Pick<V3Deposit, "inputAmount">>(
+  deposit: T | U
+): BN {
+  return unsafeIsType<T, U>(deposit, "amount") ? deposit.amount : deposit.inputAmount;
+}
+
+export function getDepositOutputAmount<T extends Pick<V2Deposit, "amount">, U extends Pick<V3Deposit, "outputAmount">>(
+  deposit: T | U
+): BN {
+  return unsafeIsType<T, U>(deposit, "amount") ? deposit.amount : deposit.outputAmount;
+}
+
 export function getFillOutputToken<T extends Pick<V2Fill, "destinationToken">, U extends Pick<V3Fill, "outputToken">>(
   fill: T | U
 ): string {
   return unsafeIsType<T, U>(fill, "destinationToken") ? fill.destinationToken : fill.outputToken;
 }
 
-export function getDepositInputAmount<T extends Pick<V2Deposit, "amount">, U extends Pick<V3Deposit, "inputAmount">>(
-  deposit: T | U
-): BN {
-  return unsafeIsType<T, U>(deposit, "amount") ? deposit.amount : deposit.inputAmount;
-}
-
-export function getDepositOutputAmount<T extends Pick<V2Deposit, "amount">, U extends Pick<V3Deposit, "outputAmount">>(
-  deposit: T | U
-): BN {
-  return unsafeIsType<T, U>(deposit, "amount") ? deposit.amount : deposit.outputAmount;
-}
-
-=======
-export function getDepositInputAmount<T extends Pick<V2Deposit, "amount">, U extends Pick<V3Deposit, "inputAmount">>(
-  deposit: T | U
-): BN {
-  return unsafeIsType<T, U>(deposit, "amount") ? deposit.amount : deposit.inputAmount;
-}
-
-export function getDepositOutputAmount<T extends Pick<V2Deposit, "amount">, U extends Pick<V3Deposit, "outputAmount">>(
-  deposit: T | U
-): BN {
-  return unsafeIsType<T, U>(deposit, "amount") ? deposit.amount : deposit.outputAmount;
-}
-
-export function getFillOutputToken<T extends Pick<V2Fill, "destinationToken">, U extends Pick<V3Fill, "outputToken">>(
-  fill: T | U
-): string {
-  return unsafeIsType<T, U>(fill, "destinationToken") ? fill.destinationToken : fill.outputToken;
-}
-
 // Returns the total output amount for a unique fill hash.
->>>>>>> c3b6cb7c
 export function getFillOutputAmount<T extends Pick<V2Fill, "amount">, U extends Pick<V3Fill, "outputAmount">>(
   fill: T | U
 ): BN {
   return unsafeIsType<T, U>(fill, "amount") ? fill.amount : fill.outputAmount;
 }
 
-<<<<<<< HEAD
-=======
 // Returns the amount filled by a particular fill event.
->>>>>>> c3b6cb7c
 export function getFillAmount<T extends Pick<V2Fill, "fillAmount">, U extends Pick<V3Fill, "outputAmount">>(
   fill: T | U
 ): BN {
   return unsafeIsType<T, U>(fill, "fillAmount") ? fill.fillAmount : fill.outputAmount;
 }
 
-<<<<<<< HEAD
-=======
 // Returns the cumulative amount filled for a unique fill hash.
->>>>>>> c3b6cb7c
 export function getTotalFilledAmount<
   T extends Pick<V2Fill, "totalFilledAmount">,
   U extends Pick<V3Fill, "outputAmount">,
