--- conflicted
+++ resolved
@@ -1,15 +1,11 @@
 import {
-  Deposit,
   Fill,
   FillType,
-  RelayData,
-  RelayerRefundExecution,
-  RelayerRefundLeaf,
-  SlowFillLeaf,
-  SpeedUp,
   V2Deposit,
   V2Fill,
   V2RelayData,
+  V2RelayerRefundExecution,
+  V2RelayerRefundLeaf,
   V2SlowFillLeaf,
   V2SpeedUp,
   V3Deposit,
@@ -22,9 +18,16 @@
 } from "../interfaces";
 import { BN } from "./BigNumberUtils";
 
-<<<<<<< HEAD
-=======
-type Fill = V2Fill | V3Fill;
+// Lowest ConfigStore version where the V3 model is in effect. The version update to the following value should
+// take place atomically with the SpokePool upgrade to V3 so that the dataworker knows what kind of MerkleLeaves
+// to propose in root bundles (i.e. RelayerRefundLeaf and SlowFillLeaf have different shapes). We assume that
+// V3 will be deployed in between bundles (after a bundle execution and before a proposal). The dataworker/relayer
+// code can use the following isV3() function to separate logic for calling V3 vs. legacy methods.
+export const V3_MIN_CONFIG_STORE_VERSION = 3;
+
+export function isV3(version: number): boolean {
+  return version >= V3_MIN_CONFIG_STORE_VERSION;
+}
 
 // Can be used with specific types, and will fully verify that the descriminating key is exclusive to the former.
 // Example usage:
@@ -41,18 +44,6 @@
   return (input as T)[key] !== undefined;
 }
 
->>>>>>> b7ddaff2
-// Lowest ConfigStore version where the V3 model is in effect. The version update to the following value should
-// take place atomically with the SpokePool upgrade to V3 so that the dataworker knows what kind of MerkleLeaves
-// to propose in root bundles (i.e. RelayerRefundLeaf and SlowFillLeaf have different shapes). We assume that
-// V3 will be deployed in between bundles (after a bundle execution and before a proposal). The dataworker/relayer
-// code can use the following isV3() function to separate logic for calling V3 vs. legacy methods.
-export const V3_MIN_CONFIG_STORE_VERSION = 3;
-
-export function isV3(version: number): boolean {
-  return version >= V3_MIN_CONFIG_STORE_VERSION;
-}
-
 type MinV2Deposit = Pick<V2Deposit, "originToken">;
 type MinV3Deposit = Pick<V3Deposit, "inputToken">;
 export function isV2Deposit<T extends MinV2Deposit, U extends MinV3Deposit>(deposit: T | U): deposit is T {
@@ -152,57 +143,44 @@
   return unsafeIsType<T, U>(deposit, "destinationToken") ? deposit.destinationToken : deposit.outputToken;
 }
 
+export function getDepositInputAmount<T extends Pick<V2Deposit, "amount">, U extends Pick<V3Deposit, "inputAmount">>(
+  deposit: T | U
+): BN {
+  return unsafeIsType<T, U>(deposit, "amount") ? deposit.amount : deposit.inputAmount;
+}
+
+export function getDepositOutputAmount<T extends Pick<V2Deposit, "amount">, U extends Pick<V3Deposit, "outputAmount">>(
+  deposit: T | U
+): BN {
+  return unsafeIsType<T, U>(deposit, "amount") ? deposit.amount : deposit.outputAmount;
+}
+
 export function getFillOutputToken<T extends Pick<V2Fill, "destinationToken">, U extends Pick<V3Fill, "outputToken">>(
   fill: T | U
 ): string {
   return unsafeIsType<T, U>(fill, "destinationToken") ? fill.destinationToken : fill.outputToken;
 }
 
-export function getDepositInputAmount<T extends Pick<V2Deposit, "amount">, U extends Pick<V3Deposit, "inputAmount">>(
-  deposit: T | U
-): BN {
-  return unsafeIsType<T, U>(deposit, "amount") ? deposit.amount : deposit.inputAmount;
-}
-
-export function getDepositOutputAmount<T extends Pick<V2Deposit, "amount">, U extends Pick<V3Deposit, "outputAmount">>(
-  deposit: T | U
-): BN {
-  return unsafeIsType<T, U>(deposit, "amount") ? deposit.amount : deposit.outputAmount;
-}
-
-<<<<<<< HEAD
 // Returns the total output amount for a unique fill hash.
-export function getFillOutputAmount(fill: Fill): BN {
-  return isV2Fill(fill) ? fill.amount : fill.outputAmount;
-}
-
-// Returns the amount filled by a particular fill event.
-export function getFillAmount(fill: Fill): BN {
-  return isV2Fill(fill) ? fill.fillAmount : fill.outputAmount;
-}
-
-// Returns the cumulative amount filled for a unique fill hash.
-export function getTotalFilledAmount(fill: Fill): BN {
-  return isV2Fill(fill) ? fill.totalFilledAmount : fill.outputAmount;
-=======
 export function getFillOutputAmount<T extends Pick<V2Fill, "amount">, U extends Pick<V3Fill, "outputAmount">>(
   fill: T | U
 ): BN {
   return unsafeIsType<T, U>(fill, "amount") ? fill.amount : fill.outputAmount;
 }
 
+// Returns the amount filled by a particular fill event.
 export function getFillAmount<T extends Pick<V2Fill, "fillAmount">, U extends Pick<V3Fill, "outputAmount">>(
   fill: T | U
 ): BN {
   return unsafeIsType<T, U>(fill, "fillAmount") ? fill.fillAmount : fill.outputAmount;
 }
 
+// Returns the cumulative amount filled for a unique fill hash.
 export function getTotalFilledAmount<
   T extends Pick<V2Fill, "totalFilledAmount">,
   U extends Pick<V3Fill, "outputAmount">,
 >(fill: T | U): BN {
   return unsafeIsType<T, U>(fill, "totalFilledAmount") ? fill.totalFilledAmount : fill.outputAmount;
->>>>>>> b7ddaff2
 }
 
 export function getRelayDataOutputToken<
