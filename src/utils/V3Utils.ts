--- conflicted
+++ resolved
@@ -3,13 +3,13 @@
   Fill,
   FillType,
   RelayData,
+  RelayerRefundExecution,
+  RelayerRefundLeaf,
   SlowFillLeaf,
   SpeedUp,
   V2Deposit,
   V2Fill,
   V2RelayData,
-  V2RelayerRefundExecution,
-  V2RelayerRefundLeaf,
   V2SlowFillLeaf,
   V2SpeedUp,
   V3Deposit,
@@ -23,17 +23,6 @@
 import { BN } from "./BigNumberUtils";
 import { isDefined } from "./TypeGuards";
 
-<<<<<<< HEAD
-=======
-type Deposit = V2Deposit | V3Deposit;
-type Fill = V2Fill | V3Fill;
-type SpeedUp = V2SpeedUp | V3SpeedUp;
-type RelayData = V2RelayData | V3RelayData;
-type SlowFillLeaf = V2SlowFillLeaf | V3SlowFillLeaf;
-type RelayerRefundExecution = V2RelayerRefundExecution | V3RelayerRefundExecution;
-type RelayerRefundLeaf = V2RelayerRefundLeaf | V3RelayerRefundLeaf;
-
->>>>>>> 0278a7d0
 // Lowest ConfigStore version where the V3 model is in effect. The version update to the following value should
 // take place atomically with the SpokePool upgrade to V3 so that the dataworker knows what kind of MerkleLeaves
 // to propose in root bundles (i.e. RelayerRefundLeaf and SlowFillLeaf have different shapes). We assume that
