import {
  FillType,
  v2Deposit,
  v3Deposit,
  v2Fill,
  v2RelayData,
<<<<<<< HEAD
  v2SpeedUp,
  v3Fill,
  v3RelayData,
=======
  v2SlowFillLeaf,
  v2SpeedUp,
  v3Fill,
  v3RelayData,
  v3SlowFillLeaf,
>>>>>>> de988aaf
  v3SpeedUp,
} from "../interfaces";
import { BN } from "./BigNumberUtils";
import { isDefined } from "./TypeGuards";

type Deposit = v2Deposit | v3Deposit;
type Fill = v2Fill | v3Fill;
type SpeedUp = v2SpeedUp | v3SpeedUp;
type RelayData = v2RelayData | v3RelayData;
<<<<<<< HEAD
=======
type SlowFillLeaf = v2SlowFillLeaf | v3SlowFillLeaf;
>>>>>>> de988aaf

// Lowest ConfigStore version where the V3 model is in effect. The version update to the following value should
// take place atomically with the SpokePool upgrade to V3 so that the dataworker knows what kind of MerkleLeaves
// to propose in root bundles (i.e. RelayerRefundLeaf and SlowFillLeaf have different shapes). We assume that
// V3 will be deployed in between bundles (after a bundle execution and before a proposal). The dataworker/relayer
// code can use the following isV3() function to separate logic for calling V3 vs. legacy methods.
export const V3_MIN_CONFIG_STORE_VERSION = 3;

export function isV3(version: number): boolean {
  return version >= 3;
}

export function isV2Deposit(deposit: Deposit): deposit is v2Deposit {
  return isDefined((deposit as v2Deposit).originToken);
}

export function isV2SpeedUp(speedUp: SpeedUp): speedUp is v2SpeedUp {
  return isDefined((speedUp as v2SpeedUp).newRelayerFeePct);
}

export function isV3Deposit(deposit: Deposit): deposit is v3Deposit {
  return isDefined((deposit as v3Deposit).inputToken);
}

export function isV3SpeedUp(speedUp: SpeedUp): speedUp is v3SpeedUp {
  return isDefined((speedUp as v3SpeedUp).updatedOutputAmount);
}

export function isV2Fill(fill: Fill): fill is v2Fill {
  return isDefined((fill as v2Fill).destinationToken);
}

export function isV3Fill(fill: Fill): fill is v3Fill {
  return isDefined((fill as v3Fill).inputToken);
}

export function isV2RelayData(relayData: RelayData): relayData is v2RelayData {
  return isDefined((relayData as v2RelayData).destinationToken);
}

<<<<<<< HEAD
=======
export function isV3RelayData(relayData: RelayData): relayData is v3RelayData {
  return isDefined((relayData as v3RelayData).outputToken);
}

>>>>>>> de988aaf
export function isSlowFill(fill: Fill): boolean {
  return isV2Fill(fill) ? fill.updatableRelayData.isSlowRelay : fill.updatableRelayData.fillType === FillType.SlowFill;
}

<<<<<<< HEAD
=======
export function isV2SlowFillLeaf(slowFillLeaf: SlowFillLeaf): slowFillLeaf is v2SlowFillLeaf {
  return isDefined((slowFillLeaf as v2SlowFillLeaf).payoutAdjustmentPct) && isV2RelayData(slowFillLeaf.relayData);
}

export function isV3SlowFillLeaf(slowFillLeaf: SlowFillLeaf): slowFillLeaf is v3SlowFillLeaf {
  return isDefined((slowFillLeaf as v3SlowFillLeaf).updatedOutputAmount) && isV3RelayData(slowFillLeaf.relayData);
}

>>>>>>> de988aaf
export function getDepositInputToken(deposit: Deposit): string {
  return isV2Deposit(deposit) ? deposit.originToken : deposit.inputToken;
}

export function getDepositOutputToken(deposit: Deposit): string {
  return isV2Deposit(deposit) ? deposit.destinationToken : deposit.outputToken;
}

export function getFillOutputToken(fill: Fill): string {
  return isV2Fill(fill) ? fill.destinationToken : fill.outputToken;
}

export function getDepositInputAmount(deposit: Deposit): BN {
  return isV2Deposit(deposit) ? deposit.amount : deposit.inputAmount;
}

export function getDepositOutputAmount(deposit: Deposit): BN {
  return isV2Deposit(deposit) ? deposit.amount : deposit.outputAmount;
}

export function getFillOutputAmount(fill: Fill): BN {
  return isV2Fill(fill) ? fill.amount : fill.outputAmount;
}

export function getFillAmount(fill: Fill): BN {
  return isV2Fill(fill) ? fill.fillAmount : fill.outputAmount;
}

export function getTotalFilledAmount(fill: Fill): BN {
  return isV2Fill(fill) ? fill.totalFilledAmount : fill.outputAmount;
}

export function getRelayDataOutputToken(relayData: RelayData): string {
  return isV2RelayData(relayData) ? relayData.destinationToken : relayData.outputToken;
}
<<<<<<< HEAD
export function getRelayDataOutputAmount(relayData: RelayData): BN {
  return isV2RelayData(relayData) ? relayData.amount : relayData.outputAmount;
=======

export function getRelayDataOutputAmount(relayData: RelayData): BN {
  return isV2RelayData(relayData) ? relayData.amount : relayData.outputAmount;
}

export function getSlowFillLeafChainId(leaf: SlowFillLeaf): number {
  return isV2SlowFillLeaf(leaf) ? leaf.relayData.destinationChainId : leaf.chainId;
>>>>>>> de988aaf
}<|MERGE_RESOLUTION|>--- conflicted
+++ resolved
@@ -4,17 +4,11 @@
   v3Deposit,
   v2Fill,
   v2RelayData,
-<<<<<<< HEAD
-  v2SpeedUp,
-  v3Fill,
-  v3RelayData,
-=======
   v2SlowFillLeaf,
   v2SpeedUp,
   v3Fill,
   v3RelayData,
   v3SlowFillLeaf,
->>>>>>> de988aaf
   v3SpeedUp,
 } from "../interfaces";
 import { BN } from "./BigNumberUtils";
@@ -24,10 +18,7 @@
 type Fill = v2Fill | v3Fill;
 type SpeedUp = v2SpeedUp | v3SpeedUp;
 type RelayData = v2RelayData | v3RelayData;
-<<<<<<< HEAD
-=======
 type SlowFillLeaf = v2SlowFillLeaf | v3SlowFillLeaf;
->>>>>>> de988aaf
 
 // Lowest ConfigStore version where the V3 model is in effect. The version update to the following value should
 // take place atomically with the SpokePool upgrade to V3 so that the dataworker knows what kind of MerkleLeaves
@@ -44,12 +35,12 @@
   return isDefined((deposit as v2Deposit).originToken);
 }
 
+export function isV3Deposit(deposit: Deposit): deposit is v3Deposit {
+  return isDefined((deposit as v3Deposit).inputToken);
+}
+
 export function isV2SpeedUp(speedUp: SpeedUp): speedUp is v2SpeedUp {
   return isDefined((speedUp as v2SpeedUp).newRelayerFeePct);
-}
-
-export function isV3Deposit(deposit: Deposit): deposit is v3Deposit {
-  return isDefined((deposit as v3Deposit).inputToken);
 }
 
 export function isV3SpeedUp(speedUp: SpeedUp): speedUp is v3SpeedUp {
@@ -64,23 +55,18 @@
   return isDefined((fill as v3Fill).inputToken);
 }
 
+export function isSlowFill(fill: Fill): boolean {
+  return isV2Fill(fill) ? fill.updatableRelayData.isSlowRelay : fill.updatableRelayData.fillType === FillType.SlowFill;
+}
+
 export function isV2RelayData(relayData: RelayData): relayData is v2RelayData {
   return isDefined((relayData as v2RelayData).destinationToken);
 }
 
-<<<<<<< HEAD
-=======
 export function isV3RelayData(relayData: RelayData): relayData is v3RelayData {
   return isDefined((relayData as v3RelayData).outputToken);
 }
 
->>>>>>> de988aaf
-export function isSlowFill(fill: Fill): boolean {
-  return isV2Fill(fill) ? fill.updatableRelayData.isSlowRelay : fill.updatableRelayData.fillType === FillType.SlowFill;
-}
-
-<<<<<<< HEAD
-=======
 export function isV2SlowFillLeaf(slowFillLeaf: SlowFillLeaf): slowFillLeaf is v2SlowFillLeaf {
   return isDefined((slowFillLeaf as v2SlowFillLeaf).payoutAdjustmentPct) && isV2RelayData(slowFillLeaf.relayData);
 }
@@ -89,7 +75,6 @@
   return isDefined((slowFillLeaf as v3SlowFillLeaf).updatedOutputAmount) && isV3RelayData(slowFillLeaf.relayData);
 }
 
->>>>>>> de988aaf
 export function getDepositInputToken(deposit: Deposit): string {
   return isV2Deposit(deposit) ? deposit.originToken : deposit.inputToken;
 }
@@ -125,10 +110,6 @@
 export function getRelayDataOutputToken(relayData: RelayData): string {
   return isV2RelayData(relayData) ? relayData.destinationToken : relayData.outputToken;
 }
-<<<<<<< HEAD
-export function getRelayDataOutputAmount(relayData: RelayData): BN {
-  return isV2RelayData(relayData) ? relayData.amount : relayData.outputAmount;
-=======
 
 export function getRelayDataOutputAmount(relayData: RelayData): BN {
   return isV2RelayData(relayData) ? relayData.amount : relayData.outputAmount;
@@ -136,5 +117,4 @@
 
 export function getSlowFillLeafChainId(leaf: SlowFillLeaf): number {
   return isV2SlowFillLeaf(leaf) ? leaf.relayData.destinationChainId : leaf.chainId;
->>>>>>> de988aaf
 }