--- conflicted
+++ resolved
@@ -13,11 +13,10 @@
 } from "../interfaces";
 import { BN } from "./BigNumberUtils";
 
-<<<<<<< HEAD
 // Can be used with specific types, and will fully verify that the descriminating key is exclusive to the former.
 // Example usage:
 // let a: Fill = ...;
-// if (isType<v2Fill, v3Fill>(a, "destinationToken")) {
+// if (isType<V2Fill, V3Fill>(a, "destinationToken")) {
 //   
 // }
 export function isType<T, U>(input: T | U, key: Exclude<keyof T, keyof U>): input is T {
@@ -28,13 +27,6 @@
 function unsafeIsType<T, U>(input: T | U, key: keyof T): input is T {
   return (input as T)[key] !== undefined;
 }
-=======
-type Deposit = V2Deposit | V3Deposit;
-type Fill = V2Fill | V3Fill;
-type SpeedUp = V2SpeedUp | V3SpeedUp;
-type RelayData = V2RelayData | V3RelayData;
-type SlowFillLeaf = V2SlowFillLeaf | V3SlowFillLeaf;
->>>>>>> a1daa999
 
 // Lowest ConfigStore version where the V3 model is in effect. The version update to the following value should
 // take place atomically with the SpokePool upgrade to V3 so that the dataworker knows what kind of MerkleLeaves
@@ -47,10 +39,8 @@
   return version >= V3_MIN_CONFIG_STORE_VERSION;
 }
 
-<<<<<<< HEAD
-
-type MinV2Deposit = Pick<v2Deposit, "originToken">;
-type MinV3Deposit = Pick<v3Deposit, "inputToken">;
+type MinV2Deposit = Pick<V2Deposit, "originToken">;
+type MinV3Deposit = Pick<V3Deposit, "inputToken">;
 export function isV2Deposit<T extends MinV2Deposit, U extends MinV3Deposit>(deposit: T | U): deposit is T {
   return unsafeIsType<T, U>(deposit, "originToken");
 }
@@ -59,8 +49,8 @@
   return unsafeIsType<T, U>(deposit, "inputToken");
 }
 
-type MinV2SpeedUp = Pick<v2SpeedUp, "newRelayerFeePct">;
-type MinV3SpeedUp = Pick<v3SpeedUp, "updatedOutputAmount">;
+type MinV2SpeedUp = Pick<V2SpeedUp, "newRelayerFeePct">;
+type MinV3SpeedUp = Pick<V3SpeedUp, "updatedOutputAmount">;
 export function isV2SpeedUp<T extends MinV2SpeedUp, U extends MinV3SpeedUp>(speedUp: T | U): speedUp is T {
   return unsafeIsType<T, U>(speedUp, "newRelayerFeePct");
 }
@@ -69,8 +59,8 @@
   return unsafeIsType<T, U>(speedUp, "updatedOutputAmount");
 }
 
-type MinV2Fill = Pick<v2Fill, "destinationToken">;
-type MinV3Fill = Pick<v3Fill, "inputToken">;
+type MinV2Fill = Pick<V2Fill, "destinationToken">;
+type MinV3Fill = Pick<V3Fill, "inputToken">;
 export function isV2Fill<T extends MinV2Fill, U extends MinV3Fill>(fill: T | U): fill is T {
   return unsafeIsType<T, U>(fill, "destinationToken");
 }
@@ -79,111 +69,70 @@
   return unsafeIsType<T, U>(fill, "inputToken");
 }
 
-type MinV2RelayData = Pick<v2RelayData, "destinationToken">;
-type MinV3RelayData = Pick<v3RelayData, "outputToken">;
+type MinV2RelayData = Pick<V2RelayData, "destinationToken">;
+type MinV3RelayData = Pick<V3RelayData, "outputToken">;
 export function isV2RelayData<T extends MinV2RelayData, U extends MinV3RelayData>(relayData: T | U): relayData is T {
   return unsafeIsType<T, U>(relayData, "destinationToken");
 }
 
 export function isV3RelayData<T extends MinV3RelayData, U extends MinV2RelayData>(relayData: T | U): relayData is T {
   return unsafeIsType<T, U>(relayData, "outputToken");
-=======
-export function isV2Deposit(deposit: Deposit): deposit is V2Deposit {
-  return isDefined((deposit as V2Deposit).originToken);
-}
-
-export function isV3Deposit(deposit: Deposit): deposit is V3Deposit {
-  return isDefined((deposit as V3Deposit).inputToken);
-}
-
-export function isV2SpeedUp(speedUp: SpeedUp): speedUp is V2SpeedUp {
-  return isDefined((speedUp as V2SpeedUp).newRelayerFeePct);
-}
-
-export function isV3SpeedUp(speedUp: SpeedUp): speedUp is V3SpeedUp {
-  return isDefined((speedUp as V3SpeedUp).updatedOutputAmount);
-}
-
-export function isV2Fill(fill: Fill): fill is V2Fill {
-  return isDefined((fill as V2Fill).destinationToken);
-}
-
-export function isV3Fill(fill: Fill): fill is V3Fill {
-  return isDefined((fill as V3Fill).inputToken);
-}
-
-export function isV2RelayData(relayData: RelayData): relayData is V2RelayData {
-  return isDefined((relayData as V2RelayData).destinationToken);
-}
-
-export function isV3RelayData(relayData: RelayData): relayData is V3RelayData {
-  return isDefined((relayData as V3RelayData).outputToken);
->>>>>>> a1daa999
 }
 
 export function isSlowFill(fill: Fill): boolean {
   return isV2Fill(fill) ? fill.updatableRelayData.isSlowRelay : fill.updatableRelayData.fillType === FillType.SlowFill;
 }
 
-<<<<<<< HEAD
-type MinV2SlowFillLeaf = Pick<v2SlowFillLeaf, "payoutAdjustmentPct" | "relayData">;
-type MinV3SlowFillLeaf = Pick<v3SlowFillLeaf, "updatedOutputAmount" | "relayData">;
+type MinV2SlowFillLeaf = Pick<V2SlowFillLeaf, "payoutAdjustmentPct" | "relayData">;
+type MinV3SlowFillLeaf = Pick<V3SlowFillLeaf, "updatedOutputAmount" | "relayData">;
 export function isV2SlowFillLeaf<T extends MinV2SlowFillLeaf, U extends MinV3SlowFillLeaf>(slowFillLeaf: T | U): slowFillLeaf is T {
   return unsafeIsType<T, U>(slowFillLeaf, "payoutAdjustmentPct") && isV2RelayData(slowFillLeaf.relayData);
 }
 
 export function isV3SlowFillLeaf<T extends MinV3SlowFillLeaf, U extends MinV2SlowFillLeaf>(slowFillLeaf: T | U): slowFillLeaf is T {
   return unsafeIsType<T, U>(slowFillLeaf, "updatedOutputAmount") && isV3RelayData(slowFillLeaf.relayData);
-=======
-export function isV2SlowFillLeaf(slowFillLeaf: SlowFillLeaf): slowFillLeaf is V2SlowFillLeaf {
-  return isDefined((slowFillLeaf as V2SlowFillLeaf).payoutAdjustmentPct) && isV2RelayData(slowFillLeaf.relayData);
-}
-
-export function isV3SlowFillLeaf(slowFillLeaf: SlowFillLeaf): slowFillLeaf is V3SlowFillLeaf {
-  return isDefined((slowFillLeaf as V3SlowFillLeaf).updatedOutputAmount) && isV3RelayData(slowFillLeaf.relayData);
->>>>>>> a1daa999
 }
 
 export function getDepositInputToken<T extends MinV2Deposit, U extends MinV3Deposit>(deposit: T | U): string {
   return isV2Deposit(deposit) ? deposit.originToken : deposit.inputToken;
 }
 
-export function getDepositOutputToken<T extends Pick<v2Deposit, "destinationToken">, U extends Pick<v3Deposit, "outputToken">>(deposit: T | U): string {
+export function getDepositOutputToken<T extends Pick<V2Deposit, "destinationToken">, U extends Pick<V3Deposit, "outputToken">>(deposit: T | U): string {
   return unsafeIsType<T, U>(deposit, "destinationToken") ? deposit.destinationToken : deposit.outputToken;
 }
 
-export function getFillOutputToken<T extends Pick<v2Fill, "destinationToken">, U extends Pick<v3Fill, "outputToken">>(fill: T | U): string {
+export function getFillOutputToken<T extends Pick<V2Fill, "destinationToken">, U extends Pick<V3Fill, "outputToken">>(fill: T | U): string {
   return unsafeIsType<T, U>(fill, "destinationToken") ? fill.destinationToken : fill.outputToken;
 }
 
-export function getDepositInputAmount<T extends Pick<v2Deposit, "amount">, U extends Pick<v3Deposit, "inputAmount">>(deposit: T | U): BN {
+export function getDepositInputAmount<T extends Pick<V2Deposit, "amount">, U extends Pick<V3Deposit, "inputAmount">>(deposit: T | U): BN {
   return unsafeIsType<T, U>(deposit, "amount") ? deposit.amount : deposit.inputAmount;
 }
 
-export function getDepositOutputAmount<T extends Pick<v2Deposit, "amount">, U extends Pick<v3Deposit, "outputAmount">>(deposit: T | U): BN {
+export function getDepositOutputAmount<T extends Pick<V2Deposit, "amount">, U extends Pick<V3Deposit, "outputAmount">>(deposit: T | U): BN {
   return unsafeIsType<T, U>(deposit, "amount") ? deposit.amount : deposit.outputAmount;
 }
 
-export function getFillOutputAmount<T extends Pick<v2Fill, "amount">, U extends Pick<v3Fill, "outputAmount">>(fill: T | U): BN {
+export function getFillOutputAmount<T extends Pick<V2Fill, "amount">, U extends Pick<V3Fill, "outputAmount">>(fill: T | U): BN {
   return unsafeIsType<T, U>(fill, "amount") ? fill.amount : fill.outputAmount;
 }
 
-export function getFillAmount<T extends Pick<v2Fill, "fillAmount">, U extends Pick<v3Fill, "outputAmount">>(fill: T | U): BN {
+export function getFillAmount<T extends Pick<V2Fill, "fillAmount">, U extends Pick<V3Fill, "outputAmount">>(fill: T | U): BN {
   return unsafeIsType<T, U>(fill, "fillAmount") ? fill.fillAmount : fill.outputAmount;
 }
 
-export function getTotalFilledAmount<T extends Pick<v2Fill, "totalFilledAmount">, U extends Pick<v3Fill, "outputAmount">>(fill: T | U): BN {
+export function getTotalFilledAmount<T extends Pick<V2Fill, "totalFilledAmount">, U extends Pick<V3Fill, "outputAmount">>(fill: T | U): BN {
   return unsafeIsType<T, U>(fill, "totalFilledAmount") ? fill.totalFilledAmount : fill.outputAmount;
 }
 
-export function getRelayDataOutputToken<T extends Pick<v2RelayData, "destinationToken">, U extends Pick<v3RelayData, "outputToken">>(relayData: T | U): string {
+export function getRelayDataOutputToken<T extends Pick<V2RelayData, "destinationToken">, U extends Pick<V3RelayData, "outputToken">>(relayData: T | U): string {
   return isV2RelayData(relayData) ? relayData.destinationToken : relayData.outputToken;
 }
 
-export function getRelayDataOutputAmount<T extends Pick<v2RelayData, "amount">, U extends Pick<v3RelayData, "outputAmount">>(relayData: T | U): BN {
+export function getRelayDataOutputAmount<T extends Pick<V2RelayData, "amount">, U extends Pick<V3RelayData, "outputAmount">>(relayData: T | U): BN {
   return unsafeIsType<T, U>(relayData, "amount") ? relayData.amount : relayData.outputAmount;
 }
 
-export function getSlowFillLeafChainId<T extends { relayData: { destinationChainId: v2SlowFillLeaf["relayData"]["destinationChainId"] } }, U extends Pick<v3SlowFillLeaf, "chainId">>(leaf: T | U): number {
+export function getSlowFillLeafChainId<T extends { relayData: { destinationChainId: V2SlowFillLeaf["relayData"]["destinationChainId"] } }, U extends Pick<V3SlowFillLeaf, "chainId">>(leaf: T | U): number {
   return unsafeIsType<U, T>(leaf, "chainId") ? leaf.chainId : leaf.relayData.destinationChainId;
 }