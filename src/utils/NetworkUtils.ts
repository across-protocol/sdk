<<<<<<< HEAD
import {
  CCTP_NO_DOMAIN,
  ChainFamily,
  CHAIN_IDs,
  MAINNET_CHAIN_IDs,
  PRODUCTION_NETWORKS,
  PUBLIC_NETWORKS,
  TESTNET_CHAIN_IDs,
} from "../constants";
=======
import { CCTP_NO_DOMAIN } from "@across-protocol/constants";
import { ChainFamily, CHAIN_IDs, MAINNET_CHAIN_IDs, PUBLIC_NETWORKS, TESTNET_CHAIN_IDs } from "../constants";
>>>>>>> a879f666

export const hreNetworks: Record<number, string> = {
  666: "Hardhat1",
  1337: "Hardhat2",
  31337: "HardhatNetwork",
};

/**
 * Resolves a network name from a network id.
 * @param networkId The network id to resolve the name for
 * @returns The network name for the network id. If the network id is not found, returns "unknown"
 */
export function getNetworkName(networkId: number | string): string {
  networkId = Number(networkId);
  return PUBLIC_NETWORKS[networkId]?.name ?? hreNetworks[networkId] ?? "unknown";
}

/**
 * Resolves a native token symbol from a chain id.
 * @param chainId The chain id to resolve the native token symbol for
 * @returns The native token symbol for the chain id. If the chain id is not found, returns "ETH"
 */
export function getNativeTokenSymbol(chainId: number | string): string {
  return PUBLIC_NETWORKS[Number(chainId)]?.nativeToken ?? "ETH";
}

/**
 * Determines whether a chain ID is part of the production network.
 * @param chainId Chain ID to query.
 * @returns true if the chain ID is part of the production network, otherwise false.
 */
export function chainIsProd(chainId: number): boolean {
  return Object.values(MAINNET_CHAIN_IDs).includes(chainId);
}

/**
 * Determines whether a chain ID is part of the production network.
 * @param chainId Chain ID to query.
 * @returns true if the chain ID is part of the production network, otherwise false.
 */
export function chainIsTestnet(chainId: number): boolean {
  return Object.values(TESTNET_CHAIN_IDs).includes(chainId);
}

/**
 * Determines whether a chain ID is a Polygon implementation.
 * @param chainId Chain ID to evaluate.
 * @returns True if chainId is a Polygon chain (mainnet or testnet), otherwise false.
 */
export function chainIsMatic(chainId: number): boolean {
  return [CHAIN_IDs.POLYGON, CHAIN_IDs.POLYGON_AMOY].includes(chainId);
}

/**
 * Determines whether a chain ID is an Optimism OP Stack implementation.
 * @param chainId Chain ID to evaluate.
 * @returns True if chainId is an OP stack, otherwise false.
 */
export function chainIsOPStack(chainId: number): boolean {
  return PUBLIC_NETWORKS[chainId]?.family === ChainFamily.OP_STACK;
}

/**
 * Determines whether a chain ID is a ZkStack implementation.
 * @param chainId Chain ID to evaluate.
 * @returns True if chainId is a ZkStack chain, otherwise false.
 */
export function chainIsZkStack(chainId: number): boolean {
  return PUBLIC_NETWORKS[chainId]?.family === ChainFamily.ZK_STACK;
}

/**
 * Determines whether a chain ID is an Arbitrum Orbit implementation.
 * @param chainId Chain ID to evaluate.
 * @returns True if chainId is an Orbit chain, otherwise false.
 */
export function chainIsOrbit(chainId: number): boolean {
  return PUBLIC_NETWORKS[chainId]?.family === ChainFamily.ORBIT;
}

/**
 * Determines whether a chain ID is an Arbitrum implementation.
 * @param chainId Chain ID to evaluate.
 * @returns True if chainId is an Arbitrum chain, otherwise false.
 */
export function chainIsArbitrum(chainId: number): boolean {
  return [CHAIN_IDs.ARBITRUM, CHAIN_IDs.ARBITRUM_SEPOLIA].includes(chainId);
}

/**
 * Determines whether a chain ID is a Linea implementation.
 * @param chainId Chain ID to evaluate.
 * @returns True if chainId is a Linea chain, otherwise false.
 */
export function chainIsLinea(chainId: number): boolean {
  return [CHAIN_IDs.LINEA].includes(chainId);
}

/**
 * Determines whether a chain ID is a BSC implementation.
 * @param chainId Chain ID to evaluate.
 * @returns True if chainId is a BSC chain, otherwise false.
 */
export function chainIsBSC(chainId: number): boolean {
  return [CHAIN_IDs.BSC].includes(chainId);
}

/**
 * Determines whether a chain ID has a corresponding hub pool contract.
 * @param chainId Chain ID to evaluate.
 * @returns True if chain corresponding to chainId has a hub pool implementation.
 */
export function chainIsL1(chainId: number): boolean {
  return [CHAIN_IDs.MAINNET, CHAIN_IDs.SEPOLIA].includes(chainId);
}

/**
 * Determines whether a chain ID runs on an EVM-like execution layer.
 * @param chainId Chain ID to evaluate.
 * @returns True if chain corresponding to chainId has an EVM-like execution layer.
 */
export function chainIsEvm(chainId: number): boolean {
  // TODO: Update when additional execution layers beyond EVM and SVM are supported.
  return PUBLIC_NETWORKS[chainId]?.family !== ChainFamily.SVM;
}

/**
 * Determines whether a chain ID runs on an SVM-like execution layer.
 * @param chainId Chain ID to evaluate.
 * @returns True if chain corresponding to chainId has an SVM-like execution layer.
 */
export function chainIsSvm(chainId: number): boolean {
  return PUBLIC_NETWORKS[chainId]?.family === ChainFamily.SVM;
}

/**
 * Determines whether a chain ID has the capacity for having its USDC bridged via CCTP.
 * @param chainId Chain ID to evaluate.
 * @returns True if chainId is a CCTP-bridging enabled chain, otherwise false.
 */
export function chainIsCCTPEnabled(chainId: number): boolean {
<<<<<<< HEAD
  // Add chainIds to cctpExceptions to administratively disable CCTP on a chain.
  // This is useful if constants has been updated to specify a CCTP domain in advance of it being activated.
  const cctpExceptions: number[] = [];
  return PRODUCTION_NETWORKS[chainId]?.cctpDomain !== CCTP_NO_DOMAIN && !cctpExceptions.includes(chainId);
=======
  return PUBLIC_NETWORKS?.[chainId]?.cctpDomain !== CCTP_NO_DOMAIN;
>>>>>>> a879f666
}

/**
 * Determines if a chain ID requires a manual L1 -> L2 finalization step.
 * @param chainId Chain ID to evaluate.
 * @returns True if chainId requires manual L1 -> L2 finalization, otherwise false.
 */
export function chainRequiresL1ToL2Finalization(chainId: number): boolean {
  return chainIsCCTPEnabled(chainId) || chainIsLinea(chainId);
}

/**
 * Returns the origin of a URL.
 * @param url A URL.
 * @returns The origin of the URL, or "UNKNOWN" if the URL is invalid.
 */
export function getOriginFromURL(url: string): string {
  try {
    return new URL(url).origin;
  } catch (e) {
    return "UNKNOWN";
  }
}<|MERGE_RESOLUTION|>--- conflicted
+++ resolved
@@ -1,4 +1,3 @@
-<<<<<<< HEAD
 import {
   CCTP_NO_DOMAIN,
   ChainFamily,
@@ -8,10 +7,6 @@
   PUBLIC_NETWORKS,
   TESTNET_CHAIN_IDs,
 } from "../constants";
-=======
-import { CCTP_NO_DOMAIN } from "@across-protocol/constants";
-import { ChainFamily, CHAIN_IDs, MAINNET_CHAIN_IDs, PUBLIC_NETWORKS, TESTNET_CHAIN_IDs } from "../constants";
->>>>>>> a879f666
 
 export const hreNetworks: Record<number, string> = {
   666: "Hardhat1",
@@ -153,14 +148,10 @@
  * @returns True if chainId is a CCTP-bridging enabled chain, otherwise false.
  */
 export function chainIsCCTPEnabled(chainId: number): boolean {
-<<<<<<< HEAD
   // Add chainIds to cctpExceptions to administratively disable CCTP on a chain.
   // This is useful if constants has been updated to specify a CCTP domain in advance of it being activated.
   const cctpExceptions: number[] = [];
   return PRODUCTION_NETWORKS[chainId]?.cctpDomain !== CCTP_NO_DOMAIN && !cctpExceptions.includes(chainId);
-=======
-  return PUBLIC_NETWORKS?.[chainId]?.cctpDomain !== CCTP_NO_DOMAIN;
->>>>>>> a879f666
 }
 
 /**
