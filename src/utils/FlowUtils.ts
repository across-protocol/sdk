--- conflicted
+++ resolved
@@ -1,20 +1,7 @@
 import assert from "assert";
 import { HubPoolClient } from "../clients/HubPoolClient";
-<<<<<<< HEAD
-import {
-  Deposit,
-  Fill,
-  FillWithBlock,
-  RefundRequestWithBlock,
-  UbaFlow,
-  UbaOutflow,
-  isUbaInflow,
-  outflowIsFill,
-} from "../interfaces";
+import { Deposit, Fill, FillWithBlock, UbaFlow, isUbaInflow, outflowIsFill } from "../interfaces";
 import { isDefined } from "../utils";
-=======
-import { Deposit, Fill, FillWithBlock, UbaFlow, isUbaInflow, outflowIsFill } from "../interfaces";
->>>>>>> a34c18c8
 
 export const FILL_DEPOSIT_COMPARISON_KEYS = [
   "amount",
