--- conflicted
+++ resolved
@@ -1,24 +1,12 @@
-<<<<<<< HEAD
-import assert from "assert";
-import { HubPoolClient } from "../clients/HubPoolClient";
-import { Deposit, Fill, FillWithBlock, UbaFlow, isUbaInflow, outflowIsFill } from "../interfaces";
 import { isDefined } from "../utils";
-=======
-import { Deposit, Fill, RelayData, SlowFillRequest } from "../interfaces";
-import { getRelayDataHash } from "./SpokeUtils";
->>>>>>> 3064ebd2
+import { Deposit, Fill, RelayData } from "../interfaces";
 
-export const FILL_DEPOSIT_COMPARISON_KEYS = [
+export const RELAYDATA_KEYS = [
   "depositId",
   "originChainId",
   "destinationChainId",
   "depositor",
   "recipient",
-  "message",
-] as const;
-
-export const V3_DEPOSIT_COMPARISON_KEYS = [
-  ...FILL_DEPOSIT_COMPARISON_KEYS,
   "inputToken",
   "inputAmount",
   "outputToken",
@@ -26,53 +14,25 @@
   "fillDeadline",
   "exclusivityDeadline",
   "exclusiveRelayer",
+  "message",
 ] as const;
 
-export function filledSameDeposit(fillA: Fill, fillB: Fill): boolean {
-  // Don't bother hashing obvious mismatches.
-  if (fillA.depositId !== fillB.depositId) {
-    return false;
-  }
-
-  const { destinationChainId: chainA } = fillA;
-  const { destinationChainId: chainB } = fillB;
-  return getRelayDataHash(fillA, chainA) === getRelayDataHash(fillB, chainB);
-}
-
-<<<<<<< HEAD
 // Ensure that each deposit element is included with the same value in the fill. This includes all elements defined
-// by the depositor as well as the realizedLpFeePct and the destinationToken, which are pulled from other clients.
+// by the depositor as well as destinationToken, which are pulled from other clients.
 export function validateFillForDeposit(
-  fill: Fill,
-  deposit?: Deposit,
-  fillFieldsToIgnore: string[] = []
+  relayData: RelayData & { destinationChainId: number },
+  deposit?: Deposit
 ): { valid: true } | { valid: false; reason: string } {
-=======
-export function validateFillForDeposit(
-  relayData: RelayData & { destinationChainId: number }, // V3Fill, SlowFillRequest...
-  deposit?: Deposit
-): boolean {
->>>>>>> 3064ebd2
   if (deposit === undefined) {
     return { valid: false, reason: "Deposit is undefined" };
   }
 
-<<<<<<< HEAD
   // Note: this short circuits when a key is found where the comparison doesn't match.
   // TODO: if we turn on "strict" in the tsconfig, the elements of FILL_DEPOSIT_COMPARISON_KEYS will be automatically
   // validated against the fields in Fill and Deposit, generating an error if there is a discrepency.
-  const invalidKey = FILL_DEPOSIT_COMPARISON_KEYS.find((key) =>
-    fill[key]?.toString() !== deposit[key]?.toString() && !fillFieldsToIgnore.includes(key)
-  );
+  const invalidKey = RELAYDATA_KEYS.find((key) => relayData[key].toString() !== deposit[key].toString());
 
   return isDefined(invalidKey)
-  ? { valid: false, reason: `${invalidKey} mismatch (${fill[invalidKey]} != ${deposit[invalidKey]})` }
+  ? { valid: false, reason: `${invalidKey} mismatch (${relayData[invalidKey]} != ${deposit[invalidKey]})` }
   : { valid: true };
-=======
-  return validateV3FillForDeposit(relayData, deposit);
-}
-
-function validateV3FillForDeposit(fill: Fill | SlowFillRequest, deposit: Deposit): boolean {
-  return getRelayDataHash(fill, fill.destinationChainId) === getRelayDataHash(deposit, deposit.destinationChainId);
->>>>>>> 3064ebd2
 }