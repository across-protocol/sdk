--- conflicted
+++ resolved
@@ -1,11 +1,6 @@
-<<<<<<< HEAD
-import { Deposit, Fill, SlowFillRequest } from "../interfaces";
-import { isV2Deposit, isV3Deposit, isV2Fill, isV3Fill, isSlowFillRequest } from "./V3Utils";
-=======
 import { Deposit, Fill, RelayData, SlowFillRequest, V2RelayData, V3Fill } from "../interfaces";
 import { getV2RelayHash, getV3RelayHash } from "./SpokeUtils";
 import { isV2Deposit, isV2RelayData, isV3Deposit, isV2Fill, isV3Fill } from "./V3Utils";
->>>>>>> 56d371d5
 
 export const FILL_DEPOSIT_COMPARISON_KEYS = [
   "depositId",
@@ -47,15 +42,8 @@
   return false;
 }
 
-<<<<<<< HEAD
-// Ensure that each deposit element is included with the same value in the fill. This includes all elements defined
-// by the depositor as well as the realizedLpFeePct and the destinationToken, which are pulled from other clients.
-export function validateFillForDeposit(
-  fill: Fill | SlowFillRequest,
-=======
 export function validateFillForDeposit(
   relayData: RelayData & { destinationChainId: number }, // V2Deposit, V3Fill, SlowFillRequest...
->>>>>>> 56d371d5
   deposit?: Deposit,
   fillFieldsToIgnore: string[] = []
 ): boolean {
@@ -63,34 +51,6 @@
     return false;
   }
 
-<<<<<<< HEAD
-  // If fill is a slow fill request, then deposit must be a v3 deposit or return false.
-  if (isSlowFillRequest(fill) && isV3Deposit(deposit)) {
-    return V3_DEPOSIT_COMPARISON_KEYS.every((key) => {
-      if (fillFieldsToIgnore.includes(key)) {
-        return true;
-      }
-      return fill[key] !== undefined && fill[key].toString() === deposit[key]?.toString();
-    });
-  } else {
-    // If fill is a fill, then compare the fill to the correct V2 or V3 type of deposit.
-    if (isV2Deposit(deposit) && isV2Fill(fill)) {
-      return V2_DEPOSIT_COMPARISON_KEYS.every((key) => {
-        if (fillFieldsToIgnore.includes(key)) {
-          return true;
-        }
-        return fill[key] !== undefined && fill[key].toString() === deposit[key]?.toString();
-      });
-    }
-    if (isV3Deposit(deposit) && isV3Fill(fill)) {
-      return V3_DEPOSIT_COMPARISON_KEYS.every((key) => {
-        if (fillFieldsToIgnore.includes(key)) {
-          return true;
-        }
-        return fill[key] !== undefined && fill[key].toString() === deposit[key]?.toString();
-      });
-    }
-=======
   return isV2RelayData(relayData)
     ? validateV2FillForDeposit(relayData, deposit, fillFieldsToIgnore)
     : validateV3FillForDeposit(relayData, deposit);
@@ -112,7 +72,6 @@
 function validateV3FillForDeposit(fill: V3Fill | SlowFillRequest, deposit: Deposit): boolean {
   if (!isV3Deposit(deposit)) {
     return false;
->>>>>>> 56d371d5
   }
 
   return getV3RelayHash(fill, fill.destinationChainId) === getV3RelayHash(deposit, deposit.destinationChainId);
