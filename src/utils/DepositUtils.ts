import { SpokePoolClient } from "../clients";
<<<<<<< HEAD
import { DEFAULT_CACHING_TTL, EMPTY_MESSAGE } from "../constants";
=======
import { DEFAULT_CACHING_TTL } from "../constants";
>>>>>>> dc147bd8
import { CachingMechanismInterface, Deposit, DepositWithBlock, Fill } from "../interfaces";
import { getDepositInCache, getDepositKey, setDepositInCache } from "./CachingUtils";
import { validateFillForDeposit } from "./FlowUtils";
import { getCurrentTime } from "./TimeUtils";
import { isDefined } from "./TypeGuards";
<<<<<<< HEAD
=======
import { isDepositFormedCorrectly } from "./ValidatorUtils";
>>>>>>> dc147bd8

// Load a deposit for a fill if the fill's deposit ID is outside this client's search range.
// This can be used by the Dataworker to determine whether to give a relayer a refund for a fill
// of a deposit older or younger than its fixed lookback.

/**
 * Attempts to resolve a deposit for a fill. If the fill's deposit Id is within the spoke pool client's search range,
 * the deposit is returned immediately. Otherwise, the deposit is queried first from the provided cache, and if it is
 * not found in the cache, it is queried from the spoke pool client. If the deposit is found, it is cached before
 * being returned.
 * @param spokePoolClient The spoke pool client to use to query the deposit.
 * @param fill The fill to resolve a deposit for.
 * @param cache An optional cache to use to store the deposit. Optional.
 * @returns The deposit for the fill, or undefined if the deposit could not be found.
 * @throws If the fill's origin chain ID does not match the spoke pool client's chain ID.
 * @throws If the spoke pool client has not been updated.
 */
export async function queryHistoricalDepositForFill(
  spokePoolClient: SpokePoolClient,
  fill: Fill,
  cache?: CachingMechanismInterface
): Promise<DepositWithBlock | undefined> {
  if (fill.originChainId !== spokePoolClient.chainId) {
    throw new Error(`OriginChainId mismatch (${fill.originChainId} != ${spokePoolClient.chainId})`);
  }

  // We need to update client so we know the first and last deposit ID's queried for this spoke pool client, as well
  // as the global first and last deposit ID's for this spoke pool.
  if (!spokePoolClient.isUpdated) {
    throw new Error("SpokePoolClient must be updated before querying historical deposits");
  }

  if (
    fill.depositId < spokePoolClient.firstDepositIdForSpokePool ||
    fill.depositId > spokePoolClient.lastDepositIdForSpokePool
  ) {
    return undefined;
  }

  if (
    fill.depositId >= spokePoolClient.earliestDepositIdQueried &&
    fill.depositId <= spokePoolClient.latestDepositIdQueried
  ) {
    return spokePoolClient.getDepositForFill(fill);
  }

  let deposit: DepositWithBlock, cachedDeposit: Deposit | undefined;
  if (cache) {
    cachedDeposit = await getDepositInCache(getDepositKey(fill), cache);
    // We only want to warn and remove the cached deposit if it
    //    A: exists
    //    B: is not formed correctly
    if (isDefined(cachedDeposit) && !isDepositFormedCorrectly(cachedDeposit)) {
      spokePoolClient.logger.warn({
        at: "[SDK]:DepositUtils#queryHistoricalDepositForFill",
        message: "Cached deposit was not formed correctly, removing from cache",
        fill,
        cachedDeposit,
      });
      // By setting this value to undefined, we eventually have to pull
      // the deposit from our spoke pool client. Because this new deposit
      // is formed correctly, we will cache it below.
      cachedDeposit = undefined;
    }
  }

  if (isDefined(cachedDeposit)) {
    deposit = cachedDeposit as DepositWithBlock;
  } else {
    deposit = await spokePoolClient.findDeposit(fill.depositId, fill.destinationChainId, fill.depositor);
    if (cache) {
      await setDepositInCache(deposit, getCurrentTime(), cache, DEFAULT_CACHING_TTL);
    }
  }

  return validateFillForDeposit(fill, deposit) ? deposit : undefined;
}

/**
 * Determines if a message is empty or not.
 * @param message The message to check.
 * @returns True if the message is empty, false otherwise.
 */
export function isMessageEmpty(message = EMPTY_MESSAGE): boolean {
  return message === "" || message === "0x";
}<|MERGE_RESOLUTION|>--- conflicted
+++ resolved
@@ -1,18 +1,11 @@
 import { SpokePoolClient } from "../clients";
-<<<<<<< HEAD
 import { DEFAULT_CACHING_TTL, EMPTY_MESSAGE } from "../constants";
-=======
-import { DEFAULT_CACHING_TTL } from "../constants";
->>>>>>> dc147bd8
 import { CachingMechanismInterface, Deposit, DepositWithBlock, Fill } from "../interfaces";
 import { getDepositInCache, getDepositKey, setDepositInCache } from "./CachingUtils";
 import { validateFillForDeposit } from "./FlowUtils";
 import { getCurrentTime } from "./TimeUtils";
 import { isDefined } from "./TypeGuards";
-<<<<<<< HEAD
-=======
 import { isDepositFormedCorrectly } from "./ValidatorUtils";
->>>>>>> dc147bd8
 
 // Load a deposit for a fill if the fill's deposit ID is outside this client's search range.
 // This can be used by the Dataworker to determine whether to give a relayer a refund for a fill
