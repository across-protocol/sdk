import assert from "assert";
import { SpokePoolClient } from "../clients";
import { DEFAULT_CACHING_TTL, EMPTY_MESSAGE } from "../constants";
import { CachingMechanismInterface, Deposit, DepositWithBlock, Fill } from "../interfaces";
import { getDepositInCache, getDepositKey, setDepositInCache } from "./CachingUtils";
import { validateFillForDeposit } from "./FlowUtils";
import { getCurrentTime } from "./TimeUtils";
import { isDefined } from "./TypeGuards";
import { isDepositFormedCorrectly } from "./ValidatorUtils";

// Load a deposit for a fill if the fill's deposit ID is outside this client's search range.
// This can be used by the Dataworker to determine whether to give a relayer a refund for a fill
// of a deposit older or younger than its fixed lookback.

/**
 * Attempts to resolve a deposit for a fill. If the fill's deposit Id is within the spoke pool client's search range,
 * the deposit is returned immediately. Otherwise, the deposit is queried first from the provided cache, and if it is
 * not found in the cache, it is queried from the spoke pool client. If the deposit is found, it is cached before
 * being returned.
 * @param spokePoolClient The spoke pool client to use to query the deposit.
 * @param fill The fill to resolve a deposit for.
 * @param cache An optional cache to use to store the deposit. Optional.
 * @returns The deposit for the fill, or undefined if the deposit could not be found.
 * @throws If the fill's origin chain ID does not match the spoke pool client's chain ID.
 * @throws If the spoke pool client has not been updated.
 */
export async function queryHistoricalDepositForFill(
  spokePoolClient: SpokePoolClient,
  fill: Fill,
  cache?: CachingMechanismInterface
): Promise<DepositWithBlock | undefined> {
  if (fill.originChainId !== spokePoolClient.chainId) {
    throw new Error(`OriginChainId mismatch (${fill.originChainId} != ${spokePoolClient.chainId})`);
  }

  // We need to update client so we know the first and last deposit ID's queried for this spoke pool client, as well
  // as the global first and last deposit ID's for this spoke pool.
  if (!spokePoolClient.isUpdated) {
    throw new Error("SpokePoolClient must be updated before querying historical deposits");
  }

  if (
    fill.depositId < spokePoolClient.firstDepositIdForSpokePool ||
    fill.depositId > spokePoolClient.lastDepositIdForSpokePool
  ) {
    return undefined;
  }

  if (
    fill.depositId >= spokePoolClient.earliestDepositIdQueried &&
    fill.depositId <= spokePoolClient.latestDepositIdQueried
  ) {
    return spokePoolClient.getDepositForFill(fill);
  }

  let deposit: DepositWithBlock, cachedDeposit: Deposit | undefined;
  if (cache) {
    cachedDeposit = await getDepositInCache(getDepositKey(fill), cache);
    // We only want to warn and remove the cached deposit if it
    //    A: exists
    //    B: is not formed correctly
    if (isDefined(cachedDeposit) && !isDepositFormedCorrectly(cachedDeposit)) {
      spokePoolClient.logger.warn({
        at: "[SDK]:DepositUtils#queryHistoricalDepositForFill",
        message: "Cached deposit was not formed correctly, removing from cache",
        fill,
        cachedDeposit,
      });
      // By setting this value to undefined, we eventually have to pull
      // the deposit from our spoke pool client. Because this new deposit
      // is formed correctly, we will cache it below.
      cachedDeposit = undefined;
    }
  }

  if (isDefined(cachedDeposit)) {
    deposit = cachedDeposit as DepositWithBlock;
  } else {
    deposit = await spokePoolClient.findDeposit(fill.depositId, fill.destinationChainId, fill.depositor);
    if (cache) {
      await setDepositInCache(deposit, getCurrentTime(), cache, DEFAULT_CACHING_TTL);
    }
  }

  return validateFillForDeposit(fill, deposit) ? deposit : undefined;
}

/**
<<<<<<< HEAD
 * Determines if a message is empty or not.
 * @param message The message to check.
 * @returns True if the message is empty, false otherwise.
 */
export function isMessageEmpty(message = EMPTY_MESSAGE): boolean {
  return message === "" || message === "0x";
=======
 * Determines if a deposit was updated via a speed-up transaction.
 * @param deposit Deposit to evaluate.
 * @returns True if the deposit was updated, otherwise false.
 */
export function isDepositSpedUp(deposit: Deposit): boolean {
  return isDefined(deposit.speedUpSignature) && isDefined(deposit.newRelayerFeePct);
}

/**
 * Resolves the applicable message for a deposit.
 * @param deposit Deposit to evaluate.
 * @returns Original or updated message string, depending on whether the depositor updated the deposit.
 */
export function resolveDepositMessage(deposit: Deposit): string {
  const message = isDepositSpedUp(deposit) ? deposit.updatedMessage : deposit.message;
  assert(isDefined(message)); // Appease tsc about the updatedMessage being possibly undefined.
  return message;
>>>>>>> 6cd10a44
}<|MERGE_RESOLUTION|>--- conflicted
+++ resolved
@@ -86,14 +86,15 @@
 }
 
 /**
-<<<<<<< HEAD
  * Determines if a message is empty or not.
  * @param message The message to check.
  * @returns True if the message is empty, false otherwise.
  */
 export function isMessageEmpty(message = EMPTY_MESSAGE): boolean {
   return message === "" || message === "0x";
-=======
+}
+
+/**
  * Determines if a deposit was updated via a speed-up transaction.
  * @param deposit Deposit to evaluate.
  * @returns True if the deposit was updated, otherwise false.
@@ -111,5 +112,4 @@
   const message = isDepositSpedUp(deposit) ? deposit.updatedMessage : deposit.message;
   assert(isDefined(message)); // Appease tsc about the updatedMessage being possibly undefined.
   return message;
->>>>>>> 6cd10a44
 }