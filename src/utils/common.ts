import { BigNumber, ethers, PopulatedTransaction, providers, VoidSigner } from "ethers";
import * as uma from "@uma/sdk";
import Decimal from "decimal.js";
import { isL2Provider as isOptimismL2Provider } from "@eth-optimism/sdk/dist/l2-provider";
import { L2Provider } from "@eth-optimism/sdk/dist/interfaces/l2-provider";
import { SpokePool } from "../typechain";
import assert from "assert";
import { GasPriceEstimate, getGasPriceEstimate } from "../gasPriceOracle";
import { TypedMessage } from "../interfaces/TypedData";

export type BigNumberish = string | number | BigNumber;
export type BN = BigNumber;
export type Decimalish = string | number | Decimal;
export const AddressZero = ethers.constants.AddressZero;
export const MAX_BIG_INT = BigNumber.from(Number.MAX_SAFE_INTEGER.toString());

<<<<<<< HEAD
// Used as a signal to protect relayers from running code against an outdated version of the on-chain config store.
export const CONFIG_STORE_VERSION = 1;

// Lowest ConfigStore version where the UBA model is in effect.
export const UBA_MIN_CONFIG_STORE_VERSION = 2;

=======
>>>>>>> 6c675d94
const { ConvertDecimals } = uma.utils;
// These are distances used to traverse when looking for a block with desired lookback.
// They're meant to be small enough to allow for granularity but large enough to minimize the number of reqests needed
// to find the desired block.
const BlockScanSkipDistances: { [chainId: number]: number } = {
  1: 1000,
  10: 100000,
  137: 10000,
  288: 1000,
  42161: 100000,
};

/**
 * toBN.
 *
 * @param {BigNumberish} num
 * @returns {BN}
 */
export const toBN = (num: BigNumberish): BN => BigNumber.from(num.toString());

/**
 * toBNWei.
 *
 * @param {BigNumberish} num
 * @param {number} decimals
 * @returns {BN}
 */
export const toBNWei = (num: BigNumberish, decimals?: number): BN => ethers.utils.parseUnits(num.toString(), decimals);

/**
 * fromWei.
 *
 * @param {BigNumberish} num
 * @param {number} decimals
 * @returns {string}
 */
export const fromWei = (num: BigNumberish, decimals?: number): string =>
  ethers.utils.formatUnits(num.toString(), decimals);

/**
 * min.
 *
 * @param {BigNumberish} a
 * @param {BigNumberish} b
 * @returns {BN}
 */
export function min(a: BigNumberish, b: BigNumberish): BN {
  const bna = toBN(a);
  const bnb = toBN(b);
  return bna.lte(bnb) ? bna : bnb;
}
/**
 * max.
 *
 * @param {BigNumberish} a
 * @param {BigNumberish} b
 * @returns {BN}
 */
export function max(a: BigNumberish, b: BigNumberish): BN {
  const bna = toBN(a);
  const bnb = toBN(b);
  return bna.gte(bnb) ? bna : bnb;
}

export const fixedPointAdjustment = toBNWei("1");

/**
 * Convert an amount of native gas token into a token given price and token decimals.
 *
 * @param {BigNumberish} fromAmount - Amount of native gas token to convert.
 * @param {string | number} [ price=1 ] - The price as native gas token per token, ie how much native gas token can 1 token buy.
 * @param {} [ toDecimals=18 ] - Number of decimals for the token currency.
 * @param {} [ nativeDecimals=18 ] - Number of decimals for the native token currency.
 * @returns {string} The number of tokens denominated in token decimals in the smallest unit (wei).
 */
export function nativeToToken(
  fromAmount: BigNumberish,
  price: string | number = 1,
  toDecimals = 18,
  nativeDecimals = 18
): string {
  const priceWei = toBNWei(price);
  const toAmount = toBNWei(fromAmount).div(priceWei);
  return ConvertDecimals(nativeDecimals, toDecimals)(toAmount);
}

/**
 * Convert a gas amount and gas price to wei.
 *
 * @param {number} gas - gas amount.
 * @param {BigNumberish} gasPrice - gas price in gwei.
 * @returns {BigNumber} - total fees in wei.
 */
export const gasCost = (gas: BigNumberish, gasPrice: BigNumberish): BigNumber => {
  return BigNumber.from(gas).mul(gasPrice);
};

/**
 * getGasFees. Low level pure function call to calculate gas fees.
 *
 * @param {number} gas - The gast cost for transfer, use constants defined in file.
 * @param {BigNumberish} gasPrice - Estimated gas price in wei.
 * @param {string | number} [price = 1] - The price of the token in native gas token, how much native gas token can 1 token buy.
 * @param {number} [decimals=18] - Number of decimals of token.
 * @returns {string} - The value of fees native to the token provided, in its smallest unit.
 */
export function calculateGasFees(
  gas: number,
  gasPrice: BigNumberish,
  price: string | number = 1,
  decimals = 18
): string {
  const amountNative = gasCost(gas, gasPrice);
  return nativeToToken(amountNative, price, decimals);
}

/**
 * percent.
 *
 * @param {BigNumberish} numerator
 * @param {BigNumberish} denominator
 * @returns {BN}
 */
export function percent(numerator: BigNumberish, denominator: BigNumberish): BN {
  return fixedPointAdjustment.mul(numerator).div(denominator);
}

/**
 * calcContinuousCompoundInterest. From https://www.calculatorsoup.com/calculators/financial/compound-interest-calculator.php?given_data=find_r&A=2&P=1&n=0&t=1&given_data_last=find_r&action=solve
 * Returns a yearly interest rate if start/end amount had been continuously compounded over the period elapsed. Multiply result by 100 for a %.
 *
 * @param {string} startAmount
 * @param {string} endAmount
 * @param {string} periodsElapsed
 * @param {string} periodsPerYear
 */
export const calcContinuousCompoundInterest = (
  startAmount: Decimalish,
  endAmount: Decimalish,
  periodsElapsed: Decimalish,
  periodsPerYear: Decimalish
): string => {
  const years = new Decimal(periodsPerYear).div(periodsElapsed);
  return new Decimal(endAmount).div(startAmount).ln().div(years).toString();
};
/**
 * calcPeriodicCompoundInterest. Taken from https://www.calculatorsoup.com/calculators/financial/compound-interest-calculator.php?given_data=find_r&A=2&P=1&n=365&t=1&given_data_last=find_r&action=solve
 * This will return a periodically compounded interest rate for 1 year. Multiply result by 100 for a %.
 *
 * @param {string} startAmount - Starting amount or price
 * @param {string} endAmount - Ending amount or price
 * @param {string} periodsElapsed - How many periods elapsed for the start and end amount.
 * @param {string} periodsPerYear - How many periods in 1 year.
 */
export const calcPeriodicCompoundInterest = (
  startAmount: Decimalish,
  endAmount: Decimalish,
  periodsElapsed: Decimalish,
  periodsPerYear: Decimalish
): string => {
  const n = new Decimal(periodsPerYear);
  const A = new Decimal(endAmount);
  const P = new Decimal(startAmount);
  const t = new Decimal(periodsPerYear).div(periodsElapsed);
  const one = new Decimal(1);
  return n
    .mul(
      A.div(P)
        .pow(one.div(n.div(t)))
        .sub(one)
    )
    .toFixed(18);
};

/**
 * calcApr. Simple apr calculation based on extrapolating the difference for a short period over a year.
 *
 * @param {Decimalish} startAmount - Starting amount or price
 * @param {Decimalish} endAmount - Ending amount or price
 * @param {Decimalish} periodsElapsed - periods elapsed from start to end
 * @param {Decimalish} periodsPerYear - periods per year
 */
export const calcApr = (
  startAmount: Decimalish,
  endAmount: Decimalish,
  periodsElapsed: Decimalish,
  periodsPerYear: Decimalish
): string => {
  return new Decimal(endAmount).sub(startAmount).div(startAmount).mul(periodsPerYear).div(periodsElapsed).toFixed(18);
};
/**
 * Takes two values and returns a list of number intervals
 *
 * @example
 * ```js
 * getSamplesBetween(1, 9, 3) //returns [[1, 3], [4, 7], [8, 9]]
 * ```
 */
export const getSamplesBetween = (min: number, max: number, size: number) => {
  let keepIterate = true;
  const intervals = [];

  while (keepIterate) {
    const to = Math.min(min + size - 1, max);
    intervals.push([min, to]);
    min = to + 1;
    if (min >= max) keepIterate = false;
  }

  return intervals;
};

/**
 * A promise that resolves after a specified number of seconds
 * @param seconds The number of seconds to wait
 */
export async function delay(seconds: number) {
  return new Promise((resolve) => setTimeout(resolve, seconds * 1000));
}

/**
 * Converts a string to a hex string
 * @param input The string to convert
 * @returns The hex string
 */
export function utf8ToHex(input: string) {
  return ethers.utils.formatBytes32String(input);
}

/**
 * Attempt to retry a function call a number of times with a delay between each attempt
 * @param call The function to call
 * @param times The number of times to retry
 * @param delayS The number of seconds to delay between each attempt
 * @returns The result of the function call.
 */
export async function retry<T>(call: () => Promise<T>, times: number, delayS: number): Promise<T> {
  let promiseChain = call();
  for (let i = 0; i < times; i++)
    promiseChain = promiseChain.catch(async () => {
      await delay(delayS);
      return await call();
    });
  return promiseChain;
}

/**
 * Estimates the total gas cost required to submit an unsigned (populated) transaction on-chain
 * @param unsignedTx The unsigned transaction that this function will estimate
 * @param senderAddress The address that the transaction will be submitted from
 * @param provider A valid ethers provider - will be used to reason the gas price
 * @param gasMarkup Represents a percent increase on the total gas cost. For example, 0.2 will increase this resulting value by a factor of 1.2
 * @param gasPrice A manually provided gas price - if set, this function will not resolve the current gas price
 * @returns The total gas cost to submit this transaction - i.e. gasPrice * estimatedGasUnits
 */
export async function estimateTotalGasRequiredByUnsignedTransaction(
  unsignedTx: PopulatedTransaction,
  senderAddress: string,
  provider: providers.Provider | L2Provider<providers.Provider>,
  gasMarkup: number,
  gasPrice?: BigNumberish
): Promise<BigNumberish> {
  assert(
    gasMarkup > -1 && gasMarkup <= 4,
    `Require -1.0 < Gas Markup (${gasMarkup}) <= 4.0 for a total gas multiplier within (0, +5.0]`
  );
  const gasTotalMultiplier = toBNWei(1.0 + gasMarkup);
  const network: providers.Network = await provider.getNetwork(); // Served locally by StaticJsonRpcProvider.
  const voidSigner = new VoidSigner(senderAddress, provider);

  // Optimism is a special case; gas cost is computed by the SDK, without having to query price.
  if ([10].includes(network.chainId)) {
    assert(isOptimismL2Provider(provider), `Unexpected provider for chain ID ${network.chainId}.`);
    assert(gasPrice === undefined, `Gas price (${gasPrice}) supplied for Optimism gas estimation (unused).`);
    const populatedTransaction = await voidSigner.populateTransaction(unsignedTx);
    return (await provider.estimateTotalGasCost(populatedTransaction))
      .mul(gasTotalMultiplier)
      .div(toBNWei(1))
      .toString();
  }

  if (!gasPrice) {
    const gasPriceEstimate: GasPriceEstimate = await getGasPriceEstimate(provider);
    gasPrice = gasPriceEstimate.maxFeePerGas;
  }

  // Estimate the Gas units required to submit this transaction
  const estimatedGasUnits = await voidSigner.estimateGas(unsignedTx);

  // Find the total gas cost by taking the product of the gas price & the
  // estimated number of gas units needed.
  return BigNumber.from(gasPrice).mul(gasTotalMultiplier).mul(estimatedGasUnits).div(toBNWei(1)).toString();
}

/**
 * Create an unsigned transaction of a fillRelay contract call
 * @param spokePool The specific spokepool that will populate this tx
 * @param destinationTokenAddress A valid ERC20 token (system-wide default is UDSC)
 * @param simulatedRelayerAddress The relayer address that relays this transaction
 * @returns A populated (but unsigned) transaction that can be signed/sent or used for estimating gas costs
 */
export async function createUnsignedFillRelayTransaction(
  spokePool: SpokePool,
  destinationTokenAddress: string,
  simulatedRelayerAddress: string
): Promise<PopulatedTransaction> {
  // Populate and return an unsigned tx as per the given spoke pool
  // NOTE: 0xBb23Cd0210F878Ea4CcA50e9dC307fb0Ed65Cf6B is a dummy address
  return await spokePool.populateTransaction.fillRelay(
    "0xBb23Cd0210F878Ea4CcA50e9dC307fb0Ed65Cf6B",
    "0xBb23Cd0210F878Ea4CcA50e9dC307fb0Ed65Cf6B",
    destinationTokenAddress,
    "10",
    "10",
    "1",
    "1",
    "1",
    "1",
    "1",
    [],
    MAX_BIG_INT,
    { from: simulatedRelayerAddress }
  );
}

/**
 * NOTE: This function is buggy and fails sometimes. Use BlockFinder.getBlockForTimestamp
 * instead which is safer, albeit slower. This can be imported from @uma/financial-templates-lib.
 * BlockFinder finds the actual block for a timestamp, which causes it to run slower than this function
 * which approximates the target block number.
 *
 * Search back in time for the first block at or older than the desired lookback.
 *
 * The approach here is as below:
 * 1. We use the skip distances, which are meant to be a couple of hours or less for each chain.
 * 2. Fetch the first block one skip distance from the latest block. Check its timestamp to see how far back it is
 * relatively to the latest block.
 * 3. Use the implied block speed from the latest block to one skip distance earlier to approximate how many blocks
 * earlier we need to lookback to find a block older than the target block. This assumes that the block speed is roughly
 * constant from latest block until the target block.
 * 4. Check the timestamp again, if we still haven't achieved the desired look back, repeat steps 2-3 and go back
 * further. Otherwise, return the block number.
 *
 * This is only a rough estimate and can go back further than desired. However, this would minimize the number
 * of requests and is generally accurate unless the rate of block production has been very volatile over a
 * short period of time.
 *
 * @param provider A valid provider - will be used to find the block with desired lookback.
 * @param desiredLookback Desired lookback in seconds (e.g. 86400 seconds or 1 day).
 * @return The block number that's at or older than the desired lookback.
 */
export async function findBlockAtOrOlder(provider: providers.Provider, desiredLookback: number): Promise<number> {
  const [toBlock, network] = await Promise.all([provider.getBlock("latest"), provider.getNetwork()]);
  let toBlockTimestamp = toBlock.timestamp;
  const desiredTimestamp = toBlockTimestamp - desiredLookback;
  assert(desiredTimestamp >= 0, "Desired lookback cannot be more than the current block timestamp");
  let skipDistance = BlockScanSkipDistances[network.chainId];
  assert(skipDistance > 0, "Skip distance must be strictly positive");
  assert(skipDistance <= toBlockTimestamp, "Skip distance must be smaller than current block timestamp");

  // Fetch the first block to get the block production speed estimate before proceeding further.
  let fromBlockNumber = toBlock.number - skipDistance;
  let fromBlock = await provider.getBlock(fromBlockNumber);
  let fromBlockTimestamp = fromBlock.timestamp;
  while (fromBlockTimestamp > desiredTimestamp) {
    // Calculate the block speed based on last block query and use it to calculate how many more blocks to go back
    // to find the block with desired timestamp.
    const blockSpeed = skipDistance / (toBlockTimestamp - fromBlockTimestamp);
    skipDistance = Math.floor(blockSpeed * (fromBlockTimestamp - desiredTimestamp));
    fromBlockNumber -= skipDistance;
    fromBlock = await provider.getBlock(fromBlockNumber);
    // Set toBlock equal to current fromBlock and then decrement fromBlock
    toBlockTimestamp = fromBlockTimestamp;
    fromBlockTimestamp = fromBlock.timestamp;
  }
  return fromBlockNumber;
}

export type UpdateDepositDetailsMessageType = {
  UpdateDepositDetails: [
    {
      name: "depositId";
      type: "uint32";
    },
    { name: "originChainId"; type: "uint256" },
    { name: "updatedRelayerFeePct"; type: "int64" },
    { name: "updatedRecipient"; type: "address" },
    { name: "updatedMessage"; type: "bytes" }
  ];
};

/**
 * Utility function to get EIP-712 compliant typed data that can be signed with the JSON-RPC method
 * `eth_signedTypedDataV4` in MetaMask (https://docs.metamask.io/guide/signing-data.html). The resulting signature
 * can then be used to call the method `speedUpDeposit` of a `SpokePool.sol` contract.
 * @param depositId The deposit ID to speed up.
 * @param originChainId The chain ID of the origin chain.
 * @param updatedRelayerFeePct The new relayer fee percentage.
 * @param updatedRecipient The new recipient address.
 * @param updatedMessage The new message that should be provided to the recipient.
 * @return EIP-712 compliant typed data.
 */
export function getUpdateDepositTypedData(
  depositId: number,
  originChainId: number,
  updatedRelayerFeePct: BigNumber,
  updatedRecipient: string,
  updatedMessage: string
): TypedMessage<UpdateDepositDetailsMessageType> {
  return {
    types: {
      UpdateDepositDetails: [
        { name: "depositId", type: "uint32" },
        { name: "originChainId", type: "uint256" },
        { name: "updatedRelayerFeePct", type: "int64" },
        { name: "updatedRecipient", type: "address" },
        { name: "updatedMessage", type: "bytes" },
      ],
    },
    primaryType: "UpdateDepositDetails",
    domain: {
      name: "ACROSS-V2",
      version: "1.0.0",
      chainId: originChainId,
    },
    message: {
      depositId,
      originChainId,
      updatedRelayerFeePct,
      updatedRecipient,
      updatedMessage,
    },
  };
}<|MERGE_RESOLUTION|>--- conflicted
+++ resolved
@@ -14,15 +14,9 @@
 export const AddressZero = ethers.constants.AddressZero;
 export const MAX_BIG_INT = BigNumber.from(Number.MAX_SAFE_INTEGER.toString());
 
-<<<<<<< HEAD
-// Used as a signal to protect relayers from running code against an outdated version of the on-chain config store.
-export const CONFIG_STORE_VERSION = 1;
-
 // Lowest ConfigStore version where the UBA model is in effect.
 export const UBA_MIN_CONFIG_STORE_VERSION = 2;
 
-=======
->>>>>>> 6c675d94
 const { ConvertDecimals } = uma.utils;
 // These are distances used to traverse when looking for a block with desired lookback.
 // They're meant to be small enough to allow for granularity but large enough to minimize the number of reqests needed
