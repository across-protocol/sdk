import { BigNumber, ethers, PopulatedTransaction, providers, VoidSigner } from "ethers";
import Decimal from "decimal.js";
import { isL2Provider as isOptimismL2Provider } from "@eth-optimism/sdk/dist/l2-provider";
import { L2Provider } from "@eth-optimism/sdk/dist/interfaces/l2-provider";
import { SpokePool } from "../typechain";
import assert from "assert";
import { GasPriceEstimate, getGasPriceEstimate } from "../gasPriceOracle";
import { TypedMessage } from "../interfaces/TypedData";
import { BN, toBN, BigNumberish } from "./BigNumberUtils";
import { ConvertDecimals } from "./FormattingUtils";

export type Decimalish = string | number | Decimal;
export const AddressZero = ethers.constants.AddressZero;
export const MAX_BIG_INT = BigNumber.from(Number.MAX_SAFE_INTEGER.toString());

// These are distances used to traverse when looking for a block with desired lookback.
// They're meant to be small enough to allow for granularity but large enough to minimize the number of reqests needed
// to find the desired block.
const BlockScanSkipDistances: { [chainId: number]: number } = {
  1: 1000,
  10: 100000,
  137: 10000,
  288: 1000,
  42161: 100000,
};

/**
 * toBNWei.
 *
 * @param {BigNumberish} num
 * @param {number} decimals
 * @returns {BN}
 */
export const toBNWei = (num: BigNumberish, decimals?: number): BN => ethers.utils.parseUnits(num.toString(), decimals);

/**
 * fromWei.
 *
 * @param {BigNumberish} num
 * @param {number} decimals
 * @returns {string}
 */
export const fromWei = (num: BigNumberish, decimals?: number): string =>
  ethers.utils.formatUnits(num.toString(), decimals);

/**
 * min.
 *
 * @param {BigNumberish} a
 * @param {BigNumberish} b
 * @returns {BN}
 */
export function min(a: BigNumberish, b: BigNumberish): BN {
  const bna = toBN(a);
  const bnb = toBN(b);
  return bna.lte(bnb) ? bna : bnb;
}
/**
 * max.
 *
 * @param {BigNumberish} a
 * @param {BigNumberish} b
 * @returns {BN}
 */
export function max(a: BigNumberish, b: BigNumberish): BN {
  const bna = toBN(a);
  const bnb = toBN(b);
  return bna.gte(bnb) ? bna : bnb;
}

export const fixedPointAdjustment = toBNWei("1");

/**
 * Convert an amount of native gas token into a token given price and token decimals.
 *
 * @param {BigNumberish} fromAmount - Amount of native gas token to convert.
 * @param {string | number} [ price=1 ] - The price as native gas token per token, ie how much native gas token can 1 token buy.
 * @param {} [ toDecimals=18 ] - Number of decimals for the token currency.
 * @param {} [ nativeDecimals=18 ] - Number of decimals for the native token currency.
 * @returns {string} The number of tokens denominated in token decimals in the smallest unit (wei).
 */
export function nativeToToken(
  fromAmount: BigNumberish,
  price: string | number = 1,
  toDecimals = 18,
  nativeDecimals = 18
): string {
  const priceWei = toBNWei(price);
  const toAmount = toBNWei(fromAmount).div(priceWei);
<<<<<<< HEAD
  return ConvertDecimals(nativeDecimals, toDecimals)(toAmount.toString()).toString();
=======
  return ConvertDecimals(nativeDecimals, toDecimals)(toAmount).toString();
>>>>>>> eed49828
}

/**
 * Convert a gas amount and gas price to wei.
 *
 * @param {number} gas - gas amount.
 * @param {BigNumberish} gasPrice - gas price in gwei.
 * @returns {BigNumber} - total fees in wei.
 */
export const gasCost = (gas: BigNumberish, gasPrice: BigNumberish): BigNumber => {
  return BigNumber.from(gas).mul(gasPrice);
};

/**
 * getGasFees. Low level pure function call to calculate gas fees.
 *
 * @param {number} gas - The gast cost for transfer, use constants defined in file.
 * @param {BigNumberish} gasPrice - Estimated gas price in wei.
 * @param {string | number} [price = 1] - The price of the token in native gas token, how much native gas token can 1 token buy.
 * @param {number} [decimals=18] - Number of decimals of token.
 * @returns {string} - The value of fees native to the token provided, in its smallest unit.
 */
export function calculateGasFees(
  gas: number,
  gasPrice: BigNumberish,
  price: string | number = 1,
  decimals = 18
): string {
  const amountNative = gasCost(gas, gasPrice);
  return nativeToToken(amountNative, price, decimals);
}

/**
 * percent.
 *
 * @param {BigNumberish} numerator
 * @param {BigNumberish} denominator
 * @returns {BN}
 */
export function percent(numerator: BigNumberish, denominator: BigNumberish): BN {
  return fixedPointAdjustment.mul(numerator).div(denominator);
}

/**
 * calcContinuousCompoundInterest. From https://www.calculatorsoup.com/calculators/financial/compound-interest-calculator.php?given_data=find_r&A=2&P=1&n=0&t=1&given_data_last=find_r&action=solve
 * Returns a yearly interest rate if start/end amount had been continuously compounded over the period elapsed. Multiply result by 100 for a %.
 *
 * @param {string} startAmount
 * @param {string} endAmount
 * @param {string} periodsElapsed
 * @param {string} periodsPerYear
 */
export const calcContinuousCompoundInterest = (
  startAmount: Decimalish,
  endAmount: Decimalish,
  periodsElapsed: Decimalish,
  periodsPerYear: Decimalish
): string => {
  const years = new Decimal(periodsPerYear).div(periodsElapsed);
  return new Decimal(endAmount).div(startAmount).ln().div(years).toString();
};
/**
 * calcPeriodicCompoundInterest. Taken from https://www.calculatorsoup.com/calculators/financial/compound-interest-calculator.php?given_data=find_r&A=2&P=1&n=365&t=1&given_data_last=find_r&action=solve
 * This will return a periodically compounded interest rate for 1 year. Multiply result by 100 for a %.
 *
 * @param {string} startAmount - Starting amount or price
 * @param {string} endAmount - Ending amount or price
 * @param {string} periodsElapsed - How many periods elapsed for the start and end amount.
 * @param {string} periodsPerYear - How many periods in 1 year.
 */
export const calcPeriodicCompoundInterest = (
  startAmount: Decimalish,
  endAmount: Decimalish,
  periodsElapsed: Decimalish,
  periodsPerYear: Decimalish
): string => {
  const n = new Decimal(periodsPerYear);
  const A = new Decimal(endAmount);
  const P = new Decimal(startAmount);
  const t = new Decimal(periodsPerYear).div(periodsElapsed);
  const one = new Decimal(1);
  return n
    .mul(
      A.div(P)
        .pow(one.div(n.div(t)))
        .sub(one)
    )
    .toFixed(18);
};

/**
 * calcApr. Simple apr calculation based on extrapolating the difference for a short period over a year.
 *
 * @param {Decimalish} startAmount - Starting amount or price
 * @param {Decimalish} endAmount - Ending amount or price
 * @param {Decimalish} periodsElapsed - periods elapsed from start to end
 * @param {Decimalish} periodsPerYear - periods per year
 */
export const calcApr = (
  startAmount: Decimalish,
  endAmount: Decimalish,
  periodsElapsed: Decimalish,
  periodsPerYear: Decimalish
): string => {
  return new Decimal(endAmount).sub(startAmount).div(startAmount).mul(periodsPerYear).div(periodsElapsed).toFixed(18);
};
/**
 * Takes two values and returns a list of number intervals
 *
 * @example
 * ```js
 * getSamplesBetween(1, 9, 3) //returns [[1, 3], [4, 7], [8, 9]]
 * ```
 */
export const getSamplesBetween = (min: number, max: number, size: number) => {
  let keepIterate = true;
  const intervals = [];

  while (keepIterate) {
    const to = Math.min(min + size - 1, max);
    intervals.push([min, to]);
    min = to + 1;
    if (min >= max) keepIterate = false;
  }

  return intervals;
};

/**
 * A promise that resolves after a specified number of seconds
 * @param seconds The number of seconds to wait
 */
export async function delay(seconds: number) {
  return new Promise((resolve) => setTimeout(resolve, seconds * 1000));
}

/**
 * Attempt to retry a function call a number of times with a delay between each attempt
 * @param call The function to call
 * @param times The number of times to retry
 * @param delayS The number of seconds to delay between each attempt
 * @returns The result of the function call.
 */
export async function retry<T>(call: () => Promise<T>, times: number, delayS: number): Promise<T> {
  let promiseChain = call();
  for (let i = 0; i < times; i++)
    promiseChain = promiseChain.catch(async () => {
      await delay(delayS);
      return await call();
    });
  return promiseChain;
}

/**
 * Estimates the total gas cost required to submit an unsigned (populated) transaction on-chain
 * @param unsignedTx The unsigned transaction that this function will estimate
 * @param senderAddress The address that the transaction will be submitted from
 * @param provider A valid ethers provider - will be used to reason the gas price
 * @param gasMarkup Represents a percent increase on the total gas cost. For example, 0.2 will increase this resulting value by a factor of 1.2
 * @param gasPrice A manually provided gas price - if set, this function will not resolve the current gas price
 * @returns The total gas cost to submit this transaction - i.e. gasPrice * estimatedGasUnits
 */
export async function estimateTotalGasRequiredByUnsignedTransaction(
  unsignedTx: PopulatedTransaction,
  senderAddress: string,
  provider: providers.Provider | L2Provider<providers.Provider>,
  gasMarkup: number,
  gasPrice?: BigNumberish
): Promise<BigNumberish> {
  assert(
    gasMarkup > -1 && gasMarkup <= 4,
    `Require -1.0 < Gas Markup (${gasMarkup}) <= 4.0 for a total gas multiplier within (0, +5.0]`
  );
  const gasTotalMultiplier = toBNWei(1.0 + gasMarkup);
  const network: providers.Network = await provider.getNetwork(); // Served locally by StaticJsonRpcProvider.
  const voidSigner = new VoidSigner(senderAddress, provider);

  // Optimism is a special case; gas cost is computed by the SDK, without having to query price.
  if ([10].includes(network.chainId)) {
    assert(isOptimismL2Provider(provider), `Unexpected provider for chain ID ${network.chainId}.`);
    assert(gasPrice === undefined, `Gas price (${gasPrice}) supplied for Optimism gas estimation (unused).`);
    const populatedTransaction = await voidSigner.populateTransaction(unsignedTx);
    return (await provider.estimateTotalGasCost(populatedTransaction))
      .mul(gasTotalMultiplier)
      .div(toBNWei(1))
      .toString();
  }

  if (!gasPrice) {
    const gasPriceEstimate: GasPriceEstimate = await getGasPriceEstimate(provider);
    gasPrice = gasPriceEstimate.maxFeePerGas;
  }

  // Estimate the Gas units required to submit this transaction
  const estimatedGasUnits = await voidSigner.estimateGas(unsignedTx);

  // Find the total gas cost by taking the product of the gas price & the
  // estimated number of gas units needed.
  return BigNumber.from(gasPrice).mul(gasTotalMultiplier).mul(estimatedGasUnits).div(toBNWei(1)).toString();
}

/**
 * Create an unsigned transaction of a fillRelay contract call
 * @param spokePool The specific spokepool that will populate this tx
 * @param destinationTokenAddress A valid ERC20 token (system-wide default is UDSC)
 * @param simulatedRelayerAddress The relayer address that relays this transaction
 * @returns A populated (but unsigned) transaction that can be signed/sent or used for estimating gas costs
 */
export async function createUnsignedFillRelayTransaction(
  spokePool: SpokePool,
  destinationTokenAddress: string,
  simulatedRelayerAddress: string
): Promise<PopulatedTransaction> {
  // Populate and return an unsigned tx as per the given spoke pool
  // NOTE: 0xBb23Cd0210F878Ea4CcA50e9dC307fb0Ed65Cf6B is a dummy address
  return await spokePool.populateTransaction.fillRelay(
    "0xBb23Cd0210F878Ea4CcA50e9dC307fb0Ed65Cf6B",
    "0xBb23Cd0210F878Ea4CcA50e9dC307fb0Ed65Cf6B",
    destinationTokenAddress,
    "10",
    "10",
    "1",
    "1",
    "1",
    "1",
    "1",
    [],
    MAX_BIG_INT,
    { from: simulatedRelayerAddress }
  );
}

/**
 * NOTE: This function is buggy and fails sometimes. Use BlockFinder.getBlockForTimestamp
 * instead which is safer, albeit slower. This can be imported from @uma/financial-templates-lib.
 * BlockFinder finds the actual block for a timestamp, which causes it to run slower than this function
 * which approximates the target block number.
 *
 * Search back in time for the first block at or older than the desired lookback.
 *
 * The approach here is as below:
 * 1. We use the skip distances, which are meant to be a couple of hours or less for each chain.
 * 2. Fetch the first block one skip distance from the latest block. Check its timestamp to see how far back it is
 * relatively to the latest block.
 * 3. Use the implied block speed from the latest block to one skip distance earlier to approximate how many blocks
 * earlier we need to lookback to find a block older than the target block. This assumes that the block speed is roughly
 * constant from latest block until the target block.
 * 4. Check the timestamp again, if we still haven't achieved the desired look back, repeat steps 2-3 and go back
 * further. Otherwise, return the block number.
 *
 * This is only a rough estimate and can go back further than desired. However, this would minimize the number
 * of requests and is generally accurate unless the rate of block production has been very volatile over a
 * short period of time.
 *
 * @param provider A valid provider - will be used to find the block with desired lookback.
 * @param desiredLookback Desired lookback in seconds (e.g. 86400 seconds or 1 day).
 * @return The block number that's at or older than the desired lookback.
 */
export async function findBlockAtOrOlder(provider: providers.Provider, desiredLookback: number): Promise<number> {
  const [toBlock, network] = await Promise.all([provider.getBlock("latest"), provider.getNetwork()]);
  let toBlockTimestamp = toBlock.timestamp;
  const desiredTimestamp = toBlockTimestamp - desiredLookback;
  assert(desiredTimestamp >= 0, "Desired lookback cannot be more than the current block timestamp");
  let skipDistance = BlockScanSkipDistances[network.chainId];
  assert(skipDistance > 0, "Skip distance must be strictly positive");
  assert(skipDistance <= toBlockTimestamp, "Skip distance must be smaller than current block timestamp");

  // Fetch the first block to get the block production speed estimate before proceeding further.
  let fromBlockNumber = toBlock.number - skipDistance;
  let fromBlock = await provider.getBlock(fromBlockNumber);
  let fromBlockTimestamp = fromBlock.timestamp;
  while (fromBlockTimestamp > desiredTimestamp) {
    // Calculate the block speed based on last block query and use it to calculate how many more blocks to go back
    // to find the block with desired timestamp.
    const blockSpeed = skipDistance / (toBlockTimestamp - fromBlockTimestamp);
    skipDistance = Math.floor(blockSpeed * (fromBlockTimestamp - desiredTimestamp));
    fromBlockNumber -= skipDistance;
    fromBlock = await provider.getBlock(fromBlockNumber);
    // Set toBlock equal to current fromBlock and then decrement fromBlock
    toBlockTimestamp = fromBlockTimestamp;
    fromBlockTimestamp = fromBlock.timestamp;
  }
  return fromBlockNumber;
}

export type UpdateDepositDetailsMessageType = {
  UpdateDepositDetails: [
    {
      name: "depositId";
      type: "uint32";
    },
    { name: "originChainId"; type: "uint256" },
    { name: "updatedRelayerFeePct"; type: "int64" },
    { name: "updatedRecipient"; type: "address" },
    { name: "updatedMessage"; type: "bytes" },
  ];
};

/**
 * Utility function to get EIP-712 compliant typed data that can be signed with the JSON-RPC method
 * `eth_signedTypedDataV4` in MetaMask (https://docs.metamask.io/guide/signing-data.html). The resulting signature
 * can then be used to call the method `speedUpDeposit` of a `SpokePool.sol` contract.
 * @param depositId The deposit ID to speed up.
 * @param originChainId The chain ID of the origin chain.
 * @param updatedRelayerFeePct The new relayer fee percentage.
 * @param updatedRecipient The new recipient address.
 * @param updatedMessage The new message that should be provided to the recipient.
 * @return EIP-712 compliant typed data.
 */
export function getUpdateDepositTypedData(
  depositId: number,
  originChainId: number,
  updatedRelayerFeePct: BigNumber,
  updatedRecipient: string,
  updatedMessage: string
): TypedMessage<UpdateDepositDetailsMessageType> {
  return {
    types: {
      UpdateDepositDetails: [
        { name: "depositId", type: "uint32" },
        { name: "originChainId", type: "uint256" },
        { name: "updatedRelayerFeePct", type: "int64" },
        { name: "updatedRecipient", type: "address" },
        { name: "updatedMessage", type: "bytes" },
      ],
    },
    primaryType: "UpdateDepositDetails",
    domain: {
      name: "ACROSS-V2",
      version: "1.0.0",
      chainId: originChainId,
    },
    message: {
      depositId,
      originChainId,
      updatedRelayerFeePct,
      updatedRecipient,
      updatedMessage,
    },
  };
}

export function randomAddress() {
  return ethers.utils.getAddress(ethers.utils.hexlify(ethers.utils.randomBytes(20)));
}<|MERGE_RESOLUTION|>--- conflicted
+++ resolved
@@ -87,11 +87,7 @@
 ): string {
   const priceWei = toBNWei(price);
   const toAmount = toBNWei(fromAmount).div(priceWei);
-<<<<<<< HEAD
-  return ConvertDecimals(nativeDecimals, toDecimals)(toAmount.toString()).toString();
-=======
   return ConvertDecimals(nativeDecimals, toDecimals)(toAmount).toString();
->>>>>>> eed49828
 }
 
 /**
