name: CI
on: [push]
env:
  NODE_OPTIONS: "--max_old_space_size=4096"
jobs:
  build:
    name: Test
    runs-on: ubuntu-latest
    steps:
      - uses: actions/checkout@v3
      # The following is a similar implementation to the Solana Developers GitHub Action:
      # https://github.com/solana-developers/github-actions/blob/main/extract-versions/action.yaml
      # It is adapted to extract only the Solana version from a remote repository (across-protocol/contracts).
      - name: Extract Solana version from across‑protocol/contracts
        id: extract-versions
        run: |
          set -euo pipefail

          REPO="across-protocol/contracts"
          REF="main"
          WORKDIR="/tmp/contracts"
          mkdir -p "$WORKDIR"

          curl -sSfL "https://raw.githubusercontent.com/${REPO}/${REF}/Cargo.lock" \
               -o "${WORKDIR}/Cargo.lock" || true

          cd "$WORKDIR"

          if [[ -n "${OVERRIDE_SOLANA_VERSION:-}" ]]; then
            SOLANA_VERSION="${OVERRIDE_SOLANA_VERSION}"
          else
            if [[ -f Cargo.lock ]]; then
              SOLANA_VERSION=$(grep -A2 'name = "solana-program"' Cargo.lock \
                               | grep 'version' | head -n1 | cut -d'"' -f2 || true)
            fi
          fi

          SOLANA_VERSION=$(echo "$SOLANA_VERSION" \
                           | grep -o '[0-9]\+\.[0-9]\+\.[0-9]\+')
          echo "SOLANA_VERSION=$SOLANA_VERSION" | tee -a "$GITHUB_ENV"
          echo "solana_version=$SOLANA_VERSION" >> "$GITHUB_OUTPUT"

      - uses: solana-developers/github-actions/setup-all@v0.2.6
        with:
          solana_version: ${{ steps.extract-versions.outputs.solana_version }}
      - uses: actions/setup-node@v3
        with:
<<<<<<< HEAD
          node-version: 22.18
=======
          node-version: 22.18.0
>>>>>>> 85df95ab
      - run: yarn install
      - run: yarn test
        env:
          NODE_URL_1: ${{ secrets.NODE_URL_1 }}<|MERGE_RESOLUTION|>--- conflicted
+++ resolved
@@ -45,11 +45,7 @@
           solana_version: ${{ steps.extract-versions.outputs.solana_version }}
       - uses: actions/setup-node@v3
         with:
-<<<<<<< HEAD
           node-version: 22.18
-=======
-          node-version: 22.18.0
->>>>>>> 85df95ab
       - run: yarn install
       - run: yarn test
         env:
