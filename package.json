--- conflicted
+++ resolved
@@ -1,11 +1,7 @@
 {
   "name": "@across-protocol/sdk",
   "author": "UMA Team",
-<<<<<<< HEAD
-  "version": "4.3.45-alpha.0",
-=======
   "version": "4.3.53",
->>>>>>> ccffa6be
   "license": "AGPL-3.0",
   "homepage": "https://docs.across.to/reference/sdk",
   "files": [
@@ -121,11 +117,7 @@
     "@solana/kit": "^2.1.0",
     "@solana/web3.js": "^1.31.0",
     "@types/mocha": "^10.0.1",
-<<<<<<< HEAD
-    "@types/node": "^24.2.1",
-=======
     "@types/node": "^24.3.0",
->>>>>>> ccffa6be
     "@uma/sdk": "^0.34.10",
     "arweave": "^1.14.4",
     "async": "^3.2.5",
