--- conflicted
+++ resolved
@@ -13,15 +13,9 @@
   },
   "scripts": {
     "start": "nodemon -e ts,tsx,json,js,jsx --watch ./src --ignore ./dist --exec 'yarn build'",
-<<<<<<< HEAD
     "build": "yarn run clean && yarn run build:cjs & yarn run build:esm & yarn run build:types; wait",
-    "build:cjs": "tsc --project tsconfig.build.json --module commonjs --outDir ./dist/cjs --removeComments --verbatimModuleSyntax false && echo > ./dist/cjs/package.json '{\"type\":\"commonjs\"}'",
-    "build:esm": "tsc --project tsconfig.build.json --module es2015 --outDir ./dist/esm && echo > ./dist/esm/package.json '{\"type\":\"module\",\"sideEffects\":false}'",
-=======
-    "build": "yarn run clean && yarn run build:cjs && yarn run build:esm && yarn run build:types",
     "build:cjs": "tsc --project tsconfig.build.json --module commonjs --outDir ./dist/cjs --removeComments --verbatimModuleSyntax false && echo > ./dist/cjs/package.json '{\"type\":\"commonjs\"}' && yarn copy-abi:cjs",
     "build:esm": "tsc --project tsconfig.build.json --module es2015 --outDir ./dist/esm && echo > ./dist/esm/package.json '{\"type\":\"module\",\"sideEffects\":false}' && yarn copy-abi:esm",
->>>>>>> 010d822e
     "build:types": "tsc --project tsconfig.build.json --module esnext --declarationDir ./dist/types --emitDeclarationOnly --declaration --declarationMap",
     "copy-abi:cjs": "DIR=cjs yarn copy-abi",
     "copy-abi:esm": "DIR=esm yarn copy-abi",
