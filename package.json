{
  "name": "@across-protocol/sdk-v2",
  "author": "UMA Team",
<<<<<<< HEAD
  "version": "0.19.0",
=======
  "version": "0.18.1",
>>>>>>> 2dbe8526
  "license": "AGPL-3.0",
  "homepage": "https://docs.across.to/v/developer-docs/developers/across-sdk",
  "files": [
    "dist",
    "src"
  ],
  "engines": {
    "node": ">=16.18.0"
  },
  "scripts": {
    "start": "nodemon -e ts,tsx,json,js,jsx --watch ./src --ignore ./dist --exec 'yarn build'",
    "build": "yarn run clean && yarn run build:cjs & yarn run build:esm & yarn run build:types; wait",
    "build:cjs": "tsc --project tsconfig.build.json --module commonjs --outDir ./dist/cjs --removeComments --verbatimModuleSyntax false && echo > ./dist/cjs/package.json '{\"type\":\"commonjs\"}' && yarn copy-abi:cjs",
    "build:esm": "tsc --project tsconfig.build.json --module es2015 --outDir ./dist/esm && echo > ./dist/esm/package.json '{\"type\":\"module\",\"sideEffects\":false}' && yarn copy-abi:esm",
    "build:types": "tsc --project tsconfig.build.json --module esnext --declarationDir ./dist/types --emitDeclarationOnly --declaration --declarationMap",
    "copy-abi:cjs": "DIR=cjs yarn copy-abi",
    "copy-abi:esm": "DIR=esm yarn copy-abi",
    "copy-abi": "abi=utils/abi/contracts; dstdir=\"./dist/${DIR}/${abi}\"; mkdir -p \"${dstdir}\"; cp ./src/${abi}/*.json \"${dstdir}\"",
    "test": "hardhat test",
    "test:watch": "hardhat watch test",
    "lint": "eslint --fix src test e2e",
    "lint-check": "eslint src test e2e",
    "prepare": "yarn build && husky install",
    "size": "size-limit",
    "analyze": "size-limit --why",
    "clean": "rm -rf ./dist",
    "bump-version:major": "yarn version --major --no-git-tag-version --no-commit-hooks && git commit -m 'chore: bump version' ./package.json --no-verify",
    "bump-version:minor": "yarn version --minor --no-git-tag-version --no-commit-hooks && git commit -m 'chore: bump version' ./package.json --no-verify",
    "bump-version:patch": "yarn version --patch --no-git-tag-version --no-commit-hooks && git commit -m 'chore: bump version' ./package.json --no-verify"
  },
  "lint-staged": {
    "*.ts": "yarn lint"
  },
  "peerDependencies": {},
  "sideEffects": false,
  "size-limit": [
    {
      "path": "dist/sdk-v2.cjs.production.min.js",
      "limit": "10 KB"
    },
    {
      "path": "dist/sdk-v2.esm.js",
      "limit": "10 KB"
    }
  ],
  "devDependencies": {
    "@defi-wonderland/smock": "^2.3.5",
    "@eth-optimism/contracts": "^0.5.37",
    "@nomiclabs/hardhat-ethers": "^2.2.1",
    "@nomiclabs/hardhat-etherscan": "^3.1.7",
    "@nomiclabs/hardhat-waffle": "^2.0.3",
    "@openzeppelin/hardhat-upgrades": "^1.28.0",
    "@size-limit/preset-small-lib": "^7.0.8",
    "@typechain/ethers-v5": "^11.1.1",
    "@typechain/hardhat": "^6.1.6",
    "@types/chai": "^4.3.6",
    "@types/dotenv": "^8.2.0",
    "@types/lodash": "^4.14.199",
    "@types/lodash.get": "^4.4.7",
    "@typescript-eslint/eslint-plugin": "^6.6.0",
    "@typescript-eslint/parser": "^6.6.0",
    "chai": "^4.3.8",
    "chai-exclude": "^2.1.0",
    "dotenv": "^16.0.0",
    "eslint": "^8.49.0",
    "eslint-config-prettier": "^9.0.0",
    "eslint-config-standard": "^17.1.0",
    "eslint-plugin-chai-expect": "^3.0.0",
    "eslint-plugin-import": "^2.28.1",
    "eslint-plugin-mocha": "^10.2.0",
    "eslint-plugin-n": "^15.0.0",
    "eslint-plugin-node": "^11.1.0",
    "eslint-plugin-prettier": "^5.0.0",
    "eslint-plugin-promise": "^6.1.1",
    "ethereum-waffle": "^4.0.10",
    "hardhat": "^2.17.4",
    "hardhat-deploy": "^0.11.2",
    "hardhat-gas-reporter": "^1.0.8",
    "hardhat-watcher": "^2.5.0",
    "husky": "^8.0.0",
    "lint-staged": "^12.4.1",
    "nodemon": "^3.0.1",
    "prettier": "^3.0.3",
    "sinon": "^16.0.0",
    "size-limit": "^7.0.8",
    "solidity-coverage": "^0.8.5",
    "ts-jest": "^29.1.1",
    "ts-node": "^10.9.1",
    "typechain": "^8.3.1",
    "typescript": "5",
    "winston": "^3.10.0",
    "winston-transport": "^4.5.0"
  },
  "dependencies": {
    "@across-protocol/across-token": "^1.0.0",
    "@across-protocol/constants-v2": "^1.0.8",
    "@across-protocol/contracts-v2": "^2.4.7",
    "@eth-optimism/sdk": "^2.1.0",
    "@pinata/sdk": "^2.1.0",
    "@types/mocha": "^10.0.1",
    "@uma/sdk": "^0.34.1",
    "axios": "^0.27.2",
    "big-number": "^2.0.0",
    "decimal.js": "^10.3.1",
    "ethers": "^5.7.2",
    "lodash.get": "^4.4.2",
    "superstruct": "^0.15.4",
    "tslib": "^2.6.2"
  },
  "publishConfig": {
    "registry": "https://registry.npmjs.com/",
    "access": "public"
  },
  "jest": {
    "preset": "ts-jest",
    "testEnvironment": "node"
  },
  "main": "./dist/cjs/index.js",
  "module": "./dist/esm/index.js",
  "types": "./dist/types/index.d.ts",
  "typings": "./dist/types/index.d.ts",
  "exports": {
    ".": {
      "require": "./dist/cjs/index.js",
      "import": "./dist/esm/index.js",
      "types": "./dist/types/index.d.ts"
    },
    "./dist/cjs/*": {
      "require": "./dist/cjs/*.js",
      "import": "./dist/esm/*.js"
    },
    "./dist/esm/*": {
      "require": "./dist/cjs/*.js",
      "import": "./dist/esm/*.js"
    }
  }
}<|MERGE_RESOLUTION|>--- conflicted
+++ resolved
@@ -1,11 +1,7 @@
 {
   "name": "@across-protocol/sdk-v2",
   "author": "UMA Team",
-<<<<<<< HEAD
   "version": "0.19.0",
-=======
-  "version": "0.18.1",
->>>>>>> 2dbe8526
   "license": "AGPL-3.0",
   "homepage": "https://docs.across.to/v/developer-docs/developers/across-sdk",
   "files": [
