{
  "name": "@across-protocol/sdk",
  "author": "UMA Team",
<<<<<<< HEAD
  "version": "3.1.30",
=======
  "version": "3.1.31",
>>>>>>> 53547a6f
  "license": "AGPL-3.0",
  "homepage": "https://docs.across.to/reference/sdk",
  "files": [
    "dist",
    "src"
  ],
  "engines": {
    "node": ">=16.18.0"
  },
  "scripts": {
    "start": "nodemon -e ts,tsx,json,js,jsx --watch ./src --ignore ./dist --exec 'yarn build'",
    "build": "yarn run clean && yarn typechain && yarn run build:cjs & yarn run build:esm & yarn run build:types; wait",
    "build:cjs": "tsc --project tsconfig.build.json --module commonjs --outDir ./dist/cjs --removeComments --verbatimModuleSyntax false && echo > ./dist/cjs/package.json '{\"type\":\"commonjs\"}'",
    "build:esm": "tsc --project tsconfig.build.json --module es2015 --outDir ./dist/esm && echo > ./dist/esm/package.json '{\"type\":\"module\",\"sideEffects\":false}'",
    "build:types": "tsc --project tsconfig.build.json --module esnext --declarationDir ./dist/types --emitDeclarationOnly --declaration --declarationMap",
    "test": "hardhat test",
    "test:watch": "hardhat watch test",
    "test:run:arweave": "npx -y arlocal",
    "lint": "eslint --fix src test e2e && yarn prettier --write \"src/**/*.ts\" \"test/**/*.ts\" \"e2e/**/*.ts\"",
    "lint-check": "eslint src test e2e && yarn prettier --check \"src/**/*.ts\" \"test/**/*.ts\" \"e2e/**/*.ts\"",
    "prepare": "yarn build && husky install",
    "size": "size-limit",
    "analyze": "size-limit --why",
    "clean": "rm -rf ./dist",
    "bump-version:major": "yarn version --major --no-git-tag-version --no-commit-hooks && git commit -m 'chore: bump version' ./package.json --no-verify",
    "bump-version:minor": "yarn version --minor --no-git-tag-version --no-commit-hooks && git commit -m 'chore: bump version' ./package.json --no-verify",
    "bump-version:patch": "yarn version --patch --no-git-tag-version --no-commit-hooks && git commit -m 'chore: bump version' ./package.json --no-verify",
    "typechain": "typechain --target ethers-v5 --out-dir src/utils/abi/typechain 'src/utils/abi/contracts/*.json' && eslint --fix src/utils/abi/typechain && yarn prettier --write \"src/utils/abi/typechain/**/*.ts\""
  },
  "lint-staged": {
    "*.ts": "yarn lint"
  },
  "peerDependencies": {},
  "sideEffects": false,
  "size-limit": [
    {
      "path": "dist/sdk.cjs.production.min.js",
      "limit": "10 KB"
    },
    {
      "path": "dist/sdk.esm.js",
      "limit": "10 KB"
    }
  ],
  "devDependencies": {
    "@defi-wonderland/smock": "^2.3.5",
    "@eth-optimism/contracts": "^0.5.37",
    "@nomiclabs/hardhat-ethers": "^2.2.1",
    "@nomiclabs/hardhat-etherscan": "^3.1.7",
    "@nomiclabs/hardhat-waffle": "^2.0.3",
    "@openzeppelin/hardhat-upgrades": "^1.28.0",
    "@size-limit/preset-small-lib": "^7.0.8",
    "@typechain/ethers-v5": "^11.1.1",
    "@typechain/hardhat": "^6.1.6",
    "@types/async": "^3.2.24",
    "@types/chai": "^4.3.6",
    "@types/dotenv": "^8.2.0",
    "@types/lodash": "^4.14.199",
    "@types/lodash.get": "^4.4.7",
    "@typescript-eslint/eslint-plugin": "^6.6.0",
    "@typescript-eslint/parser": "^6.6.0",
    "arlocal": "^1.1.65",
    "chai": "^4.3.8",
    "chai-exclude": "^2.1.0",
    "dotenv": "^16.0.0",
    "eslint": "^8.49.0",
    "eslint-config-prettier": "^9.0.0",
    "eslint-config-standard": "^17.1.0",
    "eslint-plugin-chai-expect": "^3.0.0",
    "eslint-plugin-import": "^2.28.1",
    "eslint-plugin-mocha": "^10.2.0",
    "eslint-plugin-n": "^15.0.0",
    "eslint-plugin-node": "^11.1.0",
    "eslint-plugin-prettier": "^5.0.0",
    "eslint-plugin-promise": "^6.1.1",
    "ethereum-waffle": "^4.0.10",
    "hardhat": "^2.17.4",
    "hardhat-deploy": "^0.11.2",
    "hardhat-gas-reporter": "^1.0.8",
    "hardhat-watcher": "^2.5.0",
    "husky": "^8.0.0",
    "lint-staged": "^12.4.1",
    "nodemon": "^3.0.1",
    "prettier": "^3.0.3",
    "sinon": "^16.0.0",
    "size-limit": "^7.0.8",
    "solidity-coverage": "^0.8.5",
    "ts-jest": "^29.1.1",
    "ts-node": "^10.9.1",
    "typechain": "^8.3.1",
    "typescript": "5",
    "winston": "^3.10.0",
    "winston-transport": "^4.5.0"
  },
  "dependencies": {
    "@across-protocol/across-token": "^1.0.0",
    "@across-protocol/constants": "^3.1.14",
    "@across-protocol/contracts": "^3.0.10",
    "@eth-optimism/sdk": "^3.3.1",
    "@pinata/sdk": "^2.1.0",
    "@types/mocha": "^10.0.1",
    "@uma/sdk": "^0.34.1",
    "arweave": "^1.14.4",
    "async": "^3.2.5",
    "axios": "^0.27.2",
    "big-number": "^2.0.0",
    "decimal.js": "^10.3.1",
    "ethers": "^5.7.2",
    "lodash": "^4.17.21",
    "lodash.get": "^4.4.2",
    "superstruct": "^0.15.4",
    "tslib": "^2.6.2"
  },
  "publishConfig": {
    "registry": "https://registry.npmjs.com/",
    "access": "public"
  },
  "jest": {
    "preset": "ts-jest",
    "testEnvironment": "node"
  },
  "main": "./dist/cjs/index.js",
  "module": "./dist/esm/index.js",
  "types": "./dist/types/index.d.ts",
  "typings": "./dist/types/index.d.ts",
  "exports": {
    ".": {
      "require": "./dist/cjs/index.js",
      "import": "./dist/esm/index.js",
      "types": "./dist/types/index.d.ts"
    },
    "./dist/cjs/*": {
      "require": "./dist/cjs/*.js",
      "import": "./dist/esm/*.js"
    },
    "./dist/esm/*": {
      "require": "./dist/cjs/*.js",
      "import": "./dist/esm/*.js"
    }
  }
}<|MERGE_RESOLUTION|>--- conflicted
+++ resolved
@@ -1,11 +1,7 @@
 {
   "name": "@across-protocol/sdk",
   "author": "UMA Team",
-<<<<<<< HEAD
-  "version": "3.1.30",
-=======
-  "version": "3.1.31",
->>>>>>> 53547a6f
+  "version": "3.1.32",
   "license": "AGPL-3.0",
   "homepage": "https://docs.across.to/reference/sdk",
   "files": [
