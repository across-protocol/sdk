{
  "name": "@across-protocol/sdk",
  "author": "UMA Team",
<<<<<<< HEAD
  "version": "4.2.3",
=======
  "version": "4.2.7",
>>>>>>> 47515d89
  "license": "AGPL-3.0",
  "homepage": "https://docs.across.to/reference/sdk",
  "files": [
    "dist",
    "scripts",
    "src"
  ],
  "engines": {
    "node": ">=20.18.0"
  },
  "scripts": {
    "build-bigint-buffer": "node scripts/build-bigint-buffer.js",
    "postinstall": "node scripts/build-bigint-buffer.js",
    "start": "yarn typechain && nodemon -e ts,tsx,json,js,jsx --watch ./src --ignore ./dist --exec 'yarn dev'",
    "build": "yarn run clean && yarn typechain && yarn dev",
    "dev": "concurrently --kill-others-on-fail --names 'cjs,esm,types' --prefix-colors 'blue,magenta,green' 'yarn run build:cjs' 'yarn run build:esm' 'yarn run build:types'",
    "build:cjs": "tsc --project tsconfig.build.json --module commonjs --outDir ./dist/cjs --removeComments --verbatimModuleSyntax false && echo > ./dist/cjs/package.json '{\"type\":\"commonjs\"}'",
    "build:esm": "tsc --project tsconfig.build.json --module es2015 --outDir ./dist/esm && echo > ./dist/esm/package.json '{\"type\":\"module\",\"sideEffects\":false}'",
    "build:types": "tsc --project tsconfig.build.json --module esnext --declarationDir ./dist/types --emitDeclarationOnly --declaration --declarationMap",
    "test": "hardhat test",
    "test:watch": "hardhat watch test",
    "test:run:arweave": "npx -y arlocal",
    "lint": "eslint --fix src test e2e && yarn prettier --write \"src/**/*.ts\" \"test/**/*.ts\" \"e2e/**/*.ts\"",
    "lint-check": "eslint src test e2e && yarn prettier --check \"src/**/*.ts\" \"test/**/*.ts\" \"e2e/**/*.ts\"",
    "prepare": "yarn build && husky install",
    "size": "size-limit",
    "analyze": "size-limit --why",
    "clean": "rm -rf ./dist",
    "bump-version:major": "yarn version --major --no-git-tag-version --no-commit-hooks && git commit -m 'chore: bump version' ./package.json --no-verify",
    "bump-version:minor": "yarn version --minor --no-git-tag-version --no-commit-hooks && git commit -m 'chore: bump version' ./package.json --no-verify",
    "bump-version:patch": "yarn version --patch --no-git-tag-version --no-commit-hooks && git commit -m 'chore: bump version' ./package.json --no-verify",
    "typechain": "typechain --target ethers-v5 --out-dir src/utils/abi/typechain 'src/utils/abi/contracts/*.json' && eslint --fix src/utils/abi/typechain && yarn prettier --write \"src/utils/abi/typechain/**/*.ts\""
  },
  "lint-staged": {
    "*.ts": "yarn lint"
  },
  "peerDependencies": {},
  "sideEffects": false,
  "size-limit": [
    {
      "path": "dist/sdk.cjs.production.min.js",
      "limit": "10 KB"
    },
    {
      "path": "dist/sdk.esm.js",
      "limit": "10 KB"
    }
  ],
  "devDependencies": {
    "@coral-xyz/borsh": "^0.30.1",
    "@defi-wonderland/smock": "^2.3.5",
    "@eth-optimism/contracts": "^0.5.37",
    "@nomiclabs/hardhat-ethers": "^2.2.1",
    "@nomiclabs/hardhat-etherscan": "^3.1.7",
    "@nomiclabs/hardhat-waffle": "^2.0.3",
    "@openzeppelin/hardhat-upgrades": "^1.28.0",
    "@size-limit/preset-small-lib": "^7.0.8",
    "@typechain/ethers-v5": "^11.1.1",
    "@typechain/hardhat": "^6.1.6",
    "@types/async": "^3.2.24",
    "@types/chai": "^4.3.6",
    "@types/dotenv": "^8.2.0",
    "@types/lodash": "^4.14.199",
    "@types/lodash.get": "^4.4.7",
    "@typescript-eslint/eslint-plugin": "^6.6.0",
    "@typescript-eslint/parser": "^6.6.0",
    "arlocal": "^1.1.65",
    "chai": "^4.3.8",
    "chai-exclude": "^2.1.0",
    "concurrently": "^9.1.2",
    "dotenv": "^16.0.0",
    "eslint": "^8.49.0",
    "eslint-config-prettier": "^9.0.0",
    "eslint-config-standard": "^17.1.0",
    "eslint-plugin-chai-expect": "^3.0.0",
    "eslint-plugin-import": "^2.28.1",
    "eslint-plugin-mocha": "^10.2.0",
    "eslint-plugin-n": "^15.0.0",
    "eslint-plugin-node": "^11.1.0",
    "eslint-plugin-prettier": "^5.0.0",
    "eslint-plugin-promise": "^6.1.1",
    "ethereum-waffle": "^4.0.10",
    "hardhat": "^2.17.4",
    "hardhat-deploy": "^0.11.2",
    "hardhat-gas-reporter": "^1.0.8",
    "hardhat-watcher": "^2.5.0",
    "husky": "^8.0.0",
    "lint-staged": "^12.4.1",
    "nodemon": "^3.0.1",
    "prettier": "^3.0.3",
    "sinon": "^16.0.0",
    "size-limit": "^7.0.8",
    "solidity-coverage": "^0.8.5",
    "ts-jest": "^29.1.1",
    "ts-node": "^10.9.1",
    "typechain": "^8.3.1",
    "typescript": "5",
    "winston": "^3.10.0",
    "winston-transport": "^4.5.0"
  },
  "dependencies": {
    "@across-protocol/across-token": "^1.0.0",
    "@across-protocol/constants": "^3.1.67",
    "@across-protocol/contracts": "^4.0.12",
    "@coral-xyz/anchor": "^0.30.1",
    "@eth-optimism/sdk": "^3.3.1",
    "@ethersproject/bignumber": "^5.7.0",
    "@pinata/sdk": "^2.1.0",
    "@solana-program/system": "^0.7.0",
    "@solana-program/token-2022": "^0.4.0",
    "@solana/kit": "^2.1.0",
    "@solana/web3.js": "^1.31.0",
    "@types/mocha": "^10.0.1",
    "@uma/sdk": "^0.34.10",
    "arweave": "^1.14.4",
    "async": "^3.2.5",
    "axios": "^0.27.2",
    "big-number": "^2.0.0",
    "bs58": "^6.0.0",
    "decimal.js": "^10.3.1",
    "ethers": "^5.7.2",
    "lodash": "^4.17.21",
    "lodash.get": "^4.4.2",
    "node-gyp": "^11.0.0",
    "superstruct": "^0.15.4",
    "tslib": "^2.6.2",
    "viem": "^2.21.15"
  },
  "publishConfig": {
    "registry": "https://registry.npmjs.com/",
    "access": "public"
  },
  "jest": {
    "preset": "ts-jest",
    "testEnvironment": "node"
  },
  "main": "./dist/cjs/index.js",
  "module": "./dist/esm/index.js",
  "types": "./dist/types/index.d.ts",
  "typings": "./dist/types/index.d.ts",
  "exports": {
    ".": {
      "require": "./dist/cjs/index.js",
      "import": "./dist/esm/index.js",
      "types": "./dist/types/index.d.ts"
    },
    "./dist/cjs/*": {
      "require": "./dist/cjs/*.js",
      "import": "./dist/esm/*.js"
    },
    "./dist/esm/*": {
      "require": "./dist/cjs/*.js",
      "import": "./dist/esm/*.js"
    }
  },
  "resolutions": {
    "**/eccrypto/secp256k1": "3.8.1",
    "**/eth-crypto/secp256k1": "5.0.1",
    "**/libp2p-crypto/secp256k1": "4.0.4",
    "**/ethereum-cryptography/secp256k1": "4.0.4",
    "**/arbundles/secp256k1": "4.0.4",
    "**/ganache/secp256k1": "4.0.4",
    "**/ethereumjs-util/secp256k1": "3.8.1"
  },
  "overrides": {
    "secp256k1@3.7.1": "3.8.1",
    "secp256k1@4.0.3": "4.0.4",
    "secp256k1@5.0.0": "5.0.1"
  }
}<|MERGE_RESOLUTION|>--- conflicted
+++ resolved
@@ -1,11 +1,7 @@
 {
   "name": "@across-protocol/sdk",
   "author": "UMA Team",
-<<<<<<< HEAD
-  "version": "4.2.3",
-=======
-  "version": "4.2.7",
->>>>>>> 47515d89
+  "version": "4.2.8",
   "license": "AGPL-3.0",
   "homepage": "https://docs.across.to/reference/sdk",
   "files": [
