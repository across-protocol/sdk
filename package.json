--- conflicted
+++ resolved
@@ -1,11 +1,7 @@
 {
   "name": "@across-protocol/sdk",
   "author": "UMA Team",
-<<<<<<< HEAD
-  "version": "4.3.51",
-=======
-  "version": "4.3.52",
->>>>>>> 4bcf0354
+  "version": "4.3.53",
   "license": "AGPL-3.0",
   "homepage": "https://docs.across.to/reference/sdk",
   "files": [
