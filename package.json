{
  "name": "@across-protocol/sdk-v2",
  "author": "UMA Team",
<<<<<<< HEAD
  "version": "0.22.2",
=======
  "version": "0.22.1",
>>>>>>> 351387a0
  "license": "AGPL-3.0",
  "homepage": "https://docs.across.to/v/developer-docs/developers/across-sdk",
  "files": [
    "dist",
    "src"
  ],
  "engines": {
    "node": ">=16.18.0"
  },
  "scripts": {
    "start": "nodemon -e ts,tsx,json,js,jsx --watch ./src --ignore ./dist --exec 'yarn build'",
    "build": "yarn run clean && yarn run build:cjs & yarn run build:esm & yarn run build:types; wait",
    "build:cjs": "tsc --project tsconfig.build.json --module commonjs --outDir ./dist/cjs --removeComments --verbatimModuleSyntax false && echo > ./dist/cjs/package.json '{\"type\":\"commonjs\"}' && yarn copy-abi:cjs",
    "build:esm": "tsc --project tsconfig.build.json --module es2015 --outDir ./dist/esm && echo > ./dist/esm/package.json '{\"type\":\"module\",\"sideEffects\":false}' && yarn copy-abi:esm",
    "build:types": "tsc --project tsconfig.build.json --module esnext --declarationDir ./dist/types --emitDeclarationOnly --declaration --declarationMap",
    "copy-abi:cjs": "DIR=cjs yarn copy-abi",
    "copy-abi:esm": "DIR=esm yarn copy-abi",
    "copy-abi": "abi=utils/abi/contracts; dstdir=\"./dist/${DIR}/${abi}\"; mkdir -p \"${dstdir}\"; cp ./src/${abi}/*.json \"${dstdir}\"",
    "test": "hardhat test",
    "test:watch": "hardhat watch test",
    "test:run:arweave": "npx -y arlocal",
    "lint": "eslint --fix src test e2e && yarn prettier --write \"src/**/*.ts\" \"test/**/*.ts\" \"e2e/**/*.ts\"",
    "lint-check": "eslint src test e2e && yarn prettier --check \"src/**/*.ts\" \"test/**/*.ts\" \"e2e/**/*.ts\"",
    "prepare": "yarn build && husky install",
    "size": "size-limit",
    "analyze": "size-limit --why",
    "clean": "rm -rf ./dist",
    "bump-version:major": "yarn version --major --no-git-tag-version --no-commit-hooks && git commit -m 'chore: bump version' ./package.json --no-verify",
    "bump-version:minor": "yarn version --minor --no-git-tag-version --no-commit-hooks && git commit -m 'chore: bump version' ./package.json --no-verify",
    "bump-version:patch": "yarn version --patch --no-git-tag-version --no-commit-hooks && git commit -m 'chore: bump version' ./package.json --no-verify"
  },
  "lint-staged": {
    "*.ts": "yarn lint"
  },
  "peerDependencies": {},
  "sideEffects": false,
  "size-limit": [
    {
      "path": "dist/sdk-v2.cjs.production.min.js",
      "limit": "10 KB"
    },
    {
      "path": "dist/sdk-v2.esm.js",
      "limit": "10 KB"
    }
  ],
  "devDependencies": {
    "@defi-wonderland/smock": "^2.3.5",
    "@eth-optimism/contracts": "^0.5.37",
    "@nomiclabs/hardhat-ethers": "^2.2.1",
    "@nomiclabs/hardhat-etherscan": "^3.1.7",
    "@nomiclabs/hardhat-waffle": "^2.0.3",
    "@openzeppelin/hardhat-upgrades": "^1.28.0",
    "@size-limit/preset-small-lib": "^7.0.8",
    "@typechain/ethers-v5": "^11.1.1",
    "@typechain/hardhat": "^6.1.6",
    "@types/chai": "^4.3.6",
    "@types/dotenv": "^8.2.0",
    "@types/lodash": "^4.14.199",
    "@types/lodash.get": "^4.4.7",
    "@typescript-eslint/eslint-plugin": "^6.6.0",
    "@typescript-eslint/parser": "^6.6.0",
    "arlocal": "^1.1.65",
    "chai": "^4.3.8",
    "chai-exclude": "^2.1.0",
    "dotenv": "^16.0.0",
    "eslint": "^8.49.0",
    "eslint-config-prettier": "^9.0.0",
    "eslint-config-standard": "^17.1.0",
    "eslint-plugin-chai-expect": "^3.0.0",
    "eslint-plugin-import": "^2.28.1",
    "eslint-plugin-mocha": "^10.2.0",
    "eslint-plugin-n": "^15.0.0",
    "eslint-plugin-node": "^11.1.0",
    "eslint-plugin-prettier": "^5.0.0",
    "eslint-plugin-promise": "^6.1.1",
    "ethereum-waffle": "^4.0.10",
    "hardhat": "^2.17.4",
    "hardhat-deploy": "^0.11.2",
    "hardhat-gas-reporter": "^1.0.8",
    "hardhat-watcher": "^2.5.0",
    "husky": "^8.0.0",
    "lint-staged": "^12.4.1",
    "nodemon": "^3.0.1",
    "prettier": "^3.0.3",
    "sinon": "^16.0.0",
    "size-limit": "^7.0.8",
    "solidity-coverage": "^0.8.5",
    "ts-jest": "^29.1.1",
    "ts-node": "^10.9.1",
    "typechain": "^8.3.1",
    "typescript": "5",
    "winston": "^3.10.0",
    "winston-transport": "^4.5.0"
  },
  "dependencies": {
    "@across-protocol/across-token": "^1.0.0",
    "@across-protocol/constants-v2": "^1.0.11",
    "@across-protocol/contracts-v2": "2.5.0-beta.7",
    "@eth-optimism/sdk": "^3.1.8",
    "@pinata/sdk": "^2.1.0",
    "@types/mocha": "^10.0.1",
    "@uma/sdk": "^0.34.1",
    "arweave": "^1.14.4",
    "axios": "^0.27.2",
    "big-number": "^2.0.0",
    "decimal.js": "^10.3.1",
    "ethers": "^5.7.2",
    "lodash.get": "^4.4.2",
    "superstruct": "^0.15.4",
    "tslib": "^2.6.2"
  },
  "publishConfig": {
    "registry": "https://registry.npmjs.com/",
    "access": "public"
  },
  "jest": {
    "preset": "ts-jest",
    "testEnvironment": "node"
  },
  "main": "./dist/cjs/index.js",
  "module": "./dist/esm/index.js",
  "types": "./dist/types/index.d.ts",
  "typings": "./dist/types/index.d.ts",
  "exports": {
    ".": {
      "require": "./dist/cjs/index.js",
      "import": "./dist/esm/index.js",
      "types": "./dist/types/index.d.ts"
    },
    "./dist/cjs/*": {
      "require": "./dist/cjs/*.js",
      "import": "./dist/esm/*.js"
    },
    "./dist/esm/*": {
      "require": "./dist/cjs/*.js",
      "import": "./dist/esm/*.js"
    }
  }
}<|MERGE_RESOLUTION|>--- conflicted
+++ resolved
@@ -1,11 +1,7 @@
 {
   "name": "@across-protocol/sdk-v2",
   "author": "UMA Team",
-<<<<<<< HEAD
   "version": "0.22.2",
-=======
-  "version": "0.22.1",
->>>>>>> 351387a0
   "license": "AGPL-3.0",
   "homepage": "https://docs.across.to/v/developer-docs/developers/across-sdk",
   "files": [
