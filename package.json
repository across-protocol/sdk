{
  "name": "@across-protocol/sdk",
  "author": "UMA Team",
<<<<<<< HEAD
  "version": "4.1.18",
=======
  "version": "4.1.19",
>>>>>>> 959b3c33
  "license": "AGPL-3.0",
  "homepage": "https://docs.across.to/reference/sdk",
  "files": [
    "dist",
    "src"
  ],
  "engines": {
    "node": ">=20.18.0"
  },
  "scripts": {
    "build-bigint-buffer": "[ -d node_modules/bigint-buffer ] && command -v node-gyp > /dev/null && cd node_modules/bigint-buffer && node-gyp configure && node-gyp build || echo 'Skipping bigint-buffer build: folder or node-gyp not found'",
    "postinstall": "yarn build-bigint-buffer",
    "start": "yarn typechain && nodemon -e ts,tsx,json,js,jsx --watch ./src --ignore ./dist --exec 'yarn dev'",
    "build": "yarn run clean && yarn typechain && yarn run build:cjs & yarn run build:esm & yarn run build:types; wait",
    "dev": "yarn run build:cjs & yarn run build:esm & yarn run build:types; wait",
    "build:cjs": "tsc --project tsconfig.build.json --module commonjs --outDir ./dist/cjs --removeComments --verbatimModuleSyntax false && echo > ./dist/cjs/package.json '{\"type\":\"commonjs\"}'",
    "build:esm": "tsc --project tsconfig.build.json --module es2015 --outDir ./dist/esm && echo > ./dist/esm/package.json '{\"type\":\"module\",\"sideEffects\":false}'",
    "build:types": "tsc --project tsconfig.build.json --module esnext --declarationDir ./dist/types --emitDeclarationOnly --declaration --declarationMap",
    "test": "hardhat test",
    "test:watch": "hardhat watch test",
    "test:run:arweave": "npx -y arlocal",
    "lint": "eslint --fix src test e2e && yarn prettier --write \"src/**/*.ts\" \"test/**/*.ts\" \"e2e/**/*.ts\"",
    "lint-check": "eslint src test e2e && yarn prettier --check \"src/**/*.ts\" \"test/**/*.ts\" \"e2e/**/*.ts\"",
    "prepare": "yarn build && husky install",
    "size": "size-limit",
    "analyze": "size-limit --why",
    "clean": "rm -rf ./dist",
    "bump-version:major": "yarn version --major --no-git-tag-version --no-commit-hooks && git commit -m 'chore: bump version' ./package.json --no-verify",
    "bump-version:minor": "yarn version --minor --no-git-tag-version --no-commit-hooks && git commit -m 'chore: bump version' ./package.json --no-verify",
    "bump-version:patch": "yarn version --patch --no-git-tag-version --no-commit-hooks && git commit -m 'chore: bump version' ./package.json --no-verify",
    "typechain": "typechain --target ethers-v5 --out-dir src/utils/abi/typechain 'src/utils/abi/contracts/*.json' && eslint --fix src/utils/abi/typechain && yarn prettier --write \"src/utils/abi/typechain/**/*.ts\""
  },
  "lint-staged": {
    "*.ts": "yarn lint"
  },
  "peerDependencies": {},
  "sideEffects": false,
  "size-limit": [
    {
      "path": "dist/sdk.cjs.production.min.js",
      "limit": "10 KB"
    },
    {
      "path": "dist/sdk.esm.js",
      "limit": "10 KB"
    }
  ],
  "devDependencies": {
    "@coral-xyz/borsh": "^0.30.1",
    "@defi-wonderland/smock": "^2.3.5",
    "@eth-optimism/contracts": "^0.5.37",
    "@nomiclabs/hardhat-ethers": "^2.2.1",
    "@nomiclabs/hardhat-etherscan": "^3.1.7",
    "@nomiclabs/hardhat-waffle": "^2.0.3",
    "@openzeppelin/hardhat-upgrades": "^1.28.0",
    "@size-limit/preset-small-lib": "^7.0.8",
    "@typechain/ethers-v5": "^11.1.1",
    "@typechain/hardhat": "^6.1.6",
    "@types/async": "^3.2.24",
    "@types/chai": "^4.3.6",
    "@types/dotenv": "^8.2.0",
    "@types/lodash": "^4.14.199",
    "@types/lodash.get": "^4.4.7",
    "@typescript-eslint/eslint-plugin": "^6.6.0",
    "@typescript-eslint/parser": "^6.6.0",
    "arlocal": "^1.1.65",
    "chai": "^4.3.8",
    "chai-exclude": "^2.1.0",
    "dotenv": "^16.0.0",
    "eslint": "^8.49.0",
    "eslint-config-prettier": "^9.0.0",
    "eslint-config-standard": "^17.1.0",
    "eslint-plugin-chai-expect": "^3.0.0",
    "eslint-plugin-import": "^2.28.1",
    "eslint-plugin-mocha": "^10.2.0",
    "eslint-plugin-n": "^15.0.0",
    "eslint-plugin-node": "^11.1.0",
    "eslint-plugin-prettier": "^5.0.0",
    "eslint-plugin-promise": "^6.1.1",
    "ethereum-waffle": "^4.0.10",
    "hardhat": "^2.17.4",
    "hardhat-deploy": "^0.11.2",
    "hardhat-gas-reporter": "^1.0.8",
    "hardhat-watcher": "^2.5.0",
    "husky": "^8.0.0",
    "lint-staged": "^12.4.1",
    "nodemon": "^3.0.1",
    "prettier": "^3.0.3",
    "sinon": "^16.0.0",
    "size-limit": "^7.0.8",
    "solidity-coverage": "^0.8.5",
    "ts-jest": "^29.1.1",
    "ts-node": "^10.9.1",
    "typechain": "^8.3.1",
    "typescript": "5",
    "winston": "^3.10.0",
    "winston-transport": "^4.5.0"
  },
  "dependencies": {
    "@across-protocol/across-token": "^1.0.0",
    "@across-protocol/constants": "^3.1.38",
    "@across-protocol/contracts": "4.0.2",
    "@eth-optimism/sdk": "^3.3.1",
    "@ethersproject/bignumber": "^5.7.0",
    "@pinata/sdk": "^2.1.0",
    "@solana/web3-v2.js": "npm:@solana/web3.js@2",
    "@solana/web3.js": "^1.31.0",
    "@coral-xyz/anchor": "^0.30.1",
    "@types/mocha": "^10.0.1",
    "@uma/sdk": "^0.34.10",
    "arweave": "^1.14.4",
    "async": "^3.2.5",
    "axios": "^0.27.2",
    "big-number": "^2.0.0",
    "decimal.js": "^10.3.1",
    "ethers": "^5.7.2",
    "lodash": "^4.17.21",
    "lodash.get": "^4.4.2",
    "node-gyp": "^11.0.0",
    "superstruct": "^0.15.4",
    "tslib": "^2.6.2",
    "viem": "^2.21.15"
  },
  "publishConfig": {
    "registry": "https://registry.npmjs.com/",
    "access": "public"
  },
  "jest": {
    "preset": "ts-jest",
    "testEnvironment": "node"
  },
  "main": "./dist/cjs/index.js",
  "module": "./dist/esm/index.js",
  "types": "./dist/types/index.d.ts",
  "typings": "./dist/types/index.d.ts",
  "exports": {
    ".": {
      "require": "./dist/cjs/index.js",
      "import": "./dist/esm/index.js",
      "types": "./dist/types/index.d.ts"
    },
    "./dist/cjs/*": {
      "require": "./dist/cjs/*.js",
      "import": "./dist/esm/*.js"
    },
    "./dist/esm/*": {
      "require": "./dist/cjs/*.js",
      "import": "./dist/esm/*.js"
    }
  },
  "resolutions": {
    "**/eccrypto/secp256k1": "3.8.1",
    "**/eth-crypto/secp256k1": "5.0.1",
    "**/libp2p-crypto/secp256k1": "4.0.4",
    "**/ethereum-cryptography/secp256k1": "4.0.4",
    "**/arbundles/secp256k1": "4.0.4",
    "**/ganache/secp256k1": "4.0.4",
    "**/ethereumjs-util/secp256k1": "3.8.1"
  },
  "overrides": {
    "secp256k1@3.7.1": "3.8.1",
    "secp256k1@4.0.3": "4.0.4",
    "secp256k1@5.0.0": "5.0.1"
  }
}<|MERGE_RESOLUTION|>--- conflicted
+++ resolved
@@ -1,11 +1,7 @@
 {
   "name": "@across-protocol/sdk",
   "author": "UMA Team",
-<<<<<<< HEAD
-  "version": "4.1.18",
-=======
-  "version": "4.1.19",
->>>>>>> 959b3c33
+  "version": "4.1.20",
   "license": "AGPL-3.0",
   "homepage": "https://docs.across.to/reference/sdk",
   "files": [
