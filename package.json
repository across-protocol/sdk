--- conflicted
+++ resolved
@@ -110,13 +110,8 @@
   },
   "dependencies": {
     "@across-protocol/across-token": "^1.0.0",
-<<<<<<< HEAD
-    "@across-protocol/constants": "^3.1.89",
+    "@across-protocol/constants": "^3.1.94",
     "@across-protocol/contracts": "^4.1.19-alpha.3",
-=======
-    "@across-protocol/constants": "^3.1.94",
-    "@across-protocol/contracts": "^4.1.14",
->>>>>>> 43717371
     "@coral-xyz/anchor": "^0.30.1",
     "@eth-optimism/sdk": "^3.3.1",
     "@ethersproject/bignumber": "^5.7.0",
