--- conflicted
+++ resolved
@@ -1,11 +1,7 @@
 {
   "name": "@across-protocol/sdk-v2",
   "author": "UMA Team",
-<<<<<<< HEAD
-  "version": "0.5.0-beta.16",
-=======
   "version": "0.5.0-beta.17",
->>>>>>> 39ef3f7e
   "license": "AGPL-3.0",
   "main": "dist/index.js",
   "typings": "dist/index.d.ts",
@@ -75,11 +71,7 @@
   },
   "dependencies": {
     "@across-protocol/across-token": "^1.0.0",
-<<<<<<< HEAD
-    "@across-protocol/contracts-v2": "^2.1.0-beta.10",
-=======
     "@across-protocol/contracts-v2": "^2.1.0-beta.16",
->>>>>>> 39ef3f7e
     "@eth-optimism/sdk": "^1.6.0",
     "@uma/financial-templates-lib": "^2.32.11",
     "@uma/sdk": "^0.34.1",
