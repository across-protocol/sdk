{
  "name": "@across-protocol/sdk-v2",
  "author": "UMA Team",
<<<<<<< HEAD
  "version": "0.11.0",
=======
  "version": "0.10.4",
>>>>>>> ca5b9254
  "license": "AGPL-3.0",
  "main": "dist/index.js",
  "typings": "dist/index.d.ts",
  "files": [
    "dist",
    "src"
  ],
  "engines": {
    "node": ">=16.18.0"
  },
  "scripts": {
    "start": "tsdx watch",
    "build": "tsdx build",
    "test": "tsdx test",
    "test:watch": "tsdx test --watch",
    "test:e2e": "tsdx test --config jest-e2e-config.json",
    "lint": "eslint --fix src",
    "lint-check": "eslint src",
    "prepare": "tsdx build && husky install",
    "size": "size-limit",
    "analyze": "size-limit --why",
    "bump-version:major": "yarn version --major --no-git-tag-version --no-commit-hooks",
    "bump-version:minor": "yarn version --minor --no-git-tag-version --no-commit-hooks",
    "bump-version:patch": "yarn version --patch --no-git-tag-version --no-commit-hooks"
  },
  "lint-staged": {
    "*.ts": "yarn lint"
  },
  "peerDependencies": {},
  "module": "dist/sdk-v2.esm.js",
  "size-limit": [
    {
      "path": "dist/sdk-v2.cjs.production.min.js",
      "limit": "10 KB"
    },
    {
      "path": "dist/sdk-v2.esm.js",
      "limit": "10 KB"
    }
  ],
  "devDependencies": {
    "@eth-optimism/contracts": "^0.5.37",
    "@nomiclabs/hardhat-ethers": "^2.2.1",
    "@nomiclabs/hardhat-etherscan": "^3.1.7",
    "@nomiclabs/hardhat-waffle": "^2.0.3",
    "@size-limit/preset-small-lib": "^7.0.8",
    "@typechain/hardhat": "^5.0.0",
    "@types/dotenv": "^8.2.0",
    "@types/lodash.get": "^4.4.7",
    "@typescript-eslint/eslint-plugin": "^5.23.0",
    "@typescript-eslint/parser": "^5.23.0",
    "dotenv": "^16.0.0",
    "eslint": "^8.0.1",
    "eslint-config-prettier": "^8.5.0",
    "eslint-config-standard": "^17.0.0",
    "eslint-plugin-import": "^2.25.2",
    "eslint-plugin-n": "^15.0.0",
    "eslint-plugin-prettier": "^4.0.0",
    "eslint-plugin-promise": "^6.0.0",
    "hardhat": "^2.12.1",
    "hardhat-deploy": "^0.11.2",
    "hardhat-gas-reporter": "^1.0.8",
    "husky": "^8.0.0",
    "lint-staged": "^12.4.1",
    "prettier": "^2.6.2",
    "size-limit": "^7.0.8",
    "tsdx": "^0.14.1",
    "tslib": "^2.3.1",
    "typechain": "^7.0.1",
    "typescript": "^4.6.2",
    "winston": "^3.8.1"
  },
  "dependencies": {
    "@across-protocol/across-token": "^1.0.0",
    "@across-protocol/contracts-v2": "2.3.3",
    "@eth-optimism/sdk": "^2.1.0",
    "@uma/sdk": "^0.34.1",
    "axios": "^0.27.2",
    "decimal.js": "^10.3.1",
    "ethers": "^5.7.2",
    "lodash.get": "^4.4.2",
    "superstruct": "^0.15.4"
  },
  "publishConfig": {
    "registry": "https://registry.npmjs.com/",
    "access": "public"
  },
  "jest": {
    "testEnvironment": "node"
  }
}<|MERGE_RESOLUTION|>--- conflicted
+++ resolved
@@ -1,11 +1,7 @@
 {
   "name": "@across-protocol/sdk-v2",
   "author": "UMA Team",
-<<<<<<< HEAD
   "version": "0.11.0",
-=======
-  "version": "0.10.4",
->>>>>>> ca5b9254
   "license": "AGPL-3.0",
   "main": "dist/index.js",
   "typings": "dist/index.d.ts",
