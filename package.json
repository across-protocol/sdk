--- conflicted
+++ resolved
@@ -1,11 +1,7 @@
 {
   "name": "@across-protocol/sdk",
   "author": "UMA Team",
-<<<<<<< HEAD
-  "version": "4.1.30",
-=======
-  "version": "4.1.32",
->>>>>>> ce0900bf
+  "version": "4.1.33",
   "license": "AGPL-3.0",
   "homepage": "https://docs.across.to/reference/sdk",
   "files": [
