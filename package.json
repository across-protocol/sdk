--- conflicted
+++ resolved
@@ -1,11 +1,7 @@
 {
   "name": "@across-protocol/sdk",
   "author": "UMA Team",
-<<<<<<< HEAD
-  "version": "4.2.9-alpha.4",
-=======
-  "version": "4.2.13",
->>>>>>> 8dc06dce
+  "version": "4.2.14-alpha.0",
   "license": "AGPL-3.0",
   "homepage": "https://docs.across.to/reference/sdk",
   "files": [
