{
  "name": "@across-protocol/sdk-v2",
  "author": "UMA Team",
  "version": "0.17.17",
  "license": "AGPL-3.0",
  "homepage": "https://docs.across.to/v/developer-docs/developers/across-sdk",
  "files": [
    "dist",
    "src"
  ],
  "engines": {
    "node": ">=16.18.0"
  },
  "scripts": {
<<<<<<< HEAD
    "start": "nodemon -e ts,tsx,json,js,jsx --watch . --ignore ./dist --exec 'yarn build'",
    "build": "yarn run clean && yarn run build:cjs && yarn run build:esm && yarn run build:types",
=======
    "start": "nodemon -e ts,tsx,json,js,jsx --watch ./src --ignore ./dist --exec 'yarn build'",
    "build": "yarn run clean && yarn run build:cjs & yarn run build:esm & yarn run build:types; wait",
>>>>>>> 14fb7e4b
    "build:cjs": "tsc --project tsconfig.build.json --module commonjs --outDir ./dist/cjs --removeComments --verbatimModuleSyntax false && echo > ./dist/cjs/package.json '{\"type\":\"commonjs\"}' && yarn copy-abi:cjs",
    "build:esm": "tsc --project tsconfig.build.json --module es2015 --outDir ./dist/esm && echo > ./dist/esm/package.json '{\"type\":\"module\",\"sideEffects\":false}' && yarn copy-abi:esm",
    "build:types": "tsc --project tsconfig.build.json --module esnext --declarationDir ./dist/types --emitDeclarationOnly --declaration --declarationMap",
    "copy-abi:cjs": "DIR=cjs yarn copy-abi",
    "copy-abi:esm": "DIR=esm yarn copy-abi",
    "copy-abi": "abi=utils/abi/contracts; dstdir=\"./dist/${DIR}/${abi}\"; mkdir -p \"${dstdir}\"; cp ./src/${abi}/*.json \"${dstdir}\"",
    "test": "hardhat test",
    "test:watch": "hardhat watch test",
    "lint": "eslint --fix src test e2e",
    "lint-check": "eslint src test e2e",
    "prepare": "yarn build && husky install",
    "size": "size-limit",
    "analyze": "size-limit --why",
    "clean": "rm -rf ./dist",
    "bump-version:major": "yarn version --major --no-git-tag-version --no-commit-hooks && git commit -m 'chore: bump version' ./package.json --no-verify",
    "bump-version:minor": "yarn version --minor --no-git-tag-version --no-commit-hooks && git commit -m 'chore: bump version' ./package.json --no-verify",
    "bump-version:patch": "yarn version --patch --no-git-tag-version --no-commit-hooks && git commit -m 'chore: bump version' ./package.json --no-verify"
  },
  "lint-staged": {
    "*.ts": "yarn lint"
  },
  "peerDependencies": {},
  "sideEffects": false,
  "size-limit": [
    {
      "path": "dist/sdk-v2.cjs.production.min.js",
      "limit": "10 KB"
    },
    {
      "path": "dist/sdk-v2.esm.js",
      "limit": "10 KB"
    }
  ],
  "devDependencies": {
    "@defi-wonderland/smock": "^2.3.5",
    "@eth-optimism/contracts": "^0.5.37",
    "@nomiclabs/hardhat-ethers": "^2.2.1",
    "@nomiclabs/hardhat-etherscan": "^3.1.7",
    "@nomiclabs/hardhat-waffle": "^2.0.3",
    "@openzeppelin/hardhat-upgrades": "^1.28.0",
    "@size-limit/preset-small-lib": "^7.0.8",
    "@typechain/ethers-v5": "^11.1.1",
    "@typechain/hardhat": "^6.1.6",
    "@types/chai": "^4.3.6",
    "@types/dotenv": "^8.2.0",
    "@types/lodash": "^4.14.199",
    "@types/lodash.get": "^4.4.7",
    "@typescript-eslint/eslint-plugin": "^6.6.0",
    "@typescript-eslint/parser": "^6.6.0",
    "chai": "^4.3.8",
    "chai-exclude": "^2.1.0",
    "dotenv": "^16.0.0",
    "eslint": "^8.49.0",
    "eslint-config-prettier": "^9.0.0",
    "eslint-config-standard": "^17.1.0",
    "eslint-plugin-chai-expect": "^3.0.0",
    "eslint-plugin-import": "^2.28.1",
    "eslint-plugin-mocha": "^10.2.0",
    "eslint-plugin-n": "^15.0.0",
    "eslint-plugin-node": "^11.1.0",
    "eslint-plugin-prettier": "^5.0.0",
    "eslint-plugin-promise": "^6.1.1",
    "ethereum-waffle": "^4.0.10",
    "hardhat": "^2.17.4",
    "hardhat-deploy": "^0.11.2",
    "hardhat-gas-reporter": "^1.0.8",
    "hardhat-watcher": "^2.5.0",
    "husky": "^8.0.0",
    "lint-staged": "^12.4.1",
    "nodemon": "^3.0.1",
    "prettier": "^3.0.3",
    "sinon": "^16.0.0",
    "size-limit": "^7.0.8",
    "solidity-coverage": "^0.8.5",
    "ts-jest": "^29.1.1",
    "ts-node": "^10.9.1",
    "typechain": "^8.3.1",
    "typescript": "5",
    "winston": "^3.10.0",
    "winston-transport": "^4.5.0"
  },
  "dependencies": {
    "@across-protocol/across-token": "^1.0.0",
    "@across-protocol/constants-v2": "^1.0.7",
    "@across-protocol/contracts-v2": "^2.4.7",
    "@eth-optimism/sdk": "^2.1.0",
    "@pinata/sdk": "^2.1.0",
    "@types/mocha": "^10.0.1",
    "@uma/sdk": "^0.34.1",
    "axios": "^0.27.2",
    "big-number": "^2.0.0",
    "decimal.js": "^10.3.1",
    "ethers": "^5.7.2",
    "lodash.get": "^4.4.2",
    "superstruct": "^0.15.4",
    "tslib": "^2.6.2"
  },
  "publishConfig": {
    "registry": "https://registry.npmjs.com/",
    "access": "public"
  },
  "jest": {
    "preset": "ts-jest",
    "testEnvironment": "node"
  },
  "main": "./dist/cjs/index.js",
  "module": "./dist/esm/index.js",
  "types": "./dist/types/index.d.ts",
  "typings": "./dist/types/index.d.ts",
  "exports": {
    ".": {
      "require": "./dist/cjs/index.js",
      "import": "./dist/esm/index.js",
      "types": "./dist/types/index.d.ts"
    },
    "./dist/cjs/*": {
      "require": "./dist/cjs/*.js",
      "import": "./dist/esm/*.js"
    },
    "./dist/esm/*": {
      "require": "./dist/cjs/*.js",
      "import": "./dist/esm/*.js"
    }
  }
}<|MERGE_RESOLUTION|>--- conflicted
+++ resolved
@@ -12,13 +12,8 @@
     "node": ">=16.18.0"
   },
   "scripts": {
-<<<<<<< HEAD
-    "start": "nodemon -e ts,tsx,json,js,jsx --watch . --ignore ./dist --exec 'yarn build'",
-    "build": "yarn run clean && yarn run build:cjs && yarn run build:esm && yarn run build:types",
-=======
     "start": "nodemon -e ts,tsx,json,js,jsx --watch ./src --ignore ./dist --exec 'yarn build'",
     "build": "yarn run clean && yarn run build:cjs & yarn run build:esm & yarn run build:types; wait",
->>>>>>> 14fb7e4b
     "build:cjs": "tsc --project tsconfig.build.json --module commonjs --outDir ./dist/cjs --removeComments --verbatimModuleSyntax false && echo > ./dist/cjs/package.json '{\"type\":\"commonjs\"}' && yarn copy-abi:cjs",
     "build:esm": "tsc --project tsconfig.build.json --module es2015 --outDir ./dist/esm && echo > ./dist/esm/package.json '{\"type\":\"module\",\"sideEffects\":false}' && yarn copy-abi:esm",
     "build:types": "tsc --project tsconfig.build.json --module esnext --declarationDir ./dist/types --emitDeclarationOnly --declaration --declarationMap",
