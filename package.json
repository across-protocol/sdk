--- conflicted
+++ resolved
@@ -1,11 +1,7 @@
 {
   "name": "@across-protocol/sdk-v2",
   "author": "UMA Team",
-<<<<<<< HEAD
   "version": "0.9.0",
-=======
-  "version": "0.8.0",
->>>>>>> 7e9e4b46
   "license": "AGPL-3.0",
   "main": "dist/index.js",
   "typings": "dist/index.d.ts",
