{
  "name": "@across-protocol/sdk-v2",
  "author": "UMA Team",
<<<<<<< HEAD
  "version": "0.22.17",
=======
  "version": "0.22.18",
>>>>>>> 7379a9c2
  "license": "AGPL-3.0",
  "homepage": "https://docs.across.to/reference/sdk",
  "files": [
    "dist",
    "src"
  ],
  "engines": {
    "node": ">=16.18.0"
  },
  "scripts": {
    "start": "nodemon -e ts,tsx,json,js,jsx --watch ./src --ignore ./dist --exec 'yarn build'",
    "build": "yarn run clean && yarn run build:cjs & yarn run build:esm & yarn run build:types; wait",
    "build:cjs": "tsc --project tsconfig.build.json --module commonjs --outDir ./dist/cjs --removeComments --verbatimModuleSyntax false && echo > ./dist/cjs/package.json '{\"type\":\"commonjs\"}' && yarn copy-abi:cjs",
    "build:esm": "tsc --project tsconfig.build.json --module es2015 --outDir ./dist/esm && echo > ./dist/esm/package.json '{\"type\":\"module\",\"sideEffects\":false}' && yarn copy-abi:esm",
    "build:types": "tsc --project tsconfig.build.json --module esnext --declarationDir ./dist/types --emitDeclarationOnly --declaration --declarationMap",
    "copy-abi:cjs": "DIR=cjs yarn copy-abi",
    "copy-abi:esm": "DIR=esm yarn copy-abi",
    "copy-abi": "abi=utils/abi/contracts; dstdir=\"./dist/${DIR}/${abi}\"; mkdir -p \"${dstdir}\"; cp ./src/${abi}/*.json \"${dstdir}\"",
    "test": "hardhat test",
    "test:watch": "hardhat watch test",
    "test:run:arweave": "npx -y arlocal",
    "lint": "eslint --fix src test e2e && yarn prettier --write \"src/**/*.ts\" \"test/**/*.ts\" \"e2e/**/*.ts\"",
    "lint-check": "eslint src test e2e && yarn prettier --check \"src/**/*.ts\" \"test/**/*.ts\" \"e2e/**/*.ts\"",
    "prepare": "yarn build && husky install",
    "size": "size-limit",
    "analyze": "size-limit --why",
    "clean": "rm -rf ./dist",
    "bump-version:major": "yarn version --major --no-git-tag-version --no-commit-hooks && git commit -m 'chore: bump version' ./package.json --no-verify",
    "bump-version:minor": "yarn version --minor --no-git-tag-version --no-commit-hooks && git commit -m 'chore: bump version' ./package.json --no-verify",
    "bump-version:patch": "yarn version --patch --no-git-tag-version --no-commit-hooks && git commit -m 'chore: bump version' ./package.json --no-verify"
  },
  "lint-staged": {
    "*.ts": "yarn lint"
  },
  "peerDependencies": {},
  "sideEffects": false,
  "size-limit": [
    {
      "path": "dist/sdk-v2.cjs.production.min.js",
      "limit": "10 KB"
    },
    {
      "path": "dist/sdk-v2.esm.js",
      "limit": "10 KB"
    }
  ],
  "devDependencies": {
    "@defi-wonderland/smock": "^2.3.5",
    "@eth-optimism/contracts": "^0.5.37",
    "@nomiclabs/hardhat-ethers": "^2.2.1",
    "@nomiclabs/hardhat-etherscan": "^3.1.7",
    "@nomiclabs/hardhat-waffle": "^2.0.3",
    "@openzeppelin/hardhat-upgrades": "^1.28.0",
    "@size-limit/preset-small-lib": "^7.0.8",
    "@typechain/ethers-v5": "^11.1.1",
    "@typechain/hardhat": "^6.1.6",
    "@types/chai": "^4.3.6",
    "@types/dotenv": "^8.2.0",
    "@types/lodash": "^4.14.199",
    "@types/lodash.get": "^4.4.7",
    "@typescript-eslint/eslint-plugin": "^6.6.0",
    "@typescript-eslint/parser": "^6.6.0",
    "arlocal": "^1.1.65",
    "chai": "^4.3.8",
    "chai-exclude": "^2.1.0",
    "dotenv": "^16.0.0",
    "eslint": "^8.49.0",
    "eslint-config-prettier": "^9.0.0",
    "eslint-config-standard": "^17.1.0",
    "eslint-plugin-chai-expect": "^3.0.0",
    "eslint-plugin-import": "^2.28.1",
    "eslint-plugin-mocha": "^10.2.0",
    "eslint-plugin-n": "^15.0.0",
    "eslint-plugin-node": "^11.1.0",
    "eslint-plugin-prettier": "^5.0.0",
    "eslint-plugin-promise": "^6.1.1",
    "ethereum-waffle": "^4.0.10",
    "hardhat": "^2.17.4",
    "hardhat-deploy": "^0.11.2",
    "hardhat-gas-reporter": "^1.0.8",
    "hardhat-watcher": "^2.5.0",
    "husky": "^8.0.0",
    "lint-staged": "^12.4.1",
    "nodemon": "^3.0.1",
    "prettier": "^3.0.3",
    "sinon": "^16.0.0",
    "size-limit": "^7.0.8",
    "solidity-coverage": "^0.8.5",
    "ts-jest": "^29.1.1",
    "ts-node": "^10.9.1",
    "typechain": "^8.3.1",
    "typescript": "5",
    "winston": "^3.10.0",
    "winston-transport": "^4.5.0"
  },
  "dependencies": {
    "@across-protocol/across-token": "^1.0.0",
    "@across-protocol/constants-v2": "^1.0.14",
    "@across-protocol/contracts-v2": "2.5.4",
    "@eth-optimism/sdk": "^3.2.2",
    "@pinata/sdk": "^2.1.0",
    "@types/mocha": "^10.0.1",
    "@uma/sdk": "^0.34.1",
    "arweave": "^1.14.4",
    "axios": "^0.27.2",
    "big-number": "^2.0.0",
    "decimal.js": "^10.3.1",
    "ethers": "^5.7.2",
    "lodash.get": "^4.4.2",
    "superstruct": "^0.15.4",
    "tslib": "^2.6.2"
  },
  "publishConfig": {
    "registry": "https://registry.npmjs.com/",
    "access": "public"
  },
  "jest": {
    "preset": "ts-jest",
    "testEnvironment": "node"
  },
  "main": "./dist/cjs/index.js",
  "module": "./dist/esm/index.js",
  "types": "./dist/types/index.d.ts",
  "typings": "./dist/types/index.d.ts",
  "exports": {
    ".": {
      "require": "./dist/cjs/index.js",
      "import": "./dist/esm/index.js",
      "types": "./dist/types/index.d.ts"
    },
    "./dist/cjs/*": {
      "require": "./dist/cjs/*.js",
      "import": "./dist/esm/*.js"
    },
    "./dist/esm/*": {
      "require": "./dist/cjs/*.js",
      "import": "./dist/esm/*.js"
    }
  }
}<|MERGE_RESOLUTION|>--- conflicted
+++ resolved
@@ -1,11 +1,7 @@
 {
   "name": "@across-protocol/sdk-v2",
   "author": "UMA Team",
-<<<<<<< HEAD
-  "version": "0.22.17",
-=======
-  "version": "0.22.18",
->>>>>>> 7379a9c2
+  "version": "0.22.19",
   "license": "AGPL-3.0",
   "homepage": "https://docs.across.to/reference/sdk",
   "files": [
