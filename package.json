--- conflicted
+++ resolved
@@ -1,11 +1,7 @@
 {
   "name": "@across-protocol/sdk",
   "author": "UMA Team",
-<<<<<<< HEAD
   "version": "3.0.0",
-=======
-  "version": "0.24.4",
->>>>>>> 46196cde
   "license": "AGPL-3.0",
   "homepage": "https://docs.across.to/reference/sdk",
   "files": [
@@ -103,13 +99,8 @@
   },
   "dependencies": {
     "@across-protocol/across-token": "^1.0.0",
-<<<<<<< HEAD
-    "@across-protocol/constants": "^1.0.26",
-    "@across-protocol/contracts": "2.5.9",
-=======
-    "@across-protocol/constants-v2": "^1.1.0",
-    "@across-protocol/contracts-v2": "2.5.9",
->>>>>>> 46196cde
+    "@across-protocol/constants": "^3.0.0",
+    "@across-protocol/contracts": "^3.0.0",
     "@eth-optimism/sdk": "^3.3.1",
     "@pinata/sdk": "^2.1.0",
     "@types/mocha": "^10.0.1",
