--- conflicted
+++ resolved
@@ -1,11 +1,7 @@
 {
   "name": "@across-protocol/sdk",
   "author": "UMA Team",
-<<<<<<< HEAD
-  "version": "3.3.15",
-=======
-  "version": "3.2.16",
->>>>>>> be97c75c
+  "version": "3.3.16",
   "license": "AGPL-3.0",
   "homepage": "https://docs.across.to/reference/sdk",
   "files": [
