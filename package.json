--- conflicted
+++ resolved
@@ -104,11 +104,7 @@
   },
   "dependencies": {
     "@across-protocol/across-token": "^1.0.0",
-<<<<<<< HEAD
     "@across-protocol/constants": "^3.1.63",
-=======
-    "@across-protocol/constants": "^3.1.61",
->>>>>>> a63bf86a
     "@across-protocol/contracts": "^4.0.5",
     "@coral-xyz/anchor": "^0.30.1",
     "@eth-optimism/sdk": "^3.3.1",
