{
  "name": "@across-protocol/sdk",
  "author": "UMA Team",
  "version": "4.3.85",
  "license": "AGPL-3.0",
  "homepage": "https://docs.across.to/reference/sdk",
  "files": [
    "dist",
    "scripts",
    "src"
  ],
  "engines": {
<<<<<<< HEAD
    "node": ">=22.18"
=======
    "node": ">=22.18.0"
>>>>>>> 85df95ab
  },
  "scripts": {
    "build-bigint-buffer": "node scripts/build-bigint-buffer.js",
    "postinstall": "node scripts/build-bigint-buffer.js",
    "start": "yarn typechain && nodemon -e ts,tsx,json,js,jsx --watch ./src --ignore ./dist --exec 'yarn dev'",
    "build": "yarn run clean && yarn typechain && yarn dev",
    "dev": "concurrently --kill-others-on-fail --names 'cjs,esm,types' --prefix-colors 'blue,magenta,green' 'yarn run build:cjs' 'yarn run build:esm' 'yarn run build:types'",
    "build:cjs": "tsc --project tsconfig.build.json --module commonjs --outDir ./dist/cjs --removeComments --verbatimModuleSyntax false && echo > ./dist/cjs/package.json '{\"type\":\"commonjs\"}'",
    "build:esm": "tsc --project tsconfig.build.json --module es2015 --outDir ./dist/esm && echo > ./dist/esm/package.json '{\"type\":\"module\",\"sideEffects\":false}'",
    "build:types": "tsc --project tsconfig.build.json --module esnext --declarationDir ./dist/types --emitDeclarationOnly --declaration --declarationMap",
    "test": "hardhat test",
    "test:watch": "hardhat watch test",
    "test:run:arweave": "npx -y arlocal",
    "lint": "eslint --fix src test e2e && yarn prettier --write \"src/**/*.ts\" \"test/**/*.ts\" \"e2e/**/*.ts\"",
    "lint-check": "eslint src test e2e && yarn prettier --check \"src/**/*.ts\" \"test/**/*.ts\" \"e2e/**/*.ts\"",
    "prepare": "yarn build && husky install",
    "size": "size-limit",
    "analyze": "size-limit --why",
    "clean": "rm -rf ./dist",
    "bump-version:major": "yarn version --major --no-git-tag-version --no-commit-hooks && git commit -m 'chore: bump version' ./package.json --no-verify",
    "bump-version:minor": "yarn version --minor --no-git-tag-version --no-commit-hooks && git commit -m 'chore: bump version' ./package.json --no-verify",
    "bump-version:patch": "yarn version --patch --no-git-tag-version --no-commit-hooks && git commit -m 'chore: bump version' ./package.json --no-verify",
    "typechain": "typechain --target ethers-v5 --out-dir src/utils/abi/typechain 'src/utils/abi/contracts/*.json' && eslint --fix src/utils/abi/typechain && yarn prettier --write \"src/utils/abi/typechain/**/*.ts\"",
    "yalc:watch": "nodemon --watch src --ext ts,tsx,json,js,jsx --ignore src/utils/abi/ --exec 'yalc publish --push --changed'"
  },
  "lint-staged": {
    "*.ts": "yarn lint"
  },
  "peerDependencies": {},
  "sideEffects": false,
  "size-limit": [
    {
      "path": "dist/sdk.cjs.production.min.js",
      "limit": "10 KB"
    },
    {
      "path": "dist/sdk.esm.js",
      "limit": "10 KB"
    }
  ],
  "devDependencies": {
    "@coral-xyz/borsh": "^0.30.1",
    "@defi-wonderland/smock": "^2.3.5",
    "@eth-optimism/contracts": "^0.5.37",
    "@nomiclabs/hardhat-ethers": "^2.2.1",
    "@nomiclabs/hardhat-etherscan": "^3.1.7",
    "@nomiclabs/hardhat-waffle": "^2.0.3",
    "@openzeppelin/hardhat-upgrades": "^1.28.0",
    "@size-limit/preset-small-lib": "^7.0.8",
    "@typechain/ethers-v5": "^11.1.1",
    "@typechain/hardhat": "^6.1.6",
    "@types/async": "^3.2.24",
    "@types/chai": "^4.3.6",
    "@types/dotenv": "^8.2.0",
    "@types/lodash": "^4.14.199",
    "@types/lodash.get": "^4.4.7",
    "@typescript-eslint/eslint-plugin": "^6.6.0",
    "@typescript-eslint/parser": "^6.6.0",
    "arlocal": "^1.1.65",
    "chai": "^4.3.8",
    "chai-exclude": "^2.1.0",
    "commander": "^14.0.0",
    "concurrently": "^9.1.2",
    "dotenv": "^16.0.0",
    "eslint": "^8.49.0",
    "eslint-config-prettier": "^9.0.0",
    "eslint-config-standard": "^17.1.0",
    "eslint-plugin-chai-expect": "^3.0.0",
    "eslint-plugin-import": "^2.28.1",
    "eslint-plugin-mocha": "^10.2.0",
    "eslint-plugin-n": "^15.0.0",
    "eslint-plugin-node": "^11.1.0",
    "eslint-plugin-prettier": "^5.0.0",
    "eslint-plugin-promise": "^6.1.1",
    "ethereum-waffle": "^4.0.10",
    "hardhat": "^2.17.4",
    "hardhat-deploy": "^0.11.2",
    "hardhat-gas-reporter": "^1.0.8",
    "hardhat-watcher": "^2.5.0",
    "husky": "^8.0.0",
    "lint-staged": "^12.4.1",
    "nodemon": "^3.0.1",
    "prettier": "^3.0.3",
    "sinon": "^16.0.0",
    "size-limit": "^7.0.8",
    "solidity-coverage": "^0.8.5",
    "ts-jest": "^29.1.1",
    "ts-node": "^10.9.1",
    "typechain": "^8.3.1",
    "typescript": "^5.9",
    "winston": "^3.17.0",
    "winston-transport": "^4.9.0"
  },
  "dependencies": {
    "@across-protocol/across-token": "^1.0.0",
    "@across-protocol/constants": "^3.1.83",
    "@across-protocol/contracts": "^4.1.12",
    "@coral-xyz/anchor": "^0.30.1",
    "@eth-optimism/sdk": "^3.3.1",
    "@ethersproject/bignumber": "^5.7.0",
    "@pinata/sdk": "^2.1.0",
    "@solana-program/system": "^0.7.0",
    "@solana-program/token-2022": "^0.4.0",
    "@solana/kit": "^2.1.0",
    "@solana/web3.js": "^1.31.0",
    "@types/mocha": "^10.0.1",
    "@types/node": "^24.3.0",
    "@uma/contracts-node": "^0.4.26",
    "arweave": "^1.14.4",
    "async": "^3.2.5",
    "axios": "^0.27.2",
    "big-number": "^2.0.0",
    "bs58": "^6.0.0",
    "decimal.js": "^10.3.1",
    "ethers": "^5.7.2",
    "lodash": "^4.17.21",
    "lodash.get": "^4.4.2",
    "node-gyp": "^11.0.0",
    "superstruct": "^0.15.4",
    "tslib": "^2.6.2",
    "viem": "^2.21.15"
  },
  "publishConfig": {
    "registry": "https://registry.npmjs.com/",
    "access": "public"
  },
  "jest": {
    "preset": "ts-jest",
    "testEnvironment": "node"
  },
  "main": "./dist/cjs/index.js",
  "module": "./dist/esm/index.js",
  "types": "./dist/types/index.d.ts",
  "typings": "./dist/types/index.d.ts",
  "exports": {
    ".": {
      "require": "./dist/cjs/index.js",
      "import": "./dist/esm/index.js",
      "types": "./dist/types/index.d.ts"
    },
    "./dist/cjs/*": {
      "require": "./dist/cjs/*.js",
      "import": "./dist/esm/*.js"
    },
    "./dist/esm/*": {
      "require": "./dist/cjs/*.js",
      "import": "./dist/esm/*.js"
    }
  },
  "resolutions": {
    "**/eccrypto/secp256k1": "3.8.1",
    "**/eth-crypto/secp256k1": "5.0.1",
    "**/libp2p-crypto/secp256k1": "4.0.4",
    "**/ethereum-cryptography/secp256k1": "4.0.4",
    "**/arbundles/secp256k1": "4.0.4",
    "**/ganache/secp256k1": "4.0.4",
    "**/ethereumjs-util/secp256k1": "3.8.1"
  },
  "overrides": {
    "secp256k1@3.7.1": "3.8.1",
    "secp256k1@4.0.3": "4.0.4",
    "secp256k1@5.0.0": "5.0.1"
  }
}<|MERGE_RESOLUTION|>--- conflicted
+++ resolved
@@ -10,11 +10,7 @@
     "src"
   ],
   "engines": {
-<<<<<<< HEAD
     "node": ">=22.18"
-=======
-    "node": ">=22.18.0"
->>>>>>> 85df95ab
   },
   "scripts": {
     "build-bigint-buffer": "node scripts/build-bigint-buffer.js",
