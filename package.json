--- conflicted
+++ resolved
@@ -1,11 +1,7 @@
 {
   "name": "@across-protocol/sdk",
   "author": "UMA Team",
-<<<<<<< HEAD
-  "version": "4.3.44-alpha.0",
-=======
-  "version": "4.3.44",
->>>>>>> 586fafb8
+  "version": "4.3.45-alpha.0",
   "license": "AGPL-3.0",
   "homepage": "https://docs.across.to/reference/sdk",
   "files": [
