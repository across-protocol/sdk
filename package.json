{
  "name": "@across-protocol/sdk",
  "author": "UMA Team",
<<<<<<< HEAD
  "version": "4.3.33",
=======
  "version": "4.3.36",
>>>>>>> e29043b9
  "license": "AGPL-3.0",
  "homepage": "https://docs.across.to/reference/sdk",
  "files": [
    "dist",
    "scripts",
    "src"
  ],
  "engines": {
    "node": ">=20.19.2"
  },
  "scripts": {
    "build-bigint-buffer": "node scripts/build-bigint-buffer.js",
    "postinstall": "node scripts/build-bigint-buffer.js",
    "start": "yarn typechain && nodemon -e ts,tsx,json,js,jsx --watch ./src --ignore ./dist --exec 'yarn dev'",
    "build": "yarn run clean && yarn typechain && yarn dev",
    "dev": "concurrently --kill-others-on-fail --names 'cjs,esm,types' --prefix-colors 'blue,magenta,green' 'yarn run build:cjs' 'yarn run build:esm' 'yarn run build:types'",
    "build:cjs": "tsc --project tsconfig.build.json --module commonjs --outDir ./dist/cjs --removeComments --verbatimModuleSyntax false && echo > ./dist/cjs/package.json '{\"type\":\"commonjs\"}'",
    "build:esm": "tsc --project tsconfig.build.json --module es2015 --outDir ./dist/esm && echo > ./dist/esm/package.json '{\"type\":\"module\",\"sideEffects\":false}'",
    "build:types": "tsc --project tsconfig.build.json --module esnext --declarationDir ./dist/types --emitDeclarationOnly --declaration --declarationMap",
    "test": "hardhat test",
    "test:watch": "hardhat watch test",
    "test:run:arweave": "npx -y arlocal",
    "lint": "eslint --fix src test e2e && yarn prettier --write \"src/**/*.ts\" \"test/**/*.ts\" \"e2e/**/*.ts\"",
    "lint-check": "eslint src test e2e && yarn prettier --check \"src/**/*.ts\" \"test/**/*.ts\" \"e2e/**/*.ts\"",
    "prepare": "yarn build && husky install",
    "size": "size-limit",
    "analyze": "size-limit --why",
    "clean": "rm -rf ./dist",
    "bump-version:major": "yarn version --major --no-git-tag-version --no-commit-hooks && git commit -m 'chore: bump version' ./package.json --no-verify",
    "bump-version:minor": "yarn version --minor --no-git-tag-version --no-commit-hooks && git commit -m 'chore: bump version' ./package.json --no-verify",
    "bump-version:patch": "yarn version --patch --no-git-tag-version --no-commit-hooks && git commit -m 'chore: bump version' ./package.json --no-verify",
    "typechain": "typechain --target ethers-v5 --out-dir src/utils/abi/typechain 'src/utils/abi/contracts/*.json' && eslint --fix src/utils/abi/typechain && yarn prettier --write \"src/utils/abi/typechain/**/*.ts\"",
    "yalc:watch": "nodemon --watch src --ext ts,tsx,json,js,jsx --exec 'yalc push'"
  },
  "lint-staged": {
    "*.ts": "yarn lint"
  },
  "peerDependencies": {},
  "sideEffects": false,
  "size-limit": [
    {
      "path": "dist/sdk.cjs.production.min.js",
      "limit": "10 KB"
    },
    {
      "path": "dist/sdk.esm.js",
      "limit": "10 KB"
    }
  ],
  "devDependencies": {
    "@coral-xyz/borsh": "^0.30.1",
    "@defi-wonderland/smock": "^2.3.5",
    "@eth-optimism/contracts": "^0.5.37",
    "@nomiclabs/hardhat-ethers": "^2.2.1",
    "@nomiclabs/hardhat-etherscan": "^3.1.7",
    "@nomiclabs/hardhat-waffle": "^2.0.3",
    "@openzeppelin/hardhat-upgrades": "^1.28.0",
    "@size-limit/preset-small-lib": "^7.0.8",
    "@typechain/ethers-v5": "^11.1.1",
    "@typechain/hardhat": "^6.1.6",
    "@types/async": "^3.2.24",
    "@types/chai": "^4.3.6",
    "@types/dotenv": "^8.2.0",
    "@types/lodash": "^4.14.199",
    "@types/lodash.get": "^4.4.7",
    "@typescript-eslint/eslint-plugin": "^6.6.0",
    "@typescript-eslint/parser": "^6.6.0",
    "arlocal": "^1.1.65",
    "chai": "^4.3.8",
    "chai-exclude": "^2.1.0",
    "commander": "^14.0.0",
    "concurrently": "^9.1.2",
    "dotenv": "^16.0.0",
    "eslint": "^8.49.0",
    "eslint-config-prettier": "^9.0.0",
    "eslint-config-standard": "^17.1.0",
    "eslint-plugin-chai-expect": "^3.0.0",
    "eslint-plugin-import": "^2.28.1",
    "eslint-plugin-mocha": "^10.2.0",
    "eslint-plugin-n": "^15.0.0",
    "eslint-plugin-node": "^11.1.0",
    "eslint-plugin-prettier": "^5.0.0",
    "eslint-plugin-promise": "^6.1.1",
    "ethereum-waffle": "^4.0.10",
    "hardhat": "^2.17.4",
    "hardhat-deploy": "^0.11.2",
    "hardhat-gas-reporter": "^1.0.8",
    "hardhat-watcher": "^2.5.0",
    "husky": "^8.0.0",
    "lint-staged": "^12.4.1",
    "nodemon": "^3.0.1",
    "prettier": "^3.0.3",
    "sinon": "^16.0.0",
    "size-limit": "^7.0.8",
    "solidity-coverage": "^0.8.5",
    "ts-jest": "^29.1.1",
    "ts-node": "^10.9.1",
    "typechain": "^8.3.1",
    "typescript": "5",
    "winston": "^3.10.0",
    "winston-transport": "^4.5.0"
  },
  "dependencies": {
    "@across-protocol/across-token": "^1.0.0",
    "@across-protocol/constants": "^3.1.71",
    "@across-protocol/contracts": "^4.1.1",
    "@coral-xyz/anchor": "^0.30.1",
    "@eth-optimism/sdk": "^3.3.1",
    "@ethersproject/bignumber": "^5.7.0",
    "@pinata/sdk": "^2.1.0",
    "@solana-program/system": "^0.7.0",
    "@solana-program/token-2022": "^0.4.0",
    "@solana/kit": "^2.1.0",
    "@solana/web3.js": "^1.31.0",
    "@types/mocha": "^10.0.1",
    "@uma/sdk": "^0.34.10",
    "arweave": "^1.14.4",
    "async": "^3.2.5",
    "axios": "^0.27.2",
    "big-number": "^2.0.0",
    "bs58": "^6.0.0",
    "decimal.js": "^10.3.1",
    "ethers": "^5.7.2",
    "lodash": "^4.17.21",
    "lodash.get": "^4.4.2",
    "node-gyp": "^11.0.0",
    "superstruct": "^0.15.4",
    "tslib": "^2.6.2",
    "viem": "^2.21.15"
  },
  "publishConfig": {
    "registry": "https://registry.npmjs.com/",
    "access": "public"
  },
  "jest": {
    "preset": "ts-jest",
    "testEnvironment": "node"
  },
  "main": "./dist/cjs/index.js",
  "module": "./dist/esm/index.js",
  "types": "./dist/types/index.d.ts",
  "typings": "./dist/types/index.d.ts",
  "exports": {
    ".": {
      "require": "./dist/cjs/index.js",
      "import": "./dist/esm/index.js",
      "types": "./dist/types/index.d.ts"
    },
    "./dist/cjs/*": {
      "require": "./dist/cjs/*.js",
      "import": "./dist/esm/*.js"
    },
    "./dist/esm/*": {
      "require": "./dist/cjs/*.js",
      "import": "./dist/esm/*.js"
    }
  },
  "resolutions": {
    "**/eccrypto/secp256k1": "3.8.1",
    "**/eth-crypto/secp256k1": "5.0.1",
    "**/libp2p-crypto/secp256k1": "4.0.4",
    "**/ethereum-cryptography/secp256k1": "4.0.4",
    "**/arbundles/secp256k1": "4.0.4",
    "**/ganache/secp256k1": "4.0.4",
    "**/ethereumjs-util/secp256k1": "3.8.1"
  },
  "overrides": {
    "secp256k1@3.7.1": "3.8.1",
    "secp256k1@4.0.3": "4.0.4",
    "secp256k1@5.0.0": "5.0.1"
  }
}<|MERGE_RESOLUTION|>--- conflicted
+++ resolved
@@ -1,11 +1,7 @@
 {
   "name": "@across-protocol/sdk",
   "author": "UMA Team",
-<<<<<<< HEAD
-  "version": "4.3.33",
-=======
-  "version": "4.3.36",
->>>>>>> e29043b9
+  "version": "4.3.37",
   "license": "AGPL-3.0",
   "homepage": "https://docs.across.to/reference/sdk",
   "files": [
