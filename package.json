--- conflicted
+++ resolved
@@ -1,11 +1,7 @@
 {
   "name": "@across-protocol/sdk",
   "author": "UMA Team",
-<<<<<<< HEAD
-  "version": "3.4.0",
-=======
   "version": "3.3.18",
->>>>>>> 8ea61d6a
   "license": "AGPL-3.0",
   "homepage": "https://docs.across.to/reference/sdk",
   "files": [
