--- conflicted
+++ resolved
@@ -1,11 +1,7 @@
 {
   "name": "@across-protocol/sdk",
   "author": "UMA Team",
-<<<<<<< HEAD
-  "version": "4.3.18-alpha.1",
-=======
-  "version": "4.3.18",
->>>>>>> 7e14c29d
+  "version": "4.3.19",
   "license": "AGPL-3.0",
   "homepage": "https://docs.across.to/reference/sdk",
   "files": [
