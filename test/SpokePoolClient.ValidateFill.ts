--- conflicted
+++ resolved
@@ -355,7 +355,6 @@
       // Resolve the deposit number at the correct block.
       const startingInclusiveDepositIdAtCorrectBlock = depositIds[correctBlock - 1];
       const endingInclusiveDepositIdAtCorrectBlock = depositIds[correctBlock];
-<<<<<<< HEAD
 
       // Resolve the true range of what our binary search should have returned.
       const startingInclusiveDepositIdAtLowRange = depositIds[results.low - 1];
@@ -366,18 +365,6 @@
       expect(target >= startingInclusiveDepositIdAtCorrectBlock).to.be.true;
       expect(target <= endingInclusiveDepositIdAtCorrectBlock).to.be.true;
 
-=======
-
-      // Resolve the true range of what our binary search should have returned.
-      const startingInclusiveDepositIdAtLowRange = depositIds[results.low - 1];
-      const endingInclusiveDepositIdAtHighRange = depositIds[results.high] - 1;
-
-      // We should expect that the target is within the correct block's range
-      // Note: this is a sanity check to ensure that our test is valid.
-      expect(target >= startingInclusiveDepositIdAtCorrectBlock).to.be.true;
-      expect(target <= endingInclusiveDepositIdAtCorrectBlock).to.be.true;
-
->>>>>>> 9d1c5683
       // We should expect that the target is within the range returned by the binary search.
       expect(target >= startingInclusiveDepositIdAtLowRange).to.be.true;
       expect(target <= endingInclusiveDepositIdAtHighRange).to.be.true;
