--- conflicted
+++ resolved
@@ -8,14 +8,9 @@
   InvalidFill,
   validateFillForDeposit,
   queryHistoricalDepositForFill,
-<<<<<<< HEAD
   toAddressType,
   randomAddress,
   Address,
-=======
-  toAddress,
-  toBytes32,
->>>>>>> e1235107
   deploy as deployMulticall,
 } from "../src/utils";
 import { fillStatusArray, relayFillStatus } from "../src/arch/evm";
@@ -470,21 +465,14 @@
     const fill_2 = await fillRelay(
       spokePool_2,
       {
-<<<<<<< HEAD
-        ..._deposit_1,
+        ...depositEvent_1,
         recipient: toAddressType(relayer.address),
-        outputAmount: _deposit_1.outputAmount.div(2),
-=======
-        ...depositEvent_1,
-        recipient: relayer.address,
         outputAmount: depositEvent_1.outputAmount.div(2),
->>>>>>> e1235107
         message: "0x12",
       },
       relayer
     );
 
-<<<<<<< HEAD
     // Sanity Check: Ensure that fill2 is defined
     expect(fill_2).to.not.be.undefined;
     if (!fill_2) {
@@ -493,10 +481,6 @@
 
     expect(fill_1.relayExecutionInfo.updatedRecipient.toAddress() === depositor.address).to.be.true;
     expect(fill_2.relayExecutionInfo.updatedRecipient.toAddress() === relayer.address).to.be.true;
-=======
-    expect(fill_1.relayExecutionInfo.updatedRecipient).to.eq(toBytes32(depositor.address));
-    expect(fill_2.relayExecutionInfo.updatedRecipient).to.eq(toBytes32(relayer.address));
->>>>>>> e1235107
     expect(fill_2.relayExecutionInfo.updatedMessageHash === ethers.utils.keccak256("0x12")).to.be.true;
     expect(fill_1.relayExecutionInfo.updatedMessageHash === ZERO_BYTES).to.be.true;
     expect(fill_1.relayExecutionInfo.updatedOutputAmount.eq(fill_2.relayExecutionInfo.updatedOutputAmount)).to.be.false;
