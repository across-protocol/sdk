import { DepositWithBlock, FillStatus, FillType } from "../src/interfaces";
import { SpokePoolClient } from "../src/clients";
import {
  bnOne,
  InvalidFill,
  fillStatusArray,
  relayFillStatus,
  validateFillForDeposit,
  queryHistoricalDepositForFill,
  DepositSearchResult,
} from "../src/utils";
import { CHAIN_ID_TEST_LIST, originChainId, destinationChainId, repaymentChainId } from "./constants";
import {
  assert,
  expect,
  BigNumber,
  toBNWei,
  ethers,
  SignerWithAddress,
  depositV3,
  fillV3Relay,
  requestV3SlowFill,
  setupTokensForWallet,
  deploySpokePoolWithToken,
  Contract,
  createSpyLogger,
  deployAndConfigureHubPool,
  enableRoutesOnHubPool,
  deployConfigStore,
  getLastBlockTime,
  assertPromiseError,
  getDepositParams,
  mineRandomBlocks,
  winston,
  lastSpyLogIncludes,
} from "./utils";
import { MockConfigStoreClient, MockHubPoolClient, MockSpokePoolClient } from "./mocks";

let spokePool_1: Contract, erc20_1: Contract, spokePool_2: Contract, erc20_2: Contract, hubPool: Contract;
let owner: SignerWithAddress, depositor: SignerWithAddress, relayer: SignerWithAddress;
let spokePool1DeploymentBlock: number, spokePool2DeploymentBlock: number;
let l1Token: Contract, configStore: Contract;
let spyLogger: winston.Logger;
// eslint-disable-next-line @typescript-eslint/no-unused-vars
let spy: sinon.SinonSpy;

let spokePoolClient2: SpokePoolClient, hubPoolClient: MockHubPoolClient;
let spokePoolClient1: SpokePoolClient, configStoreClient: MockConfigStoreClient;

describe("SpokePoolClient: Fill Validation", function () {
  let inputToken: string, outputToken: string;
  let inputAmount: BigNumber, outputAmount: BigNumber;

  beforeEach(async function () {
    [owner, depositor, relayer] = await ethers.getSigners();
    // Creat two spoke pools: one to act as the source and the other to act as the destination.
    ({
      spokePool: spokePool_1,
      erc20: erc20_1,
      deploymentBlock: spokePool1DeploymentBlock,
    } = await deploySpokePoolWithToken(originChainId, destinationChainId));
    ({
      spokePool: spokePool_2,
      erc20: erc20_2,
      deploymentBlock: spokePool2DeploymentBlock,
    } = await deploySpokePoolWithToken(destinationChainId, originChainId));
    ({ hubPool, l1Token_1: l1Token } = await deployAndConfigureHubPool(owner, [
      { l2ChainId: destinationChainId, spokePool: spokePool_2 },
      { l2ChainId: originChainId, spokePool: spokePool_1 },
      { l2ChainId: repaymentChainId, spokePool: spokePool_1 },
      { l2ChainId: 1, spokePool: spokePool_1 },
    ]));

    await enableRoutesOnHubPool(hubPool, [
      { destinationChainId: originChainId, l1Token, destinationToken: erc20_1 },
      { destinationChainId: destinationChainId, l1Token, destinationToken: erc20_2 },
    ]);

    ({ spy, spyLogger } = createSpyLogger());
    ({ configStore } = await deployConfigStore(owner, [l1Token]));

    configStoreClient = new MockConfigStoreClient(spyLogger, configStore, undefined, undefined, CHAIN_ID_TEST_LIST);
    await configStoreClient.update();

    hubPoolClient = new MockHubPoolClient(spyLogger, hubPool, configStoreClient);
    hubPoolClient.setTokenMapping(l1Token.address, originChainId, erc20_1.address);
    hubPoolClient.setTokenMapping(l1Token.address, destinationChainId, erc20_2.address);

    await hubPoolClient.update();
    spokePoolClient1 = new SpokePoolClient(
      spyLogger,
      spokePool_1,
      hubPoolClient,
      originChainId,
      spokePool1DeploymentBlock
    );
    spokePoolClient2 = new SpokePoolClient(
      createSpyLogger().spyLogger,
      spokePool_2,
      null,
      destinationChainId,
      spokePool2DeploymentBlock
    );

    await setupTokensForWallet(spokePool_1, depositor, [erc20_1], undefined, 10);
    await setupTokensForWallet(spokePool_2, relayer, [erc20_2], undefined, 10);

    // Set the spokePool's time to the provider time. This is done to enable the block utility time finder identify a
    // "reasonable" block number based off the block time when looking at quote timestamps. We only need to do
    // this on the deposit chain because that chain's spoke pool client will have to fill in its realized lp fee %.
    await spokePool_1.setCurrentTime(await getLastBlockTime(spokePool_1.provider));

    inputToken = erc20_1.address;
    inputAmount = toBNWei(1);
    outputToken = erc20_2.address;
    outputAmount = inputAmount.sub(bnOne);
  });

  it("Tracks v3 fill status", async function () {
    const deposit = await depositV3(
      spokePool_1,
      destinationChainId,
      depositor,
      inputToken,
      inputAmount,
      outputToken,
      outputAmount
    );

    let filled = await relayFillStatus(spokePool_2, deposit);
    expect(filled).to.equal(FillStatus.Unfilled);

    // Also test spoke client variant
    filled = await spokePoolClient2.relayFillStatus(deposit);
    expect(filled).to.equal(FillStatus.Unfilled);

    await fillV3Relay(spokePool_2, deposit, relayer);
    filled = await relayFillStatus(spokePool_2, deposit);
    expect(filled).to.equal(FillStatus.Filled);

    // Also test spoke client variant
    filled = await spokePoolClient2.relayFillStatus(deposit);
    expect(filled).to.equal(FillStatus.Filled);
  });

  it("Tracks bulk v3 fill status", async function () {
    const deposits: DepositWithBlock[] = [];

    for (let i = 0; i < 5; ++i) {
      const deposit = await depositV3(
        spokePool_1,
        destinationChainId,
        depositor,
        inputToken,
        inputAmount,
        outputToken,
        outputAmount
      );
      deposits.push(deposit);
    }
    expect(deposits.length).to.be.greaterThan(0);

    let fills = await fillStatusArray(spokePool_2, deposits);
    expect(fills.length).to.equal(deposits.length);
    fills.forEach((fillStatus) => expect(fillStatus).to.equal(FillStatus.Unfilled));

    // Fill the first deposit and verify that the status updates correctly.
    await fillV3Relay(spokePool_2, deposits[0], relayer);
    fills = await fillStatusArray(spokePool_2, deposits);
    expect(fills.length).to.equal(deposits.length);
    expect(fills[0]).to.equal(FillStatus.Filled);
    fills.slice(1).forEach((fillStatus) => expect(fillStatus).to.equal(FillStatus.Unfilled));

    // Request a slow fill on the second deposit and verify that the status updates correctly.
    await requestV3SlowFill(spokePool_2, deposits[1], relayer);
    fills = await fillStatusArray(spokePool_2, deposits);
    expect(fills.length).to.equal(deposits.length);
    expect(fills[0]).to.equal(FillStatus.Filled);
    expect(fills[1]).to.equal(FillStatus.RequestedSlowFill);
    fills.slice(2).forEach((fillStatus) => expect(fillStatus).to.equal(FillStatus.Unfilled));

    // Fill all outstanding deposits and verify that the status updates correctly.
    await Promise.all(deposits.slice(1).map((deposit) => fillV3Relay(spokePool_2, deposit, relayer)));
    fills = await fillStatusArray(spokePool_2, deposits);
    expect(fills.length).to.equal(deposits.length);
    fills.forEach((fillStatus) => expect(fillStatus).to.equal(FillStatus.Filled));
  });

  it("Accepts valid fills", async function () {
    const deposit = await depositV3(
      spokePool_1,
      destinationChainId,
      depositor,
      inputToken,
      inputAmount,
      outputToken,
      outputAmount
    );
    await fillV3Relay(spokePool_2, deposit, relayer);

    await spokePoolClient2.update();
    await spokePoolClient1.update();

    const [deposit_1] = spokePoolClient1.getDeposits();
    const [fill_1] = spokePoolClient2.getFills();

    // Some fields are expected to be dynamically populated by the client, but aren't in this environment.
<<<<<<< HEAD
    // Populate them manually from the fill struct to get a valid comparison.
    const fill_2 = {
      ...deposit_1,
      realizedLpFeePct: fill_1.realizedLpFeePct,
      destinationToken: fill_1.destinationToken,
    };
    expect(validateFillForDeposit(fill_1, fill_2).valid).to.equal(true);
=======
    // Fill them in manually from the fill struct to get a valid comparison.
    expect(validateFillForDeposit(fill_1, { ...deposit_1 })).to.equal(true);
>>>>>>> 3064ebd2
  });

  it("Returns deposit matched with fill", async function () {
    const deposit = await depositV3(
      spokePool_1,
      destinationChainId,
      depositor,
      inputToken,
      inputAmount,
      outputToken,
      outputAmount
    );

    const fill = await fillV3Relay(spokePool_2, deposit, relayer);
    // expect(spokePoolClientForDestinationChain.getDepositForFill(fill_1)).to.equal(undefined);
    await spokePoolClient1.update();

    expect(spokePoolClient1.getDepositForFill(fill))
      .excludingEvery(["realizedLpFeePct", "quoteBlockNumber", "fromLiteChain", "toLiteChain"])
      .to.deep.equal(deposit);
  });

  it("Get search bounds for deposit ID", async function () {
    // @dev In this test we mine random counts of block between deposits to "fuzz" test the binary search algo
    // which can produce different results depending on the total search range and where deposit events fall.

    // Let's set the spoke pool client's isUpdated to true
    spokePoolClient1.isUpdated = true;

    // Send 2 deposits and mine blocks between them to ensure deposits are in different blocks.
    await depositV3(spokePool_1, destinationChainId, depositor, inputToken, inputAmount, outputToken, outputAmount);
    await mineRandomBlocks();

    await depositV3(spokePool_1, destinationChainId, depositor, inputToken, inputAmount, outputToken, outputAmount);
    await mineRandomBlocks();

    const [, deposit1Event] = await spokePool_1.queryFilter("V3FundsDeposited");
    const deposit1Block = deposit1Event.blockNumber;

    // Throws when low < high
    await assertPromiseError(
      spokePoolClient1._getBlockRangeForDepositId(0, 1, 0, 10),
      "Binary search failed because low > high"
    );

    // Set spoke pool client's latest to be the latest block so that the binary search defaults the "high" block
    // to this.
    spokePoolClient1.latestBlockSearched = await spokePool_1.provider.getBlockNumber();
    // Searching for deposit ID 0 with 10 max searches should return the block range that deposit ID 0 was mined in.
    // Note: the search range is inclusive, so the range should include the block that deposit ID 0 was mined in.
    const searchRange0 = await spokePoolClient1._getBlockRangeForDepositId(
      0,
      spokePool1DeploymentBlock,
      spokePoolClient1.latestBlockSearched,
      10
    );
    // The range should be within the spoke pool's deployment block and the latest block.
    // We can assume this because the binary search will always return a range that is within the search bounds.
    expect(searchRange0.low).to.greaterThanOrEqual(spokePool1DeploymentBlock);
    expect(searchRange0.high).to.lessThanOrEqual(spokePoolClient1.latestBlockSearched);

    // Searching for deposit ID 1 should also match invariants:
    // - range low <= correct block
    // - correct block <= range high
    // Where correct block is the block that the deposit ID incremented to the target.
    // So the correct block for deposit ID 1 is the block that deposit ID 0 was mined in.
    const searchRange1 = await spokePoolClient1._getBlockRangeForDepositId(
      1,
      spokePool1DeploymentBlock,
      spokePoolClient1.latestBlockSearched,
      10
    );

    expect(searchRange1.high).to.be.greaterThanOrEqual(deposit1Block);
    expect(searchRange1.low).to.be.lessThanOrEqual(deposit1Block);

    // Searching for deposit ID 2 that doesn't exist yet should throw.
    await assertPromiseError(
      spokePoolClient1._getBlockRangeForDepositId(
        2,
        spokePool1DeploymentBlock,
        spokePoolClient1.latestBlockSearched,
        10
      ),
      "Target depositId is greater than the initial high block"
    );

    // Searching for deposit ID -1 that doesn't exist should throw.
    await assertPromiseError(
      spokePoolClient1._getBlockRangeForDepositId(
        -1,
        spokePool1DeploymentBlock,
        spokePoolClient1.latestBlockSearched,
        10
      ),
      "Target depositId is less than the initial low block"
    );

    // Now send multiple deposits in the same block.
    const depositParams = getDepositParams({
      recipient: depositor.address,
      originToken: erc20_1.address,
      amount: toBNWei("1"),
      destinationChainId: destinationChainId,
      relayerFeePct: toBNWei("0.01"),
      quoteTimestamp: await spokePool_1.getCurrentTime(),
    });
    const depositData = await spokePool_1.populateTransaction.deposit(...depositParams);
    await spokePool_1.connect(depositor).multicall(Array(3).fill(depositData.data));
    expect(await spokePool_1.numberOfDeposits()).to.equal(5);
    const depositEvents = await spokePool_1.queryFilter("V3FundsDeposited");

    // Set fromBlock to block later than deposits.
    spokePoolClient1.latestBlockSearched = await spokePool_1.provider.getBlockNumber();

    // Check that ranges maintain invariants. These tests are interesting because SpokePool.numberOfDeposits()
    // will never equal any of the target IDs (e.g. 3,4,5) because multiple deposits were mined in the same block,
    // incrementing numberOfDeposits() atomically from 2 to 6.
    const searchRange3 = await spokePoolClient1._getBlockRangeForDepositId(
      3,
      spokePool1DeploymentBlock,
      spokePoolClient1.latestBlockSearched,
      10
    );
    const searchRange4 = await spokePoolClient1._getBlockRangeForDepositId(
      4,
      spokePool1DeploymentBlock,
      spokePoolClient1.latestBlockSearched,
      10
    );

    await assertPromiseError(
      spokePoolClient1._getBlockRangeForDepositId(
        5,
        spokePool1DeploymentBlock,
        spokePoolClient1.latestBlockSearched,
        10
      ),
      "Target depositId is greater than the initial high block"
    );

    expect(searchRange3.high).to.be.greaterThanOrEqual(depositEvents[2].blockNumber);
    expect(searchRange3.low).to.be.lessThanOrEqual(depositEvents[2].blockNumber);
    expect(searchRange4.high).to.be.greaterThanOrEqual(depositEvents[3].blockNumber);
    expect(searchRange4.low).to.be.lessThanOrEqual(depositEvents[3].blockNumber);
  });

  it("Fuzz: get search bounds for deposit ID", async function () {
    const fuzzClient = new MockSpokePoolClient(
      createSpyLogger().spyLogger,
      spokePool_2,
      destinationChainId,
      spokePool2DeploymentBlock
    );

    fuzzClient.isUpdated = true;

    const initLow = fuzzClient.deploymentBlock;
    const initHigh = 1000000;
    const depositIds = Array(initHigh + 1).fill(0);

    const testIterations = 1000;

    // Randomize deposit ID's between initLow and initHigh. ID's should only increase
    // and will do so 50% of the time. The other 50% of the time they will stay the same.
    // The increment will be between 0 and 10, to simulate sending multiple deposits in the same
    // block.
    for (let i = 1; i < depositIds.length; i++) {
      const increment = Math.max(0, Math.floor((Math.random() - 0.5) * 10));
      depositIds[i] = depositIds[i - 1] + increment;
    }
    fuzzClient.setDepositIds(depositIds);
    fuzzClient.setLatestBlockNumber(initHigh + 1);

    for (let i = 0; i < testIterations; i++) {
      // Randomize target between highest and lowest values in deposit IDs.
      const target = Math.floor(Math.random() * (depositIds[depositIds.length - 1] - initLow)) + initLow;

      // Randomize max # of searches.
      const maxSearches = Math.floor(Math.random() * 19) + 1;
      const results = await fuzzClient._getBlockRangeForDepositId(target, initLow, initHigh, maxSearches);

      // The "correct" block is the first block whose previous block's deposit ID is greater than
      // or equal to the target and whose deposit ID count is greater than the target.
      const correctBlock = depositIds.findIndex(
        (depositId, idx) => idx > 0 && target >= depositIds[idx - 1] && target < depositId
      );

      // Resolve the deposit number at the correct block.
      const startingInclusiveDepositIdAtCorrectBlock = depositIds[correctBlock - 1];
      const endingInclusiveDepositIdAtCorrectBlock = depositIds[correctBlock];

      // Resolve the true range of what our binary search should have returned.
      const startingInclusiveDepositIdAtLowRange = depositIds[results.low - 1];
      const endingInclusiveDepositIdAtHighRange = depositIds[results.high] - 1;

      // We should expect that the target is within the correct block's range
      // Note: this is a sanity check to ensure that our test is valid.
      expect(target >= startingInclusiveDepositIdAtCorrectBlock).to.be.true;
      expect(target <= endingInclusiveDepositIdAtCorrectBlock).to.be.true;

      // We should expect that the target is within the range returned by the binary search.
      expect(target >= startingInclusiveDepositIdAtLowRange).to.be.true;
      expect(target <= endingInclusiveDepositIdAtHighRange).to.be.true;

      // We should expect the correct block to be within the range returned by the binary search.
      expect(correctBlock >= results.low).to.be.true;
      expect(correctBlock <= results.high).to.be.true;

      // We should expect that our range is within the bounds of our initial range.
      expect(results.low >= initLow).to.be.true;
      expect(results.high <= initHigh).to.be.true;
    }
  });

  it("Can fetch older deposit matching fill", async function () {
    const deposit = await depositV3(
      spokePool_1,
      destinationChainId,
      depositor,
      inputToken,
      inputAmount,
      outputToken,
      outputAmount
    );
    await fillV3Relay(spokePool_2, deposit, relayer);
    await spokePoolClient2.update();
    const [fill] = spokePoolClient2.getFills();

    await assertPromiseError(queryHistoricalDepositForFill(spokePoolClient1, fill), "SpokePoolClient must be updated");

    // Set event search config from block to latest block so client doesn't see event.
    spokePoolClient1.eventSearchConfig.fromBlock = await spokePool_1.provider.getBlockNumber();
    spokePoolClient1.firstBlockToSearch = spokePoolClient1.eventSearchConfig.fromBlock;
    await spokePoolClient1.update();

    // Client has 0 deposits in memory so querying historical deposit sends fresh RPC requests.
    expect(spokePoolClient1.getDeposits().length).to.equal(0);

    const historicalDeposit = await queryHistoricalDepositForFill(spokePoolClient1, fill);
    assert.equal(historicalDeposit.found, true, "Test is broken"); // Help tsc to narrow the discriminated union.
    expect((historicalDeposit as Extract<DepositSearchResult, { found: true }>).deposit.depositId).to.deep.equal(
      deposit.depositId
    );
  });

  it("Can fetch younger deposit matching fill", async function () {
    const deposit = await depositV3(
      spokePool_1,
      destinationChainId,
      depositor,
      inputToken,
      inputAmount,
      outputToken,
      outputAmount
    );
    const { blockNumber: depositBlock } = deposit;

    await fillV3Relay(spokePool_2, deposit, relayer);
    await spokePoolClient2.update();
    const [fill] = spokePoolClient2.getFills();

    await assertPromiseError(queryHistoricalDepositForFill(spokePoolClient1, fill), "SpokePoolClient must be updated");

    // Set event search config to block to before deposit so client doesn't see event.
    spokePoolClient1.eventSearchConfig.toBlock = depositBlock - 1;
    await spokePoolClient1.update();

    // Make sure that the client's latestBlockSearched encompasses the event so it can see it on the subsequent
    // queryHistoricalDepositForFill call.
    spokePoolClient1.latestBlockSearched = depositBlock;

    // Client has 0 deposits in memory so querying historical deposit sends fresh RPC requests.
    expect(spokePoolClient1.getDeposits().length).to.equal(0);

    const historicalDeposit = await queryHistoricalDepositForFill(spokePoolClient1, fill);
    assert.equal(historicalDeposit.found, true, "Test is broken"); // Help tsc to narrow the discriminated union.
    expect((historicalDeposit as Extract<DepositSearchResult, { found: true }>).deposit.depositId).to.deep.equal(
      deposit.depositId
    );
  });

  it("Loads fills from memory with deposit ID > spoke pool client's earliest deposit ID queried", async function () {
    const deposit = await depositV3(
      spokePool_1,
      destinationChainId,
      depositor,
      inputToken,
      inputAmount,
      outputToken,
      outputAmount
    );
    const fill = await fillV3Relay(spokePool_2, deposit, relayer);
    await spokePoolClient1.update();
    expect(spokePoolClient1.earliestDepositIdQueried == 0).is.true;

    // Client should NOT send RPC requests to fetch this deposit, instead it should load from memory.
    expect((await queryHistoricalDepositForFill(spokePoolClient1, fill)).found).is.true;
    expect(lastSpyLogIncludes(spy, "updated!")).is.true;

    // Now override earliest deposit ID queried so that its > deposit ID and check that client sends RPC requests.
    spokePoolClient1.earliestDepositIdQueried = 1;
    expect((await queryHistoricalDepositForFill(spokePoolClient1, fill)).found).is.true;
    expect(lastSpyLogIncludes(spy, "Located V3 deposit outside of SpokePoolClient's search range")).is.true;
  });

  it("Loads fills from memory with deposit ID < spoke pool client's latest deposit ID queried", async function () {
    // Send fill for deposit ID 0.
    const deposit = await depositV3(
      spokePool_1,
      destinationChainId,
      depositor,
      inputToken,
      inputAmount,
      outputToken,
      outputAmount
    );
    const fill = await fillV3Relay(spokePool_2, deposit, relayer);
    await spokePoolClient1.update();
    // Manually override latest deposit ID queried so that its > deposit ID.
    spokePoolClient1.latestDepositIdQueried = 1;

    // Client should NOT send RPC requests to fetch this deposit, instead it should load from memory.
    expect((await queryHistoricalDepositForFill(spokePoolClient1, fill)).found).is.true;
    expect(lastSpyLogIncludes(spy, "updated!")).is.true;

    // Now override latest deposit ID queried so that its < deposit ID and check that client sends RPC requests.
    spokePoolClient1.latestDepositIdQueried = -1;
    expect((await queryHistoricalDepositForFill(spokePoolClient1, fill)).found).is.true;
    expect(lastSpyLogIncludes(spy, "Located V3 deposit outside of SpokePoolClient's search range")).is.true;
  });

  it("Ignores fills with deposit ID < first deposit ID in spoke pool", async function () {
    const deposit = await depositV3(
      spokePool_1,
      destinationChainId,
      depositor,
      inputToken,
      inputAmount,
      outputToken,
      outputAmount
    );
    await fillV3Relay(spokePool_2, deposit, relayer);
    await spokePoolClient2.update();
    const [fill] = spokePoolClient2.getFills();

    // Override the first spoke pool deposit ID that the client thinks is available in the contract.
    await spokePoolClient1.update();
    spokePoolClient1.firstDepositIdForSpokePool = deposit.depositId + 1;
    expect(fill.depositId < spokePoolClient1.firstDepositIdForSpokePool).is.true;
    const search = await queryHistoricalDepositForFill(spokePoolClient1, fill);

    assert.equal(search.found, false, "Test is broken"); // Help tsc to narrow the discriminated union.
    expect((search as Extract<DepositSearchResult, { found: false }>).code).to.equal(InvalidFill.DepositIdInvalid);
    expect(lastSpyLogIncludes(spy, "Queried RPC for deposit")).is.not.true;
  });

  it("Ignores fills with deposit ID > latest deposit ID in spoke pool", async function () {
    const deposit = await depositV3(
      spokePool_1,
      destinationChainId,
      depositor,
      inputToken,
      inputAmount,
      outputToken,
      outputAmount
    );

    // Override the deposit ID that we are "filling" to be > 1, the latest deposit ID in spoke pool 1.
    await fillV3Relay(spokePool_2, { ...deposit, depositId: deposit.depositId + 1 }, relayer);
    await spokePoolClient2.update();
    const [fill] = spokePoolClient2.getFills();

    await spokePoolClient1.update();
    expect(fill.depositId > spokePoolClient1.lastDepositIdForSpokePool).is.true;
    const search = await queryHistoricalDepositForFill(spokePoolClient1, fill);

    assert.equal(search.found, false, "Test is broken"); // Help tsc to narrow the discriminated union.
    expect((search as Extract<DepositSearchResult, { found: false }>).code).to.equal(InvalidFill.DepositIdInvalid);
    expect(lastSpyLogIncludes(spy, "Queried RPC for deposit")).is.not.true;
  });

  it("Ignores matching fills that mis-specify a deposit attribute", async function () {
    const deposit = await depositV3(
      spokePool_1,
      destinationChainId,
      depositor,
      inputToken,
      inputAmount,
      outputToken,
      outputAmount
    );

    deposit.outputAmount = deposit.outputAmount.sub(bnOne);
    const fill = await fillV3Relay(spokePool_2, deposit, relayer);

    await Promise.all([spokePoolClient1.update(), spokePoolClient2.update()]);

    const search = await queryHistoricalDepositForFill(spokePoolClient1, fill);
    assert.equal(search.found, false, "Test is broken"); // Help tsc to narrow the discriminated union.
    expect((search as Extract<DepositSearchResult, { found: false }>).code).to.equal(InvalidFill.FillMismatch);
  });

  it("Returns sped up deposit matched with fill", async function () {
    const deposit_1 = await depositV3(
      spokePool_1,
      destinationChainId,
      depositor,
      inputToken,
      inputAmount,
      outputToken,
      outputAmount
    );
    await spokePoolClient1.update();

    const fill_1 = await fillV3Relay(spokePool_2, deposit_1, relayer);
    const fill_2 = await fillV3Relay(
      spokePool_2,
      { ...deposit_1, recipient: relayer.address, outputAmount: deposit_1.outputAmount.div(2), message: "0x12" },
      relayer
    );

    // Sanity Check: Ensure that fill2 is defined
    expect(fill_2).to.not.be.undefined;
    if (!fill_2) {
      throw new Error("fill_2 is undefined");
    }

    expect(fill_1.relayExecutionInfo.updatedRecipient === depositor.address).to.be.true;
    expect(fill_2.relayExecutionInfo.updatedRecipient === relayer.address).to.be.true;
    expect(fill_2.relayExecutionInfo.updatedMessage === "0x12").to.be.true;
    expect(fill_1.relayExecutionInfo.updatedMessage === "0x").to.be.true;
    expect(fill_1.relayExecutionInfo.updatedOutputAmount.eq(fill_2.relayExecutionInfo.updatedOutputAmount)).to.be.false;
    expect(fill_1.relayExecutionInfo.fillType === FillType.FastFill).to.be.true;
    expect(fill_2.relayExecutionInfo.fillType === FillType.FastFill).to.be.true;

    expect(spokePoolClient1.getDepositForFill(fill_1))
      .excludingEvery(["quoteBlockNumber", "realizedLpFeePct", "fromLiteChain", "toLiteChain"])
      .to.deep.equal(deposit_1);
    expect(spokePoolClient1.getDepositForFill(fill_2)).to.equal(undefined);

    const deposit_2 = await depositV3(
      spokePool_1,
      destinationChainId,
      depositor,
      inputToken,
      inputAmount,
      outputToken,
      outputAmount
    );
    await fillV3Relay(spokePool_2, deposit_2, relayer);
    await spokePoolClient2.update();

    const validFill = spokePoolClient2.getFills().at(-1)!;
    expect(validFill).to.exist;

    expect(validateFillForDeposit(validFill, deposit_2)).to.be.true;

    // Invalid input amount.
    expect(validateFillForDeposit({ ...validFill, inputAmount: toBNWei(1337) }, deposit_2)).to.be.false;

    // Changed the output token.
    expect(validateFillForDeposit(validFill, { ...deposit_2, outputToken: owner.address })).to.be.false;

<<<<<<< HEAD
    // Invalid Amount.
    expect(validateFillForDeposit({ ...validFill, amount: toBNWei(1337) }, validDeposit).valid).to.be.false;

    // Invalid depositId.
    expect(validateFillForDeposit({ ...validFill, depositId: 1337 }, validDeposit).valid).to.be.false;

    // Changed the depositor.
    expect(validateFillForDeposit({ ...validFill, depositor: relayer.address }, validDeposit).valid).to.be.false;

    // Changed the recipient.
    expect(validateFillForDeposit({ ...validFill, recipient: relayer.address }, validDeposit).valid).to.be.false;

    // Changed the relayerFeePct.
    expect(validateFillForDeposit({ ...validFill, relayerFeePct: toBNWei(1337) }, validDeposit).valid).to.be.false;

    // Validate the realizedLPFeePct and destinationToken matches. These values are optional in the deposit object and
    // are assigned during the update method, which is not polled in this set of tests.

    // Assign a realizedLPFeePct to the deposit and check it matches with the fill. After, try changing this to a
    // separate value and ensure this is rejected.
    expect(
      validateFillForDeposit(validFill, {
        ...validDeposit,
        realizedLpFeePct: validFill.realizedLpFeePct,
      }).valid
    ).to.be.true;

    expect(
      validateFillForDeposit(validFill, {
        ...validDeposit,
        realizedLpFeePct: validFill.realizedLpFeePct.add(toBNWei("0.1")),
      }).valid
    ).to.be.false;

    // Assign a destinationToken to the deposit and ensure it is validated correctly. erc20_2 from the fillRelay method
    // above is the destination token. After, try changing this to something that is clearly wrong.
    expect(validateFillForDeposit(validFill, { ...validDeposit, destinationToken: erc20_2.address }).valid).to.be.true;
    expect(validateFillForDeposit(validFill, { ...validDeposit, destinationToken: owner.address }).valid).to.be.false;
=======
    // Changed the output amount.
    expect(validateFillForDeposit({ ...validFill, outputAmount: toBNWei(1337) }, deposit_2)).to.be.false;

    // Invalid depositId.
    expect(validateFillForDeposit({ ...validFill, depositId: 1337 }, deposit_2)).to.be.false;

    // Changed the depositor.
    expect(validateFillForDeposit({ ...validFill, depositor: relayer.address }, deposit_2)).to.be.false;

    // Changed the recipient.
    expect(validateFillForDeposit({ ...validFill, recipient: relayer.address }, deposit_2)).to.be.false;
>>>>>>> 3064ebd2
  });
});<|MERGE_RESOLUTION|>--- conflicted
+++ resolved
@@ -205,18 +205,8 @@
     const [fill_1] = spokePoolClient2.getFills();
 
     // Some fields are expected to be dynamically populated by the client, but aren't in this environment.
-<<<<<<< HEAD
-    // Populate them manually from the fill struct to get a valid comparison.
-    const fill_2 = {
-      ...deposit_1,
-      realizedLpFeePct: fill_1.realizedLpFeePct,
-      destinationToken: fill_1.destinationToken,
-    };
-    expect(validateFillForDeposit(fill_1, fill_2).valid).to.equal(true);
-=======
     // Fill them in manually from the fill struct to get a valid comparison.
-    expect(validateFillForDeposit(fill_1, { ...deposit_1 })).to.equal(true);
->>>>>>> 3064ebd2
+    expect(validateFillForDeposit(fill_1, { ...deposit_1 })).to.deep.equal({ valid: true });
   });
 
   it("Returns deposit matched with fill", async function () {
@@ -231,7 +221,7 @@
     );
 
     const fill = await fillV3Relay(spokePool_2, deposit, relayer);
-    // expect(spokePoolClientForDestinationChain.getDepositForFill(fill_1)).to.equal(undefined);
+    expect(spokePoolClient2.getDepositForFill(fill)).to.equal(undefined);
     await spokePoolClient1.update();
 
     expect(spokePoolClient1.getDepositForFill(fill))
@@ -673,65 +663,41 @@
     const validFill = spokePoolClient2.getFills().at(-1)!;
     expect(validFill).to.exist;
 
-    expect(validateFillForDeposit(validFill, deposit_2)).to.be.true;
+    expect(validateFillForDeposit(validFill, deposit_2)).to.deep.equal({ valid: true });
+
+    // Changed the input token.
+    let result = validateFillForDeposit(validFill, { ...deposit_2, inputToken: owner.address });
+    expect(result.valid).to.be.false;
+    expect((result as { reason: string }).reason.startsWith("inputToken mismatch")).to.be.true;
 
     // Invalid input amount.
-    expect(validateFillForDeposit({ ...validFill, inputAmount: toBNWei(1337) }, deposit_2)).to.be.false;
+    result = validateFillForDeposit({ ...validFill, inputAmount: toBNWei(1337) }, deposit_2);
+    expect(result.valid).to.be.false;
+    expect((result as { reason: string }).reason.startsWith("inputAmount mismatch")).to.be.true;
 
     // Changed the output token.
-    expect(validateFillForDeposit(validFill, { ...deposit_2, outputToken: owner.address })).to.be.false;
-
-<<<<<<< HEAD
-    // Invalid Amount.
-    expect(validateFillForDeposit({ ...validFill, amount: toBNWei(1337) }, validDeposit).valid).to.be.false;
+    result = validateFillForDeposit(validFill, { ...deposit_2, outputToken: owner.address });
+    expect(result.valid).to.be.false;
+    expect((result as { reason: string }).reason.startsWith("outputToken mismatch")).to.be.true;
+
+    // Changed the output amount.
+    result = validateFillForDeposit({ ...validFill, outputAmount: toBNWei(1337) }, deposit_2);
+    expect(result.valid).to.be.false;
+    expect((result as { reason: string }).reason.startsWith("outputAmount mismatch")).to.be.true;
 
     // Invalid depositId.
-    expect(validateFillForDeposit({ ...validFill, depositId: 1337 }, validDeposit).valid).to.be.false;
+    result = validateFillForDeposit({ ...validFill, depositId: 1337 }, deposit_2);
+    expect(result.valid).to.be.false;
+    expect((result as { reason: string }).reason.startsWith("depositId mismatch")).to.be.true;
 
     // Changed the depositor.
-    expect(validateFillForDeposit({ ...validFill, depositor: relayer.address }, validDeposit).valid).to.be.false;
+    result = validateFillForDeposit({ ...validFill, depositor: relayer.address }, deposit_2);
+    expect(result.valid).to.be.false;
+    expect((result as { reason: string }).reason.startsWith("depositor mismatch")).to.be.true;
 
     // Changed the recipient.
-    expect(validateFillForDeposit({ ...validFill, recipient: relayer.address }, validDeposit).valid).to.be.false;
-
-    // Changed the relayerFeePct.
-    expect(validateFillForDeposit({ ...validFill, relayerFeePct: toBNWei(1337) }, validDeposit).valid).to.be.false;
-
-    // Validate the realizedLPFeePct and destinationToken matches. These values are optional in the deposit object and
-    // are assigned during the update method, which is not polled in this set of tests.
-
-    // Assign a realizedLPFeePct to the deposit and check it matches with the fill. After, try changing this to a
-    // separate value and ensure this is rejected.
-    expect(
-      validateFillForDeposit(validFill, {
-        ...validDeposit,
-        realizedLpFeePct: validFill.realizedLpFeePct,
-      }).valid
-    ).to.be.true;
-
-    expect(
-      validateFillForDeposit(validFill, {
-        ...validDeposit,
-        realizedLpFeePct: validFill.realizedLpFeePct.add(toBNWei("0.1")),
-      }).valid
-    ).to.be.false;
-
-    // Assign a destinationToken to the deposit and ensure it is validated correctly. erc20_2 from the fillRelay method
-    // above is the destination token. After, try changing this to something that is clearly wrong.
-    expect(validateFillForDeposit(validFill, { ...validDeposit, destinationToken: erc20_2.address }).valid).to.be.true;
-    expect(validateFillForDeposit(validFill, { ...validDeposit, destinationToken: owner.address }).valid).to.be.false;
-=======
-    // Changed the output amount.
-    expect(validateFillForDeposit({ ...validFill, outputAmount: toBNWei(1337) }, deposit_2)).to.be.false;
-
-    // Invalid depositId.
-    expect(validateFillForDeposit({ ...validFill, depositId: 1337 }, deposit_2)).to.be.false;
-
-    // Changed the depositor.
-    expect(validateFillForDeposit({ ...validFill, depositor: relayer.address }, deposit_2)).to.be.false;
-
-    // Changed the recipient.
-    expect(validateFillForDeposit({ ...validFill, recipient: relayer.address }, deposit_2)).to.be.false;
->>>>>>> 3064ebd2
+    result = validateFillForDeposit({ ...validFill, recipient: relayer.address }, deposit_2);
+    expect(result.valid).to.be.false;
+    expect((result as { reason: string }).reason.startsWith("recipient mismatch")).to.be.true;
   });
 });