import dotenv from "dotenv";
import hre from "hardhat";
import { RelayFeeCalculator, QueryInterface } from "../src/relayFeeCalculator/relayFeeCalculator";
import {
  EvmAddress,
  toBNWei,
  toBN,
  toGWei,
  TransactionCostEstimate,
  bnOne,
  getCurrentTime,
  getMessageHash,
  spreadEvent,
  isMessageEmpty,
  fixedPointAdjustment,
  toAddressType,
  toBytes32,
} from "../src/utils";
import {
  BigNumber,
  Contract,
  SignerWithAddress,
  assertPromiseError,
  assertPromisePasses,
  buildDepositForRelayerFeeTest,
  deploySpokePoolWithToken,
  ethers,
  expect,
  getContractFactory,
  randomAddress,
  setupTokensForWallet,
  makeCustomTransport,
} from "./utils";
import assert from "assert";
import { CHAIN_IDs, TOKEN_SYMBOLS_MAP } from "@across-protocol/constants";
import { EMPTY_MESSAGE, ZERO_ADDRESS } from "../src/constants";
import { SpokePool } from "@across-protocol/contracts";
import { QueryBase, QueryBase__factory } from "../src/relayFeeCalculator";
import { getDefaultProvider } from "ethers";
import { MockedProvider } from "../src/providers/mocks";

dotenv.config({ path: ".env" });

// eslint-disable-next-line @typescript-eslint/no-explicit-any
const testCapitalCostsConfig: {
  [token: string]: { lowerBound: string; upperBound: string; cutoff: string; decimals: number };
} = {
  WBTC: {
    lowerBound: toBNWei("0.0003").toString(),
    upperBound: toBNWei("0.002").toString(),
    cutoff: toBNWei("15").toString(),
    decimals: 8,
  },
  DAI: {
    lowerBound: toBNWei("0.0003").toString(),
    upperBound: toBNWei("0.0015").toString(),
    cutoff: toBNWei("500000").toString(),
    decimals: 18,
  },
  ZERO_CUTOFF_DAI: {
    lowerBound: toBNWei("0.0003").toString(),
    upperBound: toBNWei("0.0015").toString(),
    cutoff: "0",
    decimals: 18,
  },
  ZERO_CUTOFF_WBTC: {
    lowerBound: toBNWei("0.0003").toString(),
    upperBound: toBNWei("0.002").toString(),
    cutoff: "0",
    decimals: 8,
  },
  USDC: {
    lowerBound: toBNWei("0").toString(),
    upperBound: toBNWei("0").toString(),
    cutoff: toBNWei("0").toString(),
    decimals: 6,
  },
};

// Example of how to write this query class
class ExampleQueries implements QueryInterface {
  constructor(private defaultGas = "305572") {}

  getGasCosts(): Promise<TransactionCostEstimate> {
    const getGasCost = () => {
      const { defaultGas: gasCost } = this;
      const gasPrice = toGWei("1");
      return {
        nativeGasCost: toBN(gasCost),
        tokenGasCost: toBN(gasCost).mul(gasPrice),
        gasPrice,
      };
    };

    return Promise.resolve(getGasCost());
  }

  getTokenPrice(): Promise<number> {
    // Return token price denominated in ETH, assuming ETH is native token.
    return Promise.resolve(1 / 1000); // 1 USDC = 1 / $1000 ETH/USD
  }
}
describe("RelayFeeCalculator", () => {
  let client: RelayFeeCalculator;
  let queries: ExampleQueries;
  beforeEach(() => {
    queries = new ExampleQueries();
  });
  it("gasPercentageFee", async () => {
    client = new RelayFeeCalculator({ queries, capitalCostsConfig: testCapitalCostsConfig });
    // A list of inputs and ground truth [input, ground truth]
    const gasFeePercents = [
      [0, Number.MAX_SAFE_INTEGER.toString()], // Infinite%
      [1000, toBNWei("305.572").toString()], // ~30,500%
      [5000, toBNWei("61.1144").toString()], // ~61,00%
      [305571, toBNWei("1.000003272561859600").toString()], // 100%
      [1_000_000e6, toBNWei("0.000000305572").toString()], // ~0%
      // A test with a prime number
      [104729, toBNWei("2.917740071995340354").toString()], // ~291%
    ];
    for (const [input, truth] of gasFeePercents) {
      const result = (
        await client.gasFeePercent(buildDepositForRelayerFeeTest(input, "usdc", 1, 10), input, false)
      ).toString();
      expect(result).to.be.eq(truth);
    }
  });
  it("relayerFeeDetails", async () => {
    client = new RelayFeeCalculator({ queries, capitalCostsConfig: testCapitalCostsConfig });
    const result = await client.relayerFeeDetails(buildDepositForRelayerFeeTest(100e6, "usdc", "10", "1"), 100e6);
    assert.ok(result);
    // overriding token price also succeeds
    const resultWithPrice = await client.relayerFeeDetails(
      buildDepositForRelayerFeeTest(100e6, "usdc", "10", "1"),
      100e6,
      false,
      toAddressType(randomAddress(), 1),
      1.01
    );
    assert.ok(resultWithPrice);

    // gasFeePercent is lower if token price is higher.
    assert.equal(
      true,
      toBN(resultWithPrice.gasFeePercent).lt(
        (
          await client.relayerFeeDetails(
            buildDepositForRelayerFeeTest(100e6, "usdc", "1", "10"),
            100e6,
            false,
            undefined,
            1.0
          )
        ).gasFeePercent
      )
    );

    // With fee limit defaulted to 0%, the maxGasFeePercent should be 0 and the minDeposit should be infinite.
    assert.equal(resultWithPrice.maxGasFeePercent, "0");
    assert.equal(resultWithPrice.minDeposit, Number.MAX_SAFE_INTEGER.toString());

    // Set fee limit percent to 10%:
    client = new RelayFeeCalculator({ queries, feeLimitPercent: 10, capitalCostsConfig: testCapitalCostsConfig });
    // Compute relay fee details for an $1000 transfer. Capital fee % is 0 so maxGasFeePercent should be equal to fee
    // limit percent.
    const relayerFeeDetails = await client.relayerFeeDetails(
      buildDepositForRelayerFeeTest(1000e6, "usdc", "10", "1"),
      1000e6
    );
    assert.equal(relayerFeeDetails.maxGasFeePercent, toBNWei("0.1").toString());
    assert.equal(relayerFeeDetails.gasFeeTotal, "305572"); // 305,572 gas units
    assert.equal(relayerFeeDetails.minDeposit, toBNWei("3.05572", 6).toString()); // 305,572 / 0.1 = 3055720 then divide by 1e6
    assert.equal(relayerFeeDetails.isAmountTooLow, false);
    assert.equal(
      (await client.relayerFeeDetails(buildDepositForRelayerFeeTest(10e6, "usdc", "10", "1"), 10e6)).isAmountTooLow,
      false
    );
    assert.equal(
      (await client.relayerFeeDetails(buildDepositForRelayerFeeTest(1e6, "usdc", "10", "1"), 1e6)).isAmountTooLow,
      true
    );
  });
  it("capitalFeePercent", () => {
    // Invalid capital cost configs throws on construction:
    assert.throws(
      () =>
        new RelayFeeCalculator({
          queries,
          capitalCostsConfig: {
            WBTC: { ...testCapitalCostsConfig["WBTC"], upperBound: toBNWei("1.01").toString() },
          },
        }),
      /upper bound must be </
    );
    assert.throws(
      () =>
        RelayFeeCalculator.validateCapitalCostsConfig({
          ...testCapitalCostsConfig["WBTC"],
          upperBound: toBNWei("1.01").toString(),
        }),
      /upper bound must be </
    );
    assert.throws(
      () =>
        new RelayFeeCalculator({
          queries,
          capitalCostsConfig: { WBTC: { ...testCapitalCostsConfig["WBTC"], decimals: 0 } },
        }),
      /invalid decimals/
    );
    assert.throws(
      () => RelayFeeCalculator.validateCapitalCostsConfig({ ...testCapitalCostsConfig["WBTC"], decimals: 0 }),
      /invalid decimals/
    );
    assert.throws(
      () =>
        new RelayFeeCalculator({
          queries,
          capitalCostsConfig: { WBTC: { ...testCapitalCostsConfig["WBTC"], decimals: 19 } },
        }),
      /invalid decimals/
    );
    assert.throws(
      () => RelayFeeCalculator.validateCapitalCostsConfig({ ...testCapitalCostsConfig["WBTC"], decimals: 19 }),
      /invalid decimals/
    );
    const client = new RelayFeeCalculator({
      queries,
      capitalCostsConfig: testCapitalCostsConfig,
    });

    // If token doesn't have a config set, then throws an error.
    assert.throws(
      () => client.capitalFeePercent(toBNWei("1"), "UNKNOWN"),
      /No capital cost config available for token/
    );

    // Test with different decimals:

    // Amount near zero should charge slightly more than lower bound
    assert.equal(
      client.capitalFeePercent(toBNWei("0.001", 8), "WBTC").toString(),
      toBNWei("0.000300056666666").toString()
    );
    assert.equal(client.capitalFeePercent(toBNWei("1"), "DAI").toString(), toBNWei("0.0003000012").toString());
    // Amount right below cutoff should charge slightly below 1/2 of (lower bound + upper bound)
    assert.equal(
      client.capitalFeePercent(toBNWei("14.999", 8), "WBTC").toString(),
      toBNWei("0.00114994333333333").toString()
    );
    assert.equal(client.capitalFeePercent(toBNWei("499999"), "DAI").toString(), toBNWei("0.0008999988").toString());
    // Amount >>> than cutoff should charge slightly below upper bound
    assert.equal(
      client.capitalFeePercent(toBNWei("600", 8), "WBTC").toString(),
      toBNWei("0.001978749999999999").toString()
    );
    assert.equal(client.capitalFeePercent(toBNWei("20000000"), "DAI").toString(), toBNWei("0.001485").toString());
    // Handles zero cutoff where triangle charge is 0. Should charge upper bound on any amount.
    assert.equal(client.capitalFeePercent(toBNWei("1"), "ZERO_CUTOFF_DAI").toString(), toBNWei("0.0015").toString());
    assert.equal(
      client.capitalFeePercent(toBNWei("499999"), "ZERO_CUTOFF_DAI").toString(),
      toBNWei("0.0015").toString()
    );
    assert.equal(
      client.capitalFeePercent(toBNWei("20000000"), "ZERO_CUTOFF_DAI").toString(),
      toBNWei("0.0015").toString()
    );
    assert.equal(
      client.capitalFeePercent(toBNWei("0.001", 8), "ZERO_CUTOFF_WBTC").toString(),
      toBNWei("0.002").toString()
    );
    assert.equal(
      client.capitalFeePercent(toBNWei("14.999", 8), "ZERO_CUTOFF_WBTC").toString(),
      toBNWei("0.002").toString()
    );
    assert.equal(
      client.capitalFeePercent(toBNWei("600", 8), "ZERO_CUTOFF_WBTC").toString(),
      toBNWei("0.002").toString()
    );
    // Handles zero amount and charges Infinity% in all cases.
    assert.equal(client.capitalFeePercent("0", "ZERO_CUTOFF_DAI").toString(), Number.MAX_SAFE_INTEGER.toString());
    assert.equal(client.capitalFeePercent("0", "DAI").toString(), Number.MAX_SAFE_INTEGER.toString());
    assert.equal(client.capitalFeePercent("0", "ZERO_CUTOFF_WBTC").toString(), Number.MAX_SAFE_INTEGER.toString());
    assert.equal(client.capitalFeePercent("0", "WBTC").toString(), Number.MAX_SAFE_INTEGER.toString());
  });

  it("destinationChainOverrides", () => {
    // Create a client with destination chain and route overrides
    const token = TOKEN_SYMBOLS_MAP.USDC;

    const customCapitalCostsConfig = {
      [token.symbol]: {
        default: {
          lowerBound: toBNWei("0.0003").toString(),
          upperBound: toBNWei("0.002").toString(),
          cutoff: toBNWei("15").toString(),
          decimals: token.decimals,
        },
        originChainOverrides: {
          [CHAIN_IDs.MAINNET]: {
            lowerBound: toBNWei("0.0004").toString(),
            upperBound: toBNWei("0.005").toString(),
            cutoff: toBNWei("12").toString(),
            decimals: token.decimals,
          },
        },
        destinationChainOverrides: {
          // Override for destination chain ARBITRUM
          [CHAIN_IDs.ARBITRUM]: {
            lowerBound: toBNWei("0.0005").toString(),
            upperBound: toBNWei("0.003").toString(),
            cutoff: toBNWei("10").toString(),
            decimals: token.decimals,
          },
        },
        routeOverrides: {
          // Override for route MAINNET->ARBITRUM
          [CHAIN_IDs.MAINNET]: {
            [CHAIN_IDs.ARBITRUM]: {
              lowerBound: toBNWei("0.0007").toString(),
              upperBound: toBNWei("0.004").toString(),
              cutoff: toBNWei("8").toString(),
              decimals: token.decimals,
            },
          },
        },
      },
    };

    const client = new RelayFeeCalculator({
      queries,
      capitalCostsConfig: customCapitalCostsConfig,
    });

    // Get config values for cleaner assertions
    const defaultConfig = customCapitalCostsConfig[token.symbol].default;
    const originChainOverride = customCapitalCostsConfig[token.symbol].originChainOverrides[CHAIN_IDs.MAINNET];
    const destChainOverride = customCapitalCostsConfig[token.symbol].destinationChainOverrides[CHAIN_IDs.ARBITRUM];
    const routeOverride = customCapitalCostsConfig[token.symbol].routeOverrides[CHAIN_IDs.MAINNET][CHAIN_IDs.ARBITRUM];

    // Test using default config (no routes specified)
    const defaultFee = client.capitalFeePercent(toBNWei("1", token.decimals), token.symbol);
    assert.ok(toBN(defaultFee).gte(toBN(defaultConfig.lowerBound)), "Default fee should be at least the lower bound");
    assert.ok(toBN(defaultFee).lt(toBN(defaultConfig.upperBound)), "Default fee should be less than the upper bound");

    // Test using origin chain override only
    const originFee = client.capitalFeePercent(
      toBNWei("1", token.decimals),
      token.symbol,
      CHAIN_IDs.MAINNET.toString()
    );
    assert.ok(
      toBN(originFee).gte(toBN(originChainOverride.lowerBound)),
      "Origin override fee should be at least its lower bound"
    );
    assert.ok(
      toBN(originFee).lt(toBN(originChainOverride.upperBound)),
      "Origin override fee should be less than its upper bound"
    );

    // Test using destination chain override (only destination specified)
    const destinationFee = client.capitalFeePercent(
      toBNWei("1", token.decimals),
      token.symbol,
      undefined,
      CHAIN_IDs.ARBITRUM.toString()
    );
    assert.ok(
      toBN(destinationFee).gte(toBN(destChainOverride.lowerBound)),
      "Destination override fee should be at least its lower bound"
    );
    assert.ok(
      toBN(destinationFee).lt(toBN(destChainOverride.upperBound)),
      "Destination override fee should be less than its upper bound"
    );

    // Test using route-specific override (both origin and destination specified)
    const routeFee = client.capitalFeePercent(
      toBNWei("1", token.decimals),
      token.symbol,
      CHAIN_IDs.MAINNET.toString(),
      CHAIN_IDs.ARBITRUM.toString()
    );
    assert.ok(
      toBN(routeFee).gte(toBN(routeOverride.lowerBound)),
      "Route override fee should be at least its lower bound"
    );
    assert.ok(
      toBN(routeFee).lt(toBN(routeOverride.upperBound)),
      "Route override fee should be less than its upper bound"
    );

    // Test priority order: when both origin and destination chain are specified but no route override exists,
    // destination chain override should take priority over origin chain override
    const destOverOriginFee = client.capitalFeePercent(
      toBNWei("1", token.decimals),
      token.symbol,
      CHAIN_IDs.OPTIMISM.toString(),
      CHAIN_IDs.ARBITRUM.toString()
    );
    assert.ok(
      toBN(destOverOriginFee).gte(toBN(destChainOverride.lowerBound)),
      "Destination should take priority over origin - fee should match destination lower bound"
    );
    assert.ok(
      toBN(destOverOriginFee).lt(toBN(destChainOverride.upperBound)),
      "Destination should take priority over origin - fee should match destination upper bound"
    );

    // Test priority order: route override takes priority over both origin and destination chain overrides
    const routeOverBothFee = client.capitalFeePercent(
      toBNWei("1", token.decimals),
      token.symbol,
      CHAIN_IDs.MAINNET.toString(),
      CHAIN_IDs.ARBITRUM.toString()
    );
    assert.ok(
      toBN(routeOverBothFee).gte(toBN(routeOverride.lowerBound)),
      "Route should take priority over both origin and destination - fee should match route lower bound"
    );
    assert.ok(
      toBN(routeOverBothFee).lt(toBN(routeOverride.upperBound)),
      "Route should take priority over both origin and destination - fee should match route upper bound"
    );

    // Verify that route override != origin override
    assert.notEqual(
      routeOverBothFee.toString(),
      originFee.toString(),
      "Route override fee should be different from origin override fee"
    );

    // Verify that route override != destination override
    assert.notEqual(
      routeOverBothFee.toString(),
      destinationFee.toString(),
      "Route override fee should be different from destination override fee"
    );

    // Test fallback to default when route doesn't match and no destination chain override exists
    const fallbackToDefaultFee = client.capitalFeePercent(
      toBNWei("1", token.decimals),
      token.symbol,
      CHAIN_IDs.OPTIMISM.toString(),
      CHAIN_IDs.POLYGON.toString()
    );
    assert.ok(
      toBN(fallbackToDefaultFee).gte(toBN(defaultConfig.lowerBound)),
      "Fallback to default fee should be at least the default lower bound"
    );
    assert.ok(
      toBN(fallbackToDefaultFee).lt(toBN(defaultConfig.upperBound)),
      "Fallback to default fee should be less than the default upper bound"
    );
  });
});

describe("RelayFeeCalculator: Composable Bridging", function () {
  let spokePool: SpokePool, erc20: Contract, destErc20: Contract, weth: Contract;
  let client: RelayFeeCalculator;
  let queries: QueryBase;
  let testContract: Contract;
  let owner: SignerWithAddress, relayer: SignerWithAddress, depositor: SignerWithAddress;
  let tokenMap: typeof TOKEN_SYMBOLS_MAP;
  let testGasFeePct: (message?: string) => Promise<BigNumber>;
  const customTransport = makeCustomTransport();

  beforeEach(async function () {
    [owner, relayer, depositor] = await ethers.getSigners();

    const {
      spokePool: _spokePool,
      erc20: _erc20,
      weth: _weth,
      destErc20: _destErc20,
    } = await deploySpokePoolWithToken(1, 10);

    spokePool = _spokePool as SpokePool;
    erc20 = _erc20;
    weth = _weth;
    destErc20 = _destErc20;

    tokenMap = {
      USDC: {
        name: "USDC",
        symbol: "USDC",
        decimals: 6,
        addresses: {
          1: erc20.address,
          10: erc20.address,
        },
      },
    } as unknown as typeof TOKEN_SYMBOLS_MAP;
    await (spokePool as Contract).setChainId(10); // The spoke pool for a fill should be at the destinationChainId.
    await setupTokensForWallet(spokePool, relayer, [erc20, destErc20], weth, 100);
    spokePool = spokePool.connect(relayer);

    testContract = await hre["upgrades"].deployProxy(await getContractFactory("MockAcrossMessageContract", owner), []);
    queries = QueryBase__factory.create(
      1,
      spokePool.provider,
      tokenMap,
      spokePool.address,
      EvmAddress.from(relayer.address)
    );
    client = new RelayFeeCalculator({ queries, capitalCostsConfig: testCapitalCostsConfig });

    testGasFeePct = (message?: string) =>
      client.gasFeePercent(
        {
          inputAmount: bnOne,
          outputAmount: bnOne,
          inputToken: toAddressType(erc20.address, 10),
          outputToken: toAddressType(erc20.address, 1),
          recipient: toAddressType(testContract.address, 1),
          depositId: BigNumber.from(1000000),
          depositor: toAddressType(depositor.address, 10),
          originChainId: 10,
          destinationChainId: 1,
          message: message || EMPTY_MESSAGE,
          exclusiveRelayer: toAddressType(ZERO_ADDRESS, 1),
          fillDeadline: getCurrentTime() + 60000,
          exclusivityDeadline: 0,
        },
        1,
        false,
        toAddressType(relayer.address, 1),
        1,
        tokenMap,
        undefined,
        undefined,
        undefined,
        customTransport
      );
  });
  it("should not revert if no message is passed", async () => {
    await assertPromisePasses(testGasFeePct());
  });
  it("should revert if the contract message fails", async () => {
    // Per our test contract, this message will revert.
    const message = ethers.utils.hexlify(ethers.utils.toUtf8Bytes("REVERT"));
    await assertPromiseError(testGasFeePct(message), "MockAcrossMessageContract: revert");
  });
  it("should be more gas to call a contract with a message", async () => {
    const gasFeeFromTestContract = await testContract.estimateGas.handleV3AcrossMessage(
      erc20.address,
      bnOne,
      relayer.address,
      "0x04"
    );
    const gasFeeFromFillRelayWithoutMessage = await spokePool.estimateGas.fillV3Relay(
      {
        depositor: depositor.address,
        inputToken: erc20.address,
        outputToken: erc20.address,
        inputAmount: 1,
        outputAmount: 1,
        recipient: testContract.address,
        depositId: 3_000_000,
        originChainId: 1,
        message: EMPTY_MESSAGE,
        exclusiveRelayer: ZERO_ADDRESS,
        fillDeadline: getCurrentTime() + 3600,
        exclusivityDeadline: 0,
      },
      10
    );
    const gasFeeFromFillRelayWithMessage = await spokePool.estimateGas.fillV3Relay(
      {
        depositor: depositor.address,
        inputToken: erc20.address,
        outputToken: erc20.address,
        inputAmount: 1,
        outputAmount: 1,
        recipient: testContract.address,
        depositId: 1000000,
        originChainId: 1,
        message: "0x04",
        exclusiveRelayer: ZERO_ADDRESS,
        fillDeadline: getCurrentTime() + 3600,
        exclusivityDeadline: 0,
      },
      10
    );
    const intrinsicGasCost = toBN(21_000);

    // We expect the gas fee to be higher when calling a contract with a message
    // Specifically, we expect that our gas should be larger than a call to the test contract
    // and a call to the fillRelay function without a message.
    // We should account for the second intrinsic gas cost when adding the gas estimation from *both* calls.
    const gasFeeEstimatedByCallingContract = gasFeeFromFillRelayWithoutMessage
      .add(gasFeeFromTestContract)
      .sub(intrinsicGasCost);

    expect(gasFeeFromFillRelayWithMessage.gt(gasFeeEstimatedByCallingContract)).to.be.true;
  });

  it("should pull all relayExecutionInfo when a message exists", async () => {
    // Fill a relay with a message
    await spokePool.fillV3Relay(
      {
        depositor: depositor.address,
        inputToken: erc20.address,
        outputToken: erc20.address,
        inputAmount: 1,
        outputAmount: 1,
        recipient: testContract.address,
        depositId: 3_000_000,
        originChainId: 1,
        message: "0xabcdef",
        exclusiveRelayer: ZERO_ADDRESS,
<<<<<<< HEAD
        fillDeadline: getCurrentTime() + 3600, // Set to 1 hour in the future
=======
        fillDeadline: getCurrentTime() + 3600,
>>>>>>> 7041a72d
        exclusivityDeadline: 0,
      },
      10
    );
    const fillData = await spokePool.queryFilter(spokePool.filters.FilledRelay());
    expect(fillData.length).to.eq(1);
    const onlyMessages = fillData.filter((fill) => !isMessageEmpty(fill.args.messageHash));
    expect(onlyMessages.length).to.eq(1);
    const relevantFill = onlyMessages[0];
    const spreadFill = spreadEvent(relevantFill.args);

    expect({
      ...spreadFill.relayExecutionInfo,
      updatedOutputAmount: spreadFill.relayExecutionInfo.updatedOutputAmount.toString(),
    }).to.deep.eq({
      updatedRecipient: toBytes32(testContract.address),
      updatedMessageHash: getMessageHash("0xabcdef"),
      updatedOutputAmount: "1",
      fillType: 0,
    });
  });
});

describe("QueryBase", function () {
  describe("estimateGas", function () {
    let queryBase: QueryBase;
    beforeEach(function () {
      queryBase = QueryBase__factory.create(
        1, // chainId
        getDefaultProvider(),
        undefined, // symbolMapping
        undefined, // spokePoolAddress
        undefined, // simulatedRelayerAddress
        undefined,
        this.logger
      );
    });
    it("Uses passed in options", async function () {
      const options = {
        gasUnits: BigNumber.from(300_000),
        gasPrice: toGWei("1.5"),
      };
      const result = await queryBase.estimateGas(
        {}, // populatedTransaction
        toAddressType(randomAddress(), 1),
        getDefaultProvider(),
        options
      );
      expect(result.gasPrice).to.equal(options.gasPrice);
      expect(result.nativeGasCost).to.equal(options.gasUnits);
      expect(result.tokenGasCost).to.equal(options.gasPrice.mul(options.gasUnits));
    });
    it("Queries GasPriceOracle for gasPrice if not supplied", async function () {
      const options = {
        gasUnits: BigNumber.from(300_000),
        gasPrice: undefined,
        baseFeeMultiplier: toBNWei("2"),
      };
      // Mocked provider gets queried to compute gas price.
      const stdLastBaseFeePerGas = toGWei("12");
      const stdMaxPriorityFeePerGas = toGWei("1");
      const chainId = 1; // get gas price from GasPriceOracle.ethereum.eip1559()
      const mockedProvider = new MockedProvider(stdLastBaseFeePerGas, stdMaxPriorityFeePerGas, chainId);

      const result = await queryBase.estimateGas(
        {}, // populatedTransaction
        toAddressType(randomAddress(), 1),
        mockedProvider,
        options
      );
      // In this test, verify that the baseFeeMultiplier is passed correctly to the
      // GasPriceOracle.
      const expectedGasPrice = stdLastBaseFeePerGas
        .mul(options.baseFeeMultiplier)
        .div(fixedPointAdjustment)
        .add(stdMaxPriorityFeePerGas);
      expect(result.gasPrice).to.equal(expectedGasPrice);
      expect(result.nativeGasCost).to.equal(options.gasUnits);
      expect(result.tokenGasCost).to.equal(expectedGasPrice.mul(options.gasUnits));
    });
  });
});<|MERGE_RESOLUTION|>--- conflicted
+++ resolved
@@ -609,11 +609,7 @@
         originChainId: 1,
         message: "0xabcdef",
         exclusiveRelayer: ZERO_ADDRESS,
-<<<<<<< HEAD
-        fillDeadline: getCurrentTime() + 3600, // Set to 1 hour in the future
-=======
         fillDeadline: getCurrentTime() + 3600,
->>>>>>> 7041a72d
         exclusivityDeadline: 0,
       },
       10
