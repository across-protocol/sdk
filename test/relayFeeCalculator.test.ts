import dotenv from "dotenv";
import { RelayFeeCalculator, QueryInterface } from "../src/relayFeeCalculator/relayFeeCalculator";
import { gasCost, BigNumberish, toBNWei, toBN } from "../src/utils";
import { assert, expect, randomAddress } from "./utils";

dotenv.config({ path: ".env" });

// eslint-disable-next-line @typescript-eslint/no-explicit-any
const testCapitalCostsConfig: {
  [token: string]: { lowerBound: string; upperBound: string; cutoff: string; decimals: number };
} = {
  WBTC: {
    lowerBound: toBNWei("0.0003").toString(),
    upperBound: toBNWei("0.002").toString(),
    cutoff: toBNWei("15").toString(),
    decimals: 8,
  },
  DAI: {
    lowerBound: toBNWei("0.0003").toString(),
    upperBound: toBNWei("0.0015").toString(),
    cutoff: toBNWei("500000").toString(),
    decimals: 18,
  },
  ZERO_CUTOFF_DAI: {
    lowerBound: toBNWei("0.0003").toString(),
    upperBound: toBNWei("0.0015").toString(),
    cutoff: "0",
    decimals: 18,
  },
  ZERO_CUTOFF_WBTC: {
    lowerBound: toBNWei("0.0003").toString(),
    upperBound: toBNWei("0.002").toString(),
    cutoff: "0",
    decimals: 8,
  },
  USDC: {
    lowerBound: toBNWei("0").toString(),
    upperBound: toBNWei("0").toString(),
    cutoff: toBNWei("0").toString(),
    decimals: 6,
  },
};

// Example of how to write this query class
class ExampleQueries implements QueryInterface {
  constructor(private defaultGas = "305572") {}
  getGasCosts(): Promise<BigNumberish> {
    return Promise.resolve(gasCost(this.defaultGas, 1e9)); // 1 gwei
  }
  getTokenPrice(): Promise<number> {
    // Return token price denominated in ETH, assuming ETH is native token.
    return Promise.resolve(1 / 1000); // 1 USDC = 1 / $1000 ETH/USD
  }
  getTokenDecimals(): number {
    return 6;
  }
}
describe("RelayFeeCalculator", () => {
  let client: RelayFeeCalculator;
  let queries: ExampleQueries;
  beforeEach(() => {
    queries = new ExampleQueries();
  });
  it("gasPercentageFee", async () => {
    client = new RelayFeeCalculator({ queries, capitalCostsConfig: testCapitalCostsConfig });
    // A list of inputs and ground truth [input, ground truth]
    const gasFeePercents = [
      [0, Number.MAX_SAFE_INTEGER.toString()], // Infinite%
      [1000, toBNWei("305.572").toString()], // ~30,500%
      [5000, toBNWei("61.1144").toString()], // ~61,00%
      [305571, toBNWei("1.000003272561859600").toString()], // 100%
      [1_000_000e6, toBNWei("0.000000305572").toString()], // ~0%
      // A test with a prime number
      [104729, toBNWei("2.917740071995340354").toString()], // ~291%
    ];
    for (const [input, truth] of gasFeePercents) {
      const result = (await client.gasFeePercent(input, "usdc", 1, 10, randomAddress())).toString();
      expect(result).to.be.eq(truth);
    }
  });
  it("relayerFeeDetails", async () => {
<<<<<<< HEAD
    client = new RelayFeeCalculator({ queries });
    const result = await client.relayerFeeDetails(100e6, "usdc", "10", "1", randomAddress());
=======
    client = new RelayFeeCalculator({ queries, capitalCostsConfig: testCapitalCostsConfig });

    const result = await client.relayerFeeDetails(100e6, "usdc");
>>>>>>> dc147bd8
    assert.ok(result);

    // overriding token price also succeeds
    const resultWithPrice = await client.relayerFeeDetails(100e6, "usdc", "10", "1", randomAddress(), undefined, 1.01);
    assert.ok(resultWithPrice);

    // gasFeePercent is lower if token price is higher.
    assert.equal(
      true,
      toBN(resultWithPrice.gasFeePercent).lt(
        (await client.relayerFeeDetails(100e6, "usdc", "1", "10", randomAddress(), undefined, 1.0)).gasFeePercent
      )
    );

    // With fee limit defaulted to 0%, the maxGasFeePercent should be 0 and the minDeposit should be infinite.
    assert.equal(resultWithPrice.maxGasFeePercent, "0");
    assert.equal(resultWithPrice.minDeposit, Number.MAX_SAFE_INTEGER.toString());

    // Set fee limit percent to 10%:
    client = new RelayFeeCalculator({ queries, feeLimitPercent: 10, capitalCostsConfig: testCapitalCostsConfig });
    // Compute relay fee details for an $1000 transfer. Capital fee % is 0 so maxGasFeePercent should be equal to fee
    // limit percent.
    const relayerFeeDetails = await client.relayerFeeDetails(1000e6, "usdc", "10", "1", randomAddress());
    assert.equal(relayerFeeDetails.maxGasFeePercent, toBNWei("0.1").toString());
    assert.equal(relayerFeeDetails.gasFeeTotal, "305572"); // 305,572 gas units
    assert.equal(relayerFeeDetails.minDeposit, toBNWei("3.05572", 6).toString()); // 305,572 / 0.1 = 3055720 then divide by 1e6
    assert.equal(relayerFeeDetails.isAmountTooLow, false);
    assert.equal((await client.relayerFeeDetails(10e6, "usdc", "10", "1", randomAddress())).isAmountTooLow, false);
    assert.equal((await client.relayerFeeDetails(1e6, "usdc", "10", "1", randomAddress())).isAmountTooLow, true);
  });
  it("capitalFeePercent", () => {
    // Invalid capital cost configs throws on construction:
    assert.throws(
      () =>
        new RelayFeeCalculator({
          queries,
          capitalCostsConfig: {
            WBTC: { ...testCapitalCostsConfig["WBTC"], upperBound: toBNWei("0.01").toString() },
          },
        }),
      /upper bound must be </
    );
    assert.throws(
      () =>
        RelayFeeCalculator.validateCapitalCostsConfig({
          ...testCapitalCostsConfig["WBTC"],
          upperBound: toBNWei("0.01").toString(),
        }),
      /upper bound must be </
    );
    assert.throws(
      () =>
        new RelayFeeCalculator({
          queries,
          capitalCostsConfig: {
            WBTC: {
              ...testCapitalCostsConfig["WBTC"],
              upperBound: toBNWei("0.001").toString(),
              lowerBound: toBNWei("0.002").toString(),
            },
          },
        }),
      /lower bound must be <= upper bound/
    );
    assert.throws(
      () =>
        RelayFeeCalculator.validateCapitalCostsConfig({
          ...testCapitalCostsConfig["WBTC"],
          upperBound: toBNWei("0.001").toString(),
          lowerBound: toBNWei("0.002").toString(),
        }),
      /lower bound must be <= upper bound/
    );
    assert.throws(
      () =>
        new RelayFeeCalculator({
          queries,
          capitalCostsConfig: { WBTC: { ...testCapitalCostsConfig["WBTC"], decimals: 0 } },
        }),
      /invalid decimals/
    );
    assert.throws(
      () => RelayFeeCalculator.validateCapitalCostsConfig({ ...testCapitalCostsConfig["WBTC"], decimals: 0 }),
      /invalid decimals/
    );
    assert.throws(
      () =>
        new RelayFeeCalculator({
          queries,
          capitalCostsConfig: { WBTC: { ...testCapitalCostsConfig["WBTC"], decimals: 19 } },
        }),
      /invalid decimals/
    );
    assert.throws(
      () => RelayFeeCalculator.validateCapitalCostsConfig({ ...testCapitalCostsConfig["WBTC"], decimals: 19 }),
      /invalid decimals/
    );
    const client = new RelayFeeCalculator({
      queries,
      capitalCostsConfig: testCapitalCostsConfig,
    });

<<<<<<< HEAD
    // If token doesn't have a config set, then returns default fixed fee %:
    assert.equal(client.capitalFeePercent(toBNWei("1"), "UNKNOWN").toString(), toBNWei("0.0001").toString());
=======
    // If token doesn't have a config set, then throws an error.
    assert.throws(
      () => client.capitalFeePercent(toBNWei("1"), "UNKNOWN"),
      /No capital cost config available for token/
    );
>>>>>>> dc147bd8

    // Test with different decimals:

    // Amount near zero should charge slightly more than lower bound
    assert.equal(
      client.capitalFeePercent(toBNWei("0.001", 8), "WBTC").toString(),
      toBNWei("0.000300056666666").toString()
    );
    assert.equal(client.capitalFeePercent(toBNWei("1"), "DAI").toString(), toBNWei("0.0003000012").toString());
    // Amount right below cutoff should charge slightly below 1/2 of (lower bound + upper bound)
    assert.equal(
      client.capitalFeePercent(toBNWei("14.999", 8), "WBTC").toString(),
      toBNWei("0.00114994333333333").toString()
    );
    assert.equal(client.capitalFeePercent(toBNWei("499999"), "DAI").toString(), toBNWei("0.0008999988").toString());
    // Amount >>> than cutoff should charge slightly below upper bound
    assert.equal(
      client.capitalFeePercent(toBNWei("600", 8), "WBTC").toString(),
      toBNWei("0.001978749999999999").toString()
    );
    assert.equal(client.capitalFeePercent(toBNWei("20000000"), "DAI").toString(), toBNWei("0.001485").toString());
    // Handles zero cutoff where triangle charge is 0. Should charge upper bound on any amount.
    assert.equal(client.capitalFeePercent(toBNWei("1"), "ZERO_CUTOFF_DAI").toString(), toBNWei("0.0015").toString());
    assert.equal(
      client.capitalFeePercent(toBNWei("499999"), "ZERO_CUTOFF_DAI").toString(),
      toBNWei("0.0015").toString()
    );
    assert.equal(
      client.capitalFeePercent(toBNWei("20000000"), "ZERO_CUTOFF_DAI").toString(),
      toBNWei("0.0015").toString()
    );
    assert.equal(
      client.capitalFeePercent(toBNWei("0.001", 8), "ZERO_CUTOFF_WBTC").toString(),
      toBNWei("0.002").toString()
    );
    assert.equal(
      client.capitalFeePercent(toBNWei("14.999", 8), "ZERO_CUTOFF_WBTC").toString(),
      toBNWei("0.002").toString()
    );
    assert.equal(
      client.capitalFeePercent(toBNWei("600", 8), "ZERO_CUTOFF_WBTC").toString(),
      toBNWei("0.002").toString()
    );
    // Handles zero amount and charges Infinity% in all cases.
    assert.equal(client.capitalFeePercent("0", "ZERO_CUTOFF_DAI").toString(), Number.MAX_SAFE_INTEGER.toString());
    assert.equal(client.capitalFeePercent("0", "DAI").toString(), Number.MAX_SAFE_INTEGER.toString());
    assert.equal(client.capitalFeePercent("0", "ZERO_CUTOFF_WBTC").toString(), Number.MAX_SAFE_INTEGER.toString());
    assert.equal(client.capitalFeePercent("0", "WBTC").toString(), Number.MAX_SAFE_INTEGER.toString());
  });
});<|MERGE_RESOLUTION|>--- conflicted
+++ resolved
@@ -79,14 +79,8 @@
     }
   });
   it("relayerFeeDetails", async () => {
-<<<<<<< HEAD
-    client = new RelayFeeCalculator({ queries });
+    client = new RelayFeeCalculator({ queries, capitalCostsConfig: testCapitalCostsConfig });
     const result = await client.relayerFeeDetails(100e6, "usdc", "10", "1", randomAddress());
-=======
-    client = new RelayFeeCalculator({ queries, capitalCostsConfig: testCapitalCostsConfig });
-
-    const result = await client.relayerFeeDetails(100e6, "usdc");
->>>>>>> dc147bd8
     assert.ok(result);
 
     // overriding token price also succeeds
@@ -189,16 +183,11 @@
       capitalCostsConfig: testCapitalCostsConfig,
     });
 
-<<<<<<< HEAD
-    // If token doesn't have a config set, then returns default fixed fee %:
-    assert.equal(client.capitalFeePercent(toBNWei("1"), "UNKNOWN").toString(), toBNWei("0.0001").toString());
-=======
     // If token doesn't have a config set, then throws an error.
     assert.throws(
       () => client.capitalFeePercent(toBNWei("1"), "UNKNOWN"),
       /No capital cost config available for token/
     );
->>>>>>> dc147bd8
 
     // Test with different decimals:
 
