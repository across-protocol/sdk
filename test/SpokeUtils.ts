import { utils as ethersUtils } from "ethers";
<<<<<<< HEAD
import { MAX_SAFE_DEPOSIT_ID, UNDEFINED_MESSAGE_HASH, ZERO_BYTES } from "../src/constants";
=======
import { arch } from "../src";
import { UNDEFINED_MESSAGE_HASH, ZERO_BYTES } from "../src/constants";
import { FillStatus } from "../src/interfaces";
>>>>>>> ccffa6be
import {
  findInvalidFills,
  getMessageHash,
  getRelayEventKey,
  keccak256,
  randomAddress,
  toBN,
  validateFillForDeposit,
  EvmAddress,
  SvmAddress,
  getRelayDataHash,
<<<<<<< HEAD
  toAddressType,
  InvalidFill,
} from "../src/utils";
import { arch } from "../src";
import { expect, deploySpokePoolWithToken, Contract } from "./utils";
import { MockSpokePoolClient } from "./mocks";
import winston from "winston";
=======
  unpackDepositEvent,
  unpackFillEvent,
  spreadEventWithBlockNumber,
  toBytes32,
} from "../src/utils";
import {
  expect,
  deploySpokePoolWithToken,
  deposit,
  setupTokensForWallet,
  ethers,
  Contract,
  BigNumber,
  SignerWithAddress,
} from "./utils";
>>>>>>> ccffa6be

const random = () => Math.round(Math.random() * 1e8);
const randomBytes = () => `0x${ethersUtils.randomBytes(48).join("").slice(0, 64)}`;
const dummyLogger = winston.createLogger({ transports: [new winston.transports.Console()] });

const dummyFillProps = {
  relayer: toAddressType(randomAddress(), 1),
  repaymentChainId: random(),
  relayExecutionInfo: {
    updatedRecipient: toAddressType(randomAddress(), 1),
    updatedOutputAmount: toBN(random()),
    updatedMessageHash: ZERO_BYTES,
    fillType: 0,
  },
  blockNumber: random(),
  txnRef: randomBytes(),
  txnIndex: random(),
  logIndex: random(),
  quoteTimestamp: random(),
  quoteBlockNumber: random(),
  fromLiteChain: false,
  toLiteChain: false,
};

describe("SpokeUtils", function () {
  const message = randomBytes();
  const messageHash = ethersUtils.keccak256(message);
  const sampleData = {
    originChainId: random(),
    destinationChainId: random(),
<<<<<<< HEAD
    depositor: toAddressType(randomAddress(), 1),
    recipient: toAddressType(randomAddress(), 1),
    inputToken: toAddressType(randomAddress(), 1),
    inputAmount: toBN(random()),
    outputToken: toAddressType(randomAddress(), 1),
=======
    depositor: EvmAddress.from(randomAddress()),
    recipient: EvmAddress.from(randomAddress()),
    inputToken: EvmAddress.from(randomAddress()),
    inputAmount: toBN(random()),
    outputToken: EvmAddress.from(randomAddress()),
>>>>>>> ccffa6be
    outputAmount: toBN(random()),
    message,
    messageHash,
    depositId: toBN(random()),
    fillDeadline: random(),
<<<<<<< HEAD
    exclusiveRelayer: toAddressType(randomAddress(), 1),
=======
    exclusiveRelayer: EvmAddress.from(randomAddress()),
>>>>>>> ccffa6be
    exclusivityDeadline: random(),
    ...dummyFillProps,
  };

  let spokePool: Contract;
  let deploymentBlock: number;

  beforeEach(async function () {
    ({ spokePool, deploymentBlock } = await deploySpokePoolWithToken(sampleData.originChainId));
  });

  it("getRelayEventKey correctly concatenates an event key", function () {
    const eventKey = getRelayEventKey(sampleData);
    const expectedKey =
      `${sampleData.depositor}` +
      `-${sampleData.recipient}` +
      `-${sampleData.exclusiveRelayer}` +
      `-${sampleData.inputToken}` +
      `-${sampleData.outputToken}` +
      `-${sampleData.inputAmount}` +
      `-${sampleData.outputAmount}` +
      `-${sampleData.originChainId}` +
      `-${sampleData.destinationChainId}` +
      `-${sampleData.depositId}` +
      `-${sampleData.fillDeadline}` +
      `-${sampleData.exclusivityDeadline}` +
      `-${sampleData.messageHash}`;

    expect(eventKey).to.equal(expectedKey);
    eventKey.split("-").forEach((field) => expect(field).to.not.equal("undefined"));
  });

  it("validateFillForDeposit correctly detects unset messageHashes", function () {
    type validMatch = { valid: true } | { valid: false; reason: string };
    const validateResult = (result: validMatch, valid: boolean, reason: string) => {
      expect(result.valid).to.equal(valid);
      if (!result.valid) {
        expect(result.reason.startsWith(reason)).to.be.true;
      }
    };

    const testPairs = [
      { messageHash: UNDEFINED_MESSAGE_HASH, valid: false },
      { messageHash, valid: true },
    ];

    testPairs.forEach(({ messageHash, valid }) => {
      const result = validateFillForDeposit({ ...sampleData, messageHash }, sampleData);
      validateResult(result, valid, "messageHash mismatch");
    });

    testPairs.forEach(({ messageHash, valid }) => {
      const result = validateFillForDeposit(sampleData, { ...sampleData, messageHash });
      validateResult(result, valid, "messageHash mismatch");
    });

    let result = validateFillForDeposit(
      { ...sampleData, messageHash: UNDEFINED_MESSAGE_HASH },
      { ...sampleData, messageHash: UNDEFINED_MESSAGE_HASH }
    );
    validateResult(result, false, "messageHash mismatch");

    result = validateFillForDeposit(sampleData, sampleData);
    validateResult(result, true, "");
  });

  it("getMessageHash correctly handles empty messages", function () {
    expect(getMessageHash("")).to.equal(ZERO_BYTES);
    expect(getMessageHash("0x")).to.equal(ZERO_BYTES);
    expect(getMessageHash("0x1234")).to.equal(keccak256("0x1234"));

    const message = randomBytes();
    expect(getMessageHash(message)).to.equal(keccak256(message));
  });
  // Unlike previous tests, hardcode the correct outputs since any issue in the relay data hashing would output a different hash.
  it("Returns correct relay data hashes against historical values", function () {
    const destinationChainId = 10;
    const mockDeposit = {
      originChainId: 1,
      depositor: EvmAddress.from("0x9A8f92a830A5cB89a3816e3D267CB7791c16b04D"),
      recipient: SvmAddress.from("86ZyCV5E9XRYucpvQX8jupXveGyDLpnbmi8v5ixpXCrT"),
      inputToken: EvmAddress.from("0x9A8f92a830A5cB89a3816e3D267CB7791c16b04D"),
      inputAmount: toBN(100000),
      outputToken: SvmAddress.from("86ZyCV5E9XRYucpvQX8jupXveGyDLpnbmi8v5ixpXCrT"),
      outputAmount: toBN(99999),
      message: "0x",
      messageHash: getMessageHash("0x"),
      depositId: toBN(1),
      fillDeadline: 0,
      exclusiveRelayer: SvmAddress.from(ZERO_BYTES),
      exclusivityDeadline: 0,
    };
    const relayHashSvm = arch.svm.getRelayDataHash(mockDeposit, destinationChainId);
    const relayHashEvm = getRelayDataHash(mockDeposit, destinationChainId);
    expect(relayHashSvm).to.eq("0x0821462fe25774f2d35a0b31b853672481129eef690f28d8e7383a519443c5b0");
    expect(relayHashEvm).to.eq("0x483e0af898bcd167de637a4b336d92063ea2ff5b0721c4548227abf2aa2aeca9");

    mockDeposit.message = "0x123456";
    mockDeposit.messageHash = getMessageHash(mockDeposit.message);
    const relayHashWithMessageSvm = arch.svm.getRelayDataHash(mockDeposit, destinationChainId);
    const relayHashWithMessageEvm = getRelayDataHash(mockDeposit, destinationChainId);
    expect(relayHashWithMessageSvm).to.eq("0x3feedd6e7fc3866a895cadde1cc9519a08109f9c78255e0fc6f5538097273344");
    expect(relayHashWithMessageEvm).to.eq("0x296700dda08c58e3b2ad530ee4821f4d0e8b75f26854d218a9aa559e21d7c3e3");
  });

<<<<<<< HEAD
  describe("findInvalidFills", function () {
    let mockSpokePoolClient: MockSpokePoolClient;
    let mockSpokePoolClients: { [chainId: number]: MockSpokePoolClient };

    beforeEach(function () {
      mockSpokePoolClient = new MockSpokePoolClient(dummyLogger, spokePool, sampleData.originChainId, deploymentBlock);
      mockSpokePoolClient.getFills = () => [];
      mockSpokePoolClient.findDeposit = async () => {
        await Promise.resolve();
        return { found: false, code: InvalidFill.DepositIdNotFound, reason: "Deposit not found" };
      };

      mockSpokePoolClients = {
        [sampleData.originChainId]: mockSpokePoolClient,
      };
    });

    it("returns empty array when no fills exist", async function () {
      const invalidFills = await findInvalidFills(mockSpokePoolClients);
      expect(invalidFills).to.be.an("array").that.is.empty;
    });

    it("skips fills with unsafe deposit IDs", async function () {
      const unsafeDepositId = toBN(MAX_SAFE_DEPOSIT_ID).add(1);
      mockSpokePoolClient.getFills = () => [
        {
          ...sampleData,
          depositId: unsafeDepositId,
          messageHash,
          ...dummyFillProps,
        },
      ];

      const invalidFills = await findInvalidFills(mockSpokePoolClients);
      expect(invalidFills).to.be.an("array").that.is.empty;
    });

    it("detects fills with no matching deposits", async function () {
      mockSpokePoolClient.getFills = () => [
        {
          ...sampleData,
          depositId: toBN(random()),
          messageHash,
          ...dummyFillProps,
        },
      ];

      const invalidFills = await findInvalidFills(mockSpokePoolClients);
      expect(invalidFills).to.have.lengthOf(1);
      expect(invalidFills[0].reason).to.include("deposit with depositId");
    });

    it("detects fills with mismatched deposit attributes", async function () {
      const deposit = {
        ...sampleData,
        blockNumber: random(),
        txnRef: randomBytes(),
        txnIndex: random(),
        logIndex: random(),
        quoteTimestamp: random(),
        quoteBlockNumber: random(),
        fromLiteChain: false,
        toLiteChain: false,
        relayer: toAddressType(randomAddress(), 1),
        repaymentChainId: random(),
        relayExecutionInfo: {
          updatedRecipient: toAddressType(randomAddress(), 1),
          updatedOutputAmount: sampleData.outputAmount,
          updatedMessageHash: sampleData.messageHash,
          fillType: 0,
        },
      };

      const fill = {
        ...deposit,
        recipient: toAddressType(randomAddress(), 1),
        relayer: toAddressType(randomAddress(), 1),
        repaymentChainId: random(),
        relayExecutionInfo: {
          updatedRecipient: toAddressType(randomAddress(), 1),
          updatedOutputAmount: deposit.outputAmount,
          updatedMessageHash: deposit.messageHash,
          fillType: 0,
        },
      };

      mockSpokePoolClient.getFills = () => [fill];
      mockSpokePoolClient.findDeposit = async () => {
        await Promise.resolve();
        return {
          found: true,
          deposit,
        };
      };

      const invalidFills = await findInvalidFills(mockSpokePoolClients);
      expect(invalidFills).to.have.lengthOf(1);
      expect(invalidFills[0].reason).to.include("recipient mismatch");
    });

    it("handles multiple fills with different validation results", async function () {
      const validDeposit = {
        ...sampleData,
        blockNumber: random(),
        txnRef: randomBytes(),
        txnIndex: random(),
        logIndex: random(),
        quoteTimestamp: random(),
        quoteBlockNumber: random(),
        fromLiteChain: false,
        toLiteChain: false,
        relayer: toAddressType(randomAddress(), 1),
        repaymentChainId: random(),
        relayExecutionInfo: {
          updatedRecipient: sampleData.recipient,
          updatedOutputAmount: sampleData.outputAmount,
          updatedMessageHash: sampleData.messageHash,
          fillType: 0,
        },
      };

      const validFill = {
        ...validDeposit,
        relayer: toAddressType(randomAddress(), 1),
        repaymentChainId: random(),
        relayExecutionInfo: {
          updatedRecipient: validDeposit.recipient,
          updatedOutputAmount: validDeposit.outputAmount,
          updatedMessageHash: validDeposit.messageHash,
          fillType: 0,
        },
      };

      const invalidFill = {
        ...validDeposit,
        recipient: toAddressType(randomAddress(), 1),
        relayer: toAddressType(randomAddress(), 1),
        repaymentChainId: random(),
        relayExecutionInfo: {
          updatedRecipient: toAddressType(randomAddress(), 1),
          updatedOutputAmount: validDeposit.outputAmount,
          updatedMessageHash: validDeposit.messageHash,
          fillType: 0,
        },
      };

      mockSpokePoolClient.getFills = () => [validFill, invalidFill];
      mockSpokePoolClient.findDeposit = async () => {
        await Promise.resolve();
        return {
          found: true,
          deposit: validDeposit,
        };
      };

      const invalidFills = await findInvalidFills(mockSpokePoolClients);
      expect(invalidFills).to.have.lengthOf(1);
      expect(invalidFills[0].fill).to.deep.equal(invalidFill);
=======
  describe("Event extraction", function () {
    let originSpokePool: Contract, destinationSpokePool: Contract;
    let erc20: Contract, destErc20: Contract, weth: Contract;
    let depositor: SignerWithAddress, relayer: SignerWithAddress;
    let inputToken: EvmAddress, outputToken: EvmAddress;
    let inputAmount: BigNumber, outputAmount: BigNumber;
    let originChainId: number, destinationChainId: number;
    let originDeploymentBlock: number, destinationDeploymentBlock: number;

    beforeEach(async function () {
      [depositor, relayer] = await ethers.getSigners();

      // Deploy origin SpokePool
      const originDeployment = await deploySpokePoolWithToken(666); // Origin chain ID
      originSpokePool = originDeployment.spokePool;
      erc20 = originDeployment.erc20;
      weth = originDeployment.weth;
      originDeploymentBlock = originDeployment.deploymentBlock;
      originChainId = (await originSpokePool.callStatic.chainId()).toNumber();

      // Deploy destination SpokePool
      const destinationDeployment = await deploySpokePoolWithToken(137); // Destination chain ID
      destinationSpokePool = destinationDeployment.spokePool;
      destErc20 = destinationDeployment.erc20; // Use destination ERC20
      destinationDeploymentBlock = destinationDeployment.deploymentBlock;
      destinationChainId = (await destinationSpokePool.callStatic.chainId()).toNumber();

      // Setup tokens on both chains
      await setupTokensForWallet(originSpokePool, depositor, [erc20], weth, 10);
      await setupTokensForWallet(destinationSpokePool, relayer, [destErc20], weth, 10);

      const balance = await erc20.connect(depositor).balanceOf(depositor.address);
      inputToken = EvmAddress.from(erc20.address);
      outputToken = EvmAddress.from(destErc20.address);
      inputAmount = balance;
      outputAmount = inputAmount.sub(toBN(1));
    });

    describe("unpackDepositEvent", function () {
      it("should unpack deposit event correctly from real contract event", async function () {
        const depositEvent = await deposit(
          originSpokePool,
          destinationChainId,
          depositor,
          inputToken,
          inputAmount,
          outputToken,
          outputAmount
        );

        // Get the raw event from the transaction
        const filter = originSpokePool.filters.FundsDeposited();
        const events = await originSpokePool.queryFilter(filter, originDeploymentBlock);
        let rawEvent = events.at(-1);
        expect(rawEvent).to.exist;
        rawEvent = rawEvent!;

        const result = unpackDepositEvent(spreadEventWithBlockNumber(rawEvent), depositEvent.originChainId);

        expect(result.originChainId).to.equal(depositEvent.originChainId);
        expect(result.depositId.eq(depositEvent.depositId)).to.be.true;
        expect(result.depositor.eq(depositEvent.depositor)).to.be.true;
        expect(result.recipient.eq(depositEvent.recipient)).to.be.true;
        expect(result.inputToken.eq(depositEvent.inputToken)).to.be.true;
        expect(result.outputToken.eq(depositEvent.outputToken)).to.be.true;
        expect(result.exclusiveRelayer.eq(depositEvent.exclusiveRelayer)).to.be.true;
        expect(result.inputAmount.eq(depositEvent.inputAmount)).to.be.true;
        expect(result.outputAmount.eq(depositEvent.outputAmount)).to.be.true;
        expect(result.destinationChainId).to.equal(depositEvent.destinationChainId);
        expect(result.fillDeadline).to.equal(depositEvent.fillDeadline);
        expect(result.exclusivityDeadline).to.equal(depositEvent.exclusivityDeadline);
        expect(result.message).to.equal(depositEvent.message);
        expect(result.messageHash).to.equal(getMessageHash(depositEvent.message));
        expect(result.quoteTimestamp).to.equal(depositEvent.quoteTimestamp);
        expect(result.blockNumber).to.equal(rawEvent.blockNumber);
        expect(result.txnIndex).to.equal(rawEvent.transactionIndex);
        expect(result.txnRef).to.equal(rawEvent.transactionHash);
      });

      it("should handle deposit with custom message", async function () {
        const customMessage = "0x1234abcd";

        const depositEvent = await deposit(
          originSpokePool,
          destinationChainId,
          depositor,
          inputToken,
          inputAmount,
          outputToken,
          outputAmount,
          { message: customMessage }
        );

        // Get the raw event from the transaction
        const filter = originSpokePool.filters.FundsDeposited();
        const events = await originSpokePool.queryFilter(filter, originDeploymentBlock);
        let rawEvent = events.at(-1);
        expect(rawEvent).to.exist;
        rawEvent = rawEvent!;

        const result = unpackDepositEvent(spreadEventWithBlockNumber(rawEvent), depositEvent.originChainId);

        expect(result.message).to.equal(customMessage);
        expect(result.messageHash).to.equal(getMessageHash(customMessage));
        expect(result.messageHash).to.not.equal(ZERO_BYTES);
      });
    });

    describe("unpackFillEvent", function () {
      it("should unpack fill event correctly from real contract event", async function () {
        // First create a deposit on origin chain
        const depositEvent = await deposit(
          originSpokePool,
          destinationChainId,
          depositor,
          inputToken,
          inputAmount,
          outputToken,
          outputAmount
        );

        // Fill the relay on destination chain
        await destErc20.connect(relayer).approve(destinationSpokePool.address, outputAmount);
        await destinationSpokePool
          .connect(relayer)
          .fillRelay({ ...depositEvent, originChainId }, destinationChainId, toBytes32(relayer.address));

        // Get the raw fill event from the transaction
        const filter = destinationSpokePool.filters.FilledRelay();
        const events = await destinationSpokePool.queryFilter(filter, destinationDeploymentBlock);
        let rawEvent = events.at(-1);
        expect(rawEvent).to.exist;
        rawEvent = rawEvent!;

        const fill = unpackFillEvent(spreadEventWithBlockNumber(rawEvent), destinationChainId);

        expect(fill.destinationChainId).to.equal(destinationChainId);
        expect(fill.depositId.eq(depositEvent.depositId)).to.be.true;
        expect(fill.depositor.eq(depositEvent.depositor)).to.be.true;
        expect(fill.recipient.eq(depositEvent.recipient)).to.be.true;
        expect(fill.inputToken.eq(depositEvent.inputToken)).to.be.true;
        expect(fill.outputToken.eq(depositEvent.outputToken)).to.be.true;
        expect(fill.exclusiveRelayer.eq(depositEvent.exclusiveRelayer)).to.be.true;
        expect(fill.inputAmount.eq(depositEvent.inputAmount)).to.be.true;
        expect(fill.outputAmount.eq(depositEvent.outputAmount)).to.be.true;
        expect(fill.originChainId).to.equal(depositEvent.originChainId);
        expect(fill.fillDeadline).to.equal(depositEvent.fillDeadline);
        expect(fill.exclusivityDeadline).to.equal(depositEvent.exclusivityDeadline);
        expect(fill.messageHash).to.equal(getMessageHash(depositEvent.message));

        expect(fill.relayer.toNative()).to.equal(await relayer.getAddress());
        expect(fill.repaymentChainId).to.equal(destinationChainId);

        expect(fill.relayExecutionInfo).to.exist;
        expect(fill.relayExecutionInfo.updatedRecipient.eq(depositEvent.recipient)).to.be.true;
        expect(fill.relayExecutionInfo.updatedOutputAmount.eq(depositEvent.outputAmount)).to.be.true;
        expect(fill.relayExecutionInfo.updatedMessageHash).to.equal(depositEvent.messageHash);

        expect(fill.blockNumber).to.equal(rawEvent.blockNumber);
        expect(fill.txnIndex).to.equal(rawEvent.transactionIndex);
        expect(fill.txnRef).to.equal(rawEvent.transactionHash);

        // Test RelayData hash computation and fill status
        const depositHash = getRelayDataHash(depositEvent, destinationChainId);
        const fillHash = getRelayDataHash({ ...fill, message: depositEvent.message }, destinationChainId);
        expect(fillHash).to.equal(depositHash);

        // Check fill status before fill - should be Unfilled
        const fillStatusBefore = await arch.evm.relayFillStatus(
          destinationSpokePool,
          depositEvent,
          rawEvent.blockNumber - 1,
          destinationChainId
        );
        expect(fillStatusBefore).to.equal(FillStatus.Unfilled);

        // Check fill status after fill - should be Filled
        const fillStatusAfter = await arch.evm.relayFillStatus(
          destinationSpokePool,
          depositEvent,
          rawEvent.blockNumber,
          destinationChainId
        );
        expect(fillStatusAfter).to.equal(FillStatus.Filled);
      });
>>>>>>> ccffa6be
    });
  });
});<|MERGE_RESOLUTION|>--- conflicted
+++ resolved
@@ -1,11 +1,7 @@
 import { utils as ethersUtils } from "ethers";
-<<<<<<< HEAD
-import { MAX_SAFE_DEPOSIT_ID, UNDEFINED_MESSAGE_HASH, ZERO_BYTES } from "../src/constants";
-=======
 import { arch } from "../src";
-import { UNDEFINED_MESSAGE_HASH, ZERO_BYTES } from "../src/constants";
+import { UNDEFINED_MESSAGE_HASH, ZERO_BYTES, MAX_SAFE_DEPOSIT_ID } from "../src/constants";
 import { FillStatus } from "../src/interfaces";
->>>>>>> ccffa6be
 import {
   findInvalidFills,
   getMessageHash,
@@ -17,15 +13,8 @@
   EvmAddress,
   SvmAddress,
   getRelayDataHash,
-<<<<<<< HEAD
   toAddressType,
   InvalidFill,
-} from "../src/utils";
-import { arch } from "../src";
-import { expect, deploySpokePoolWithToken, Contract } from "./utils";
-import { MockSpokePoolClient } from "./mocks";
-import winston from "winston";
-=======
   unpackDepositEvent,
   unpackFillEvent,
   spreadEventWithBlockNumber,
@@ -41,7 +30,9 @@
   BigNumber,
   SignerWithAddress,
 } from "./utils";
->>>>>>> ccffa6be
+import { arch } from "../src";
+import { MockSpokePoolClient } from "./mocks";
+import winston from "winston";
 
 const random = () => Math.round(Math.random() * 1e8);
 const randomBytes = () => `0x${ethersUtils.randomBytes(48).join("").slice(0, 64)}`;
@@ -72,29 +63,17 @@
   const sampleData = {
     originChainId: random(),
     destinationChainId: random(),
-<<<<<<< HEAD
-    depositor: toAddressType(randomAddress(), 1),
-    recipient: toAddressType(randomAddress(), 1),
-    inputToken: toAddressType(randomAddress(), 1),
-    inputAmount: toBN(random()),
-    outputToken: toAddressType(randomAddress(), 1),
-=======
     depositor: EvmAddress.from(randomAddress()),
     recipient: EvmAddress.from(randomAddress()),
     inputToken: EvmAddress.from(randomAddress()),
     inputAmount: toBN(random()),
     outputToken: EvmAddress.from(randomAddress()),
->>>>>>> ccffa6be
     outputAmount: toBN(random()),
     message,
     messageHash,
     depositId: toBN(random()),
     fillDeadline: random(),
-<<<<<<< HEAD
-    exclusiveRelayer: toAddressType(randomAddress(), 1),
-=======
     exclusiveRelayer: EvmAddress.from(randomAddress()),
->>>>>>> ccffa6be
     exclusivityDeadline: random(),
     ...dummyFillProps,
   };
@@ -200,7 +179,6 @@
     expect(relayHashWithMessageEvm).to.eq("0x296700dda08c58e3b2ad530ee4821f4d0e8b75f26854d218a9aa559e21d7c3e3");
   });
 
-<<<<<<< HEAD
   describe("findInvalidFills", function () {
     let mockSpokePoolClient: MockSpokePoolClient;
     let mockSpokePoolClients: { [chainId: number]: MockSpokePoolClient };
@@ -359,7 +337,9 @@
       const invalidFills = await findInvalidFills(mockSpokePoolClients);
       expect(invalidFills).to.have.lengthOf(1);
       expect(invalidFills[0].fill).to.deep.equal(invalidFill);
-=======
+    });
+  });
+
   describe("Event extraction", function () {
     let originSpokePool: Contract, destinationSpokePool: Contract;
     let erc20: Contract, destErc20: Contract, weth: Contract;
@@ -545,7 +525,6 @@
         );
         expect(fillStatusAfter).to.equal(FillStatus.Filled);
       });
->>>>>>> ccffa6be
     });
   });
 });