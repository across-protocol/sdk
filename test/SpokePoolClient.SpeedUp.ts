--- conflicted
+++ resolved
@@ -105,13 +105,8 @@
       updatedMessage,
       updatedRecipient,
     };
-<<<<<<< HEAD
-    const updatedDeposit = spokePoolClient.appendMaxSpeedUpSignatureToDeposit(deposit);
+    const updatedDeposit = spokePoolClient.appendMaxSpeedUpSignatureToDeposit(depositEvent);
     expect(updatedDeposit).to.deep.eq(expectedDepositData);
-=======
-    const updatedDeposit = spokePoolClient.appendMaxSpeedUpSignatureToDeposit(depositEvent);
-    expect(deepEqualsWithBigNumber(updatedDeposit, expectedDepositData)).to.be.true;
->>>>>>> e1235107
 
     // Fetching deposits for the depositor should contain the correct fees.
     const clientDeposit = spokePoolClient.getDepositsForDestinationChain(destinationChainId)[0];
