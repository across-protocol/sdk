import { EVMSpokePoolClient, SpokePoolClient } from "../src/clients";
import { Deposit, SpeedUp } from "../src/interfaces";
import { bnOne, getMessageHash, toBytes32 } from "../src/utils";
import { destinationChainId, originChainId } from "./constants";
import {
  assertPromiseError,
  Contract,
  BigNumber,
  SignerWithAddress,
  createSpyLogger,
  deepEqualsWithBigNumber,
  deploySpokePoolWithToken,
<<<<<<< HEAD
  deposit,
  enableRoutes,
=======
  depositV3,
>>>>>>> 50716a7e
  ethers,
  expect,
  getUpdatedV3DepositSignature,
  setupTokensForWallet,
} from "./utils";

describe("SpokePoolClient: SpeedUp", function () {
  const ignoredFields = [
    "blockNumber",
    "blockTimestamp",
    "logIndex",
    "quoteBlockNumber",
    "transactionHash",
    "transactionIndex",
  ];

  let spokePool: Contract, erc20: Contract, destErc20: Contract, weth: Contract;
  let depositor: SignerWithAddress, deploymentBlock: number;
  let spokePoolClient: SpokePoolClient;
  let balance: BigNumber;
  let inputToken: string, outputToken: string;
  let inputAmount: BigNumber, outputAmount: BigNumber;

  beforeEach(async function () {
    [, depositor] = await ethers.getSigners();
  });

  beforeEach(async function () {
    ({ spokePool, erc20, destErc20, weth, deploymentBlock } = await deploySpokePoolWithToken(originChainId));
    spokePoolClient = new EVMSpokePoolClient(
      createSpyLogger().spyLogger,
      spokePool,
      null,
      originChainId,
      deploymentBlock
    );

    await setupTokensForWallet(spokePool, depositor, [erc20, destErc20], weth, 10);
    balance = await erc20.connect(depositor).balanceOf(depositor.address);
    inputToken = erc20.address;
    outputToken = destErc20.address;
    inputAmount = balance;
    outputAmount = inputAmount.sub(bnOne);
  });

  it("Fetches speedup data associated with a deposit", async function () {
    const depositEvent = await deposit(
      spokePool,
      destinationChainId,
      depositor,
      inputToken,
      inputAmount,
      outputToken,
      outputAmount
    );
    await spokePoolClient.update();

    // Should return the normal deposit object before any update is applied.
    expect(spokePoolClient.appendMaxSpeedUpSignatureToDeposit(depositEvent)).to.deep.equal(depositEvent);

    const updatedOutputAmount = depositEvent.outputAmount.sub(bnOne);
    const updatedRecipient = depositEvent.recipient;
    const updatedMessage = depositEvent.message;
    const signature = await getUpdatedV3DepositSignature(
      depositor,
      depositEvent.depositId,
      originChainId,
      updatedOutputAmount,
      toBytes32(updatedRecipient),
      updatedMessage
    );

    await spokePool
      .connect(depositor)
      .speedUpDeposit(
        toBytes32(depositor.address),
        depositEvent.depositId,
        updatedOutputAmount,
        toBytes32(updatedRecipient),
        updatedMessage,
        signature
      );

    await spokePoolClient.update();

    // After speedup should return the appended object with the new fee information and signature.
    const expectedDepositData: Deposit = {
      ...depositEvent,
      messageHash: getMessageHash(depositEvent.message),
      speedUpSignature: signature,
      updatedOutputAmount,
      updatedMessage,
      updatedRecipient,
    };
    const updatedDeposit = spokePoolClient.appendMaxSpeedUpSignatureToDeposit(depositEvent);
    expect(deepEqualsWithBigNumber(updatedDeposit, expectedDepositData)).to.be.true;

    // Fetching deposits for the depositor should contain the correct fees.
    expect(
      deepEqualsWithBigNumber(
        spokePoolClient.getDepositsForDestinationChain(destinationChainId)[0],
        expectedDepositData,
        [...ignoredFields, "realizedLpFeePct", "fromLiteChain", "toLiteChain"]
      )
    ).to.be.true;
    expect(spokePoolClient.getDepositsForDestinationChain(destinationChainId).length).to.equal(1);
  });

  it("Selects the lowest outputAmount when multiple are presented", async function () {
    const depositEvent = await deposit(
      spokePool,
      destinationChainId,
      depositor,
      inputToken,
      inputAmount,
      outputToken,
      outputAmount
    );
    await spokePoolClient.update();

    // Should return the normal deposit object before any update is applied.
    expect(spokePoolClient.appendMaxSpeedUpSignatureToDeposit(depositEvent)).to.deep.equal(depositEvent);

    const depositUpdates: SpeedUp[] = [];
    const { depositId, recipient: updatedRecipient, message: updatedMessage } = depositEvent;
    for (const updatedOutputAmount of [outputAmount.add(1), outputAmount, outputAmount.sub(1), outputAmount.sub(2)]) {
      const depositorSignature = await getUpdatedV3DepositSignature(
        depositor,
        depositId,
        originChainId,
        updatedOutputAmount,
        toBytes32(updatedRecipient),
        updatedMessage
      );

      await spokePool
        .connect(depositor)
        .speedUpDeposit(
          toBytes32(depositor.address),
          depositId,
          updatedOutputAmount,
          toBytes32(updatedRecipient),
          updatedMessage,
          depositorSignature
        );

      depositUpdates.push({
        depositorSignature,
        updatedOutputAmount,
        depositId,
        depositor: depositor.address,
        originChainId,
        updatedRecipient,
        updatedMessage,
      });

      const bestDepositUpdate = depositUpdates.reduce((prev, current) =>
        current.updatedOutputAmount.lt(prev.updatedOutputAmount) ? current : prev
      );
      const lowestOutputAmount = bestDepositUpdate.updatedOutputAmount.lt(outputAmount)
        ? bestDepositUpdate.updatedOutputAmount
        : outputAmount;

      await spokePoolClient.update();
      let updatedDeposit = spokePoolClient.getDepositsForDestinationChain(depositEvent.destinationChainId).at(-1);

      // Convoluted checks to help tsc narrow types.
      expect(updatedDeposit).to.exist;
      updatedDeposit = updatedDeposit!;

      if (lowestOutputAmount.eq(depositEvent.outputAmount)) {
        expect(updatedDeposit.updatedOutputAmount).to.be.undefined;
        expect(updatedDeposit.speedUpSignature).to.be.undefined;
        expect(updatedDeposit.updatedRecipient).to.be.undefined;
        expect(updatedDeposit.updatedMessage).to.be.undefined;
      } else {
        expect(updatedDeposit.updatedOutputAmount!.eq(bestDepositUpdate.updatedOutputAmount)).to.be.true;
        expect(updatedDeposit.speedUpSignature).to.equal(bestDepositUpdate.depositorSignature);
        expect(updatedDeposit.updatedRecipient).to.equal(bestDepositUpdate.updatedRecipient);
        expect(updatedDeposit.updatedMessage).to.equal(bestDepositUpdate.updatedMessage);
      }
    }
  });

  it("Ignores invalid updates", async function () {
    const depositEvent = await deposit(
      spokePool,
      destinationChainId,
      depositor,
      inputToken,
      inputAmount,
      outputToken,
      outputAmount
    );
    await spokePoolClient.update();

    // Should return the normal deposit object before any update is applied.
    expect(spokePoolClient.appendMaxSpeedUpSignatureToDeposit(depositEvent)).to.deep.equal(depositEvent);

    const { depositId, originChainId, recipient: updatedRecipient, message: updatedMessage } = depositEvent;
    const updatedOutputAmount = depositEvent.outputAmount.sub(bnOne);

    // Independently toggle originChainId, depositId and depositor. Verify that a mismatch on these fields is not
    // attributed to the existing deposit.
    for (const field of ["originChainId", "depositId", "depositor"]) {
      const testOriginChainId = field !== "originChainId" ? originChainId : originChainId + 1;
      const testDepositId = field !== "depositId" ? depositId : depositId.add(1);
      const testDepositor = field !== "depositor" ? depositor : (await ethers.getSigners())[0];
      expect(field !== "depositor" || testDepositor.address !== depositor.address).to.be.true; // Sanity check

      const signature = await getUpdatedV3DepositSignature(
        testDepositor,
        testDepositId,
        testOriginChainId,
        updatedOutputAmount,
        toBytes32(updatedRecipient),
        updatedMessage
      );

      const speedUp = spokePool
        .connect(depositor)
        .speedUpDeposit(
          testDepositor.address,
          testDepositId,
          updatedOutputAmount,
          toBytes32(updatedRecipient),
          updatedMessage,
          signature
        );

      if (field === "originChainId") {
        // Mismatched originChainId gets caught by the SpokePool contract.
        await assertPromiseError(speedUp);
      }

      // The updated deposit information should never be attached to the deposit.
      expect(spokePoolClient.appendMaxSpeedUpSignatureToDeposit(depositEvent)).to.deep.equal(depositEvent);
    }
  });
});<|MERGE_RESOLUTION|>--- conflicted
+++ resolved
@@ -10,12 +10,7 @@
   createSpyLogger,
   deepEqualsWithBigNumber,
   deploySpokePoolWithToken,
-<<<<<<< HEAD
   deposit,
-  enableRoutes,
-=======
-  depositV3,
->>>>>>> 50716a7e
   ethers,
   expect,
   getUpdatedV3DepositSignature,
