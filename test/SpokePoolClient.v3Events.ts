import { expect } from "chai";
import { random } from "lodash";
import { utils as sdkUtils } from "../src";
import { DEFAULT_CONFIG_STORE_VERSION, GLOBAL_CONFIG_STORE_KEYS } from "../src/clients";
import { MockConfigStoreClient, MockHubPoolClient, MockSpokePoolClient } from "../src/clients/mocks";
import { EMPTY_MESSAGE, ZERO_ADDRESS } from "../src/constants";
import {
  DepositWithBlock,
  FillWithBlock,
  Log,
  SlowFillRequest,
  SlowFillRequestWithBlock,
  SpeedUp,
  TokensBridged,
} from "../src/interfaces";
import { getCurrentTime, getMessageHash, isDefined, randomAddress, toAddress, toBN } from "../src/utils";
import {
  SignerWithAddress,
  createSpyLogger,
  deployConfigStore,
  deploySpokePool,
  ethers,
  fillFromDeposit,
  hubPoolFixture,
  toBNWei,
} from "./utils";

type EventSearchConfig = sdkUtils.EventSearchConfig;

describe("SpokePoolClient: Event Filtering", function () {
  const fundsDepositedEvents = ["FundsDeposited", "V3FundsDeposited"];
  const slowFillRequestedEvents = ["RequestedSlowFill", "RequestedV3SlowFill"];
  const filledRelayEvents = ["FilledRelay", "FilledV3Relay"];

  let owner: SignerWithAddress;
  let chainIds: number[];
  let originChainId: number, destinationChainId: number, repaymentChainId: number;
  let hubPoolClient: MockHubPoolClient;
  let spokePoolClients: { [chainId: number]: MockSpokePoolClient };
  let originSpokePoolClient: MockSpokePoolClient;
  let destinationSpokePoolClient: MockSpokePoolClient;
  let configStoreClient: MockConfigStoreClient;

  const logger = createSpyLogger().spyLogger;

  const generateV3Deposit = (
    spokePoolClient: MockSpokePoolClient,
    quoteTimestamp?: number,
    inputToken?: string
  ): Log => {
    inputToken ??= randomAddress();
    const message = EMPTY_MESSAGE;
    quoteTimestamp ??= getCurrentTime() - 10;
    return spokePoolClient.depositV3({ destinationChainId, inputToken, message, quoteTimestamp } as DepositWithBlock);
  };

  const generateDeposit = (spokePoolClient: MockSpokePoolClient, quoteTimestamp?: number, inputToken?: string): Log => {
    inputToken ??= randomAddress();
    const message = EMPTY_MESSAGE;
    quoteTimestamp ??= getCurrentTime() - 10;
    return spokePoolClient.deposit({ destinationChainId, inputToken, message, quoteTimestamp } as DepositWithBlock);
  };

  beforeEach(async function () {
    [owner] = await ethers.getSigners();

    // Sanity Check: Ensure that owner.provider is defined
    expect(owner.provider).to.not.be.undefined;
    if (owner.provider === undefined) {
      throw new Error("owner.provider is undefined");
    }

    ({ chainId: destinationChainId } = await owner.provider.getNetwork());

    originChainId = random(100_000, 1_000_000, false);
    repaymentChainId = random(1_000_001, 2_000_000, false);
    chainIds = [originChainId, destinationChainId, repaymentChainId];

    spokePoolClients = {};

    const mockUpdate = true;
    const { configStore } = await deployConfigStore(owner, []);
    configStoreClient = new MockConfigStoreClient(
      logger,
      configStore,
      {} as EventSearchConfig,
      DEFAULT_CONFIG_STORE_VERSION,
      undefined,
      mockUpdate,
      chainIds
    );
    await configStoreClient.update();

    const { hubPool } = await hubPoolFixture();
    const deploymentBlock = await hubPool.provider.getBlockNumber();
    hubPoolClient = new MockHubPoolClient(logger, hubPool, configStoreClient, deploymentBlock, originChainId);
    // hubPoolClient.setReturnedL1TokenForDeposit(ZERO_ADDRESS);
    [originChainId, destinationChainId, repaymentChainId, hubPoolClient.chainId].forEach((chainId) =>
      hubPoolClient.setTokenMapping(ZERO_ADDRESS, chainId, ZERO_ADDRESS)
    );
    await hubPoolClient.update();

    for (const chainId of chainIds) {
      // @dev the underlying chainId will be the same for all three SpokePools.
      const { spokePool } = await deploySpokePool(ethers);
      const receipt = await spokePool.deployTransaction.wait();
      await spokePool.setChainId(chainId);
      const spokePoolClient = new MockSpokePoolClient(logger, spokePool, chainId, receipt.blockNumber);
      spokePoolClients[chainId] = spokePoolClient;

      for (const destinationChainId of chainIds) {
        // For each SpokePool, construct routes to each _other_ SpokePool.
        if (destinationChainId === chainId) {
          continue;
        }

        // @todo: destinationToken
        [ZERO_ADDRESS].forEach((originToken) => {
          spokePoolClient.setEnableRoute(originToken, destinationChainId, true);
          hubPoolClient.setPoolRebalanceRoute(destinationChainId, originToken, originToken);
        });
      }
    }
    await hubPoolClient.update();

    originSpokePoolClient = spokePoolClients[originChainId];
    destinationSpokePoolClient = spokePoolClients[destinationChainId];
  });

  it("Correctly retrieves V3FundsDeposited events", async function () {
    // Inject a series of DepositWithBlock events.
    const depositEvents: Log[] = [];

    for (let idx = 0; idx < 10; ++idx) {
      depositEvents.push(generateV3Deposit(originSpokePoolClient));
    }
    await originSpokePoolClient.update(fundsDepositedEvents);

    // Should receive _all_ deposits submitted on originChainId.
    const deposits = originSpokePoolClient.getDeposits();
    expect(deposits.length).to.equal(depositEvents.length);

    deposits.forEach((depositEvent, idx) => {
      const expectedDeposit = depositEvents[idx];
      expect(depositEvent.blockNumber).to.equal(expectedDeposit.blockNumber);

      const expectedInputToken = expectedDeposit.args!.inputToken;
      expect(depositEvent.inputToken).to.equal(expectedInputToken);
    });
  });

  it("Correctly sets the `fromLiteChain` flag by using `isOriginLiteChain`", async function () {
    // Update the config store to set the originChainId as a lite chain.
    configStoreClient.updateGlobalConfig(
      GLOBAL_CONFIG_STORE_KEYS.LITE_CHAIN_ID_INDICES,
      JSON.stringify([originChainId])
    );
    await configStoreClient.update();
    // Update the config store to set the originChainId as a non-lite chain.
    configStoreClient.updateGlobalConfig(GLOBAL_CONFIG_STORE_KEYS.LITE_CHAIN_ID_INDICES, JSON.stringify([]));
    await configStoreClient.update();

    // Confirm that the config store client has two updates.
    expect(configStoreClient.liteChainIndicesUpdates.length).to.equal(2);
    const [liteChainIndicesUpdate1, liteChainIndicesUpdate2] = configStoreClient.liteChainIndicesUpdates;

    // There's a nuanced issue with the mock config store's event manager so we need to mock a 2 second delay
    // so that the block timestamps are different. If this issue is resolved, this shouldn't impact this test
    // because the second event's timestamp should be greater than the first event's timestamp anyway.
    configStoreClient.liteChainIndicesUpdates[1].timestamp += 2;

    // Confirm that the two updates have different timestamps.
    expect(liteChainIndicesUpdate1.timestamp).to.not.equal(liteChainIndicesUpdate2.timestamp);

    // Inject a DepositWithBlock event that should have the `fromLiteChain` flag set to false.
    // This is done by setting the quote timestamp to before the first lite chain update.
    generateV3Deposit(originSpokePoolClient, liteChainIndicesUpdate1.timestamp - 1);
    // Inject a DepositWithBlock event that should have the `fromLiteChain` flag set to true.
    // This is done by setting the quote timestamp to after the first lite chain update.
    generateV3Deposit(originSpokePoolClient, liteChainIndicesUpdate1.timestamp + 1);
    // Inject a DepositWithBlock event that should have the `fromLiteChain` flag set to false.
    // This is done by setting the quote timestamp to after the second lite chain update.
    generateV3Deposit(originSpokePoolClient, liteChainIndicesUpdate2.timestamp + 1);

    // Set the config store client on the originSpokePoolClient so that it can access the lite chain indices updates.
    originSpokePoolClient.setConfigStoreClient(configStoreClient);
    await originSpokePoolClient.update(["V3FundsDeposited"]);

    // Of the three deposits, the first and third should have the `fromLiteChain` flag set to false.
    const deposits = originSpokePoolClient.getDeposits();
    expect(deposits.length).to.equal(3);
    expect(deposits[0].fromLiteChain).to.equal(false);
    expect(deposits[1].fromLiteChain).to.equal(true);
    expect(deposits[2].fromLiteChain).to.equal(false);
  });

  it("Correctly sets the `toLiteChain` flag by using `isDestinationLiteChain`", async function () {
    // Update the config store to set the originChainId as a lite chain.
    configStoreClient.updateGlobalConfig(
      GLOBAL_CONFIG_STORE_KEYS.LITE_CHAIN_ID_INDICES,
      JSON.stringify([destinationChainId])
    );
    await configStoreClient.update();
    // Update the config store to set the originChainId as a non-lite chain.
    configStoreClient.updateGlobalConfig(GLOBAL_CONFIG_STORE_KEYS.LITE_CHAIN_ID_INDICES, JSON.stringify([]));
    await configStoreClient.update();

    // Confirm that the config store client has two updates.
    expect(configStoreClient.liteChainIndicesUpdates.length).to.equal(2);
    const [liteChainIndicesUpdate1, liteChainIndicesUpdate2] = configStoreClient.liteChainIndicesUpdates;

    // There's a nuanced issue with the mock config store's event manager so we need to mock a 2 second delay
    // so that the block timestamps are different. If this issue is resolved, this shouldn't impact this test
    // because the second event's timestamp should be greater than the first event's timestamp anyway.
    configStoreClient.liteChainIndicesUpdates[1].timestamp += 2;

    // Confirm that the two updates have different timestamps.
    expect(liteChainIndicesUpdate1.timestamp).to.not.equal(liteChainIndicesUpdate2.timestamp);

    // Inject a DepositWithBlock event that should have the `toLiteChain` flag set to false.
    // This is done by setting the quote timestamp to before the first lite chain update.
    generateV3Deposit(originSpokePoolClient, liteChainIndicesUpdate1.timestamp - 1);
    // Inject a DepositWithBlock event that should have the `toLiteChain` flag set to true.
    // This is done by setting the quote timestamp to after the first lite chain update.
    generateV3Deposit(originSpokePoolClient, liteChainIndicesUpdate1.timestamp + 1);
    // Inject a DepositWithBlock event that should have the `toLiteChain` flag set to false.
    // This is done by setting the quote timestamp to after the second lite chain update.
    generateV3Deposit(originSpokePoolClient, liteChainIndicesUpdate2.timestamp + 1);

    // Set the config store client on the originSpokePoolClient so that it can access the lite chain indices updates.
    originSpokePoolClient.setConfigStoreClient(configStoreClient);
    await originSpokePoolClient.update(["V3FundsDeposited"]);

    // Of the three deposits, the first and third should have the `toLiteChain` flag set to false.
    const deposits = originSpokePoolClient.getDeposits();
    expect(deposits.length).to.equal(3);
    expect(deposits[0].toLiteChain).to.equal(false);
    expect(deposits[1].toLiteChain).to.equal(true);
    expect(deposits[2].toLiteChain).to.equal(false);
  });

  it("Correctly substitutes outputToken when set to 0x0", async function () {
    const { spokePool, chainId, deploymentBlock } = originSpokePoolClient;
    const spokePoolClient = new MockSpokePoolClient(logger, spokePool, chainId, deploymentBlock, { hubPoolClient });

    const hubPoolToken = randomAddress();
    const inputToken = randomAddress();
    const outputToken = randomAddress();
    hubPoolClient.setTokenMapping(hubPoolToken, originChainId, inputToken);
    hubPoolClient.setTokenMapping(hubPoolToken, destinationChainId, outputToken);
    hubPoolClient.setDefaultRealizedLpFeePct(toBNWei("0.0001"));

    const _deposit = spokePoolClient.depositV3({
      originChainId,
      destinationChainId,
      inputToken,
      outputToken: ZERO_ADDRESS, // outputToken must _not_ be ZERO_ADDRESS after SpokePoolClient ingestion.
    } as DepositWithBlock);
    expect(_deposit?.args?.outputToken).to.equal(ZERO_ADDRESS);

    await spokePoolClient.update(fundsDepositedEvents);

    const [deposit] = spokePoolClient.getDeposits();
    expect(deposit).to.exist;

    expect(deposit.inputToken).to.equal(inputToken);
    expect(deposit.outputToken).to.not.equal(ZERO_ADDRESS);
    expect(deposit.outputToken).to.equal(outputToken);
  });

  it("Correctly retrieves SlowFillRequested events", async function () {
    const requests: Log[] = [];

    const slowFillRequestFromDeposit = (deposit: DepositWithBlock): SlowFillRequest => {
      const { blockNumber, ...partialDeposit } = deposit;
      return { ...partialDeposit };
    };

    for (let idx = 0; idx < 10; ++idx) {
      const depositEvent = generateV3Deposit(originSpokePoolClient);

      await originSpokePoolClient.update(fundsDepositedEvents);
      let deposit = originSpokePoolClient.getDeposits().at(-1);
      expect(deposit).to.not.be.undefined;
      deposit = deposit!;

      expect(deposit.depositId).to.equal(depositEvent.args!.depositId);

      const slowFillRequest = slowFillRequestFromDeposit(deposit);
      requests.push(destinationSpokePoolClient.requestV3SlowFill(slowFillRequest as SlowFillRequestWithBlock));
    }
    await destinationSpokePoolClient.update(slowFillRequestedEvents);

    // Should receive _all_ fills submitted on the destination chain.
    requests.forEach((event) => {
      let { args } = event;
      expect(args).to.not.be.undefined;
      args = args!;

      const relayData = {
        depositId: args.depositId,
        originChainId: args.originChainId,
        depositor: args.depositor,
        recipient: args.recipient,
        inputToken: args.inputToken,
        inputAmount: args.inputAmount,
        outputToken: args.outputToken,
        outputAmount: args.outputAmount,
        message: args.message,
        fillDeadline: args.fillDeadline,
        exclusiveRelayer: args.exclusiveRelayer,
        exclusivityDeadline: args.exclusivityDeadline,
      };

      const slowFillRequest = destinationSpokePoolClient.getSlowFillRequest(relayData);
      expect(slowFillRequest).to.not.be.undefined;

      // The SpokePoolClient appends destinationChainId, so check for it specifically.
      expect(slowFillRequest?.destinationChainId).to.not.be.undefined;
      expect(slowFillRequest?.destinationChainId).to.equal(destinationChainId);
      Object.entries(relayData).forEach(
        ([k, v]) => expect(isDefined(v)).to.equal(true) && expect(slowFillRequest?.[k]).to.equal(v)
      );
    });
  });

  it("Correctly retrieves FilledV3Relay events", async function () {
    // Inject a series of v2DepositWithBlock and v3DepositWithBlock events.
    const fillEvents: Log[] = [];
    const relayer = randomAddress();

    for (let idx = 0; idx < 10; ++idx) {
      const depositEvent = generateV3Deposit(originSpokePoolClient);

      await originSpokePoolClient.update(fundsDepositedEvents);
      let deposit = originSpokePoolClient.getDeposits().at(-1);
      expect(deposit).to.exist;
      deposit = deposit!;
      expect(deposit.depositId).to.equal(depositEvent.args!.depositId);

      const v3Fill = fillFromDeposit(deposit, relayer);
      fillEvents.push(destinationSpokePoolClient.fillV3Relay(v3Fill as FillWithBlock));
    }
    await destinationSpokePoolClient.update(filledRelayEvents);

    // Should receive _all_ fills submitted on the destination chain.
    const fills = destinationSpokePoolClient.getFills();
    expect(fills.length).to.equal(fillEvents.length);

    fills.forEach((fillEvent, idx) => {
      const expectedFill = fillEvents[idx];

      expect(fillEvent.blockNumber).to.equal(expectedFill.blockNumber);

      // destinationChainId is appended by the SpokePoolClient for V3FundsDeposited events, so verify its correctness.
      expect(fillEvent.destinationChainId).to.equal(destinationChainId);
      expect(fillEvent.outputToken).to.equal(expectedFill.args!.outputToken);
    });
  });

  it("Correctly truncates events with bytes32 address fields: TokensBridged", async function () {
    for (let i = 0; i < 10; ++i) {
      const l2TokenAddress = ethers.utils.hexZeroPad(randomAddress(), 32);
      originSpokePoolClient.setTokensBridged({ l2TokenAddress, chainId: i, leafId: i + 1 } as TokensBridged);
      await originSpokePoolClient.update(["TokensBridged"]);
      let tokensBridged = originSpokePoolClient.getTokensBridged().at(-1);
      expect(tokensBridged).to.exist;
      tokensBridged = tokensBridged!;

      expect(tokensBridged.l2TokenAddress).to.equal(toAddress(l2TokenAddress));
    }
  });

  it("Correctly truncates events with bytes32 address fields: FundsDeposited", async function () {
    for (let _i = 0; _i < 10; ++_i) {
      const [depositor, recipient, inputToken, outputToken, exclusiveRelayer] = Array(5)
        .fill(0)
        .map((_) => ethers.utils.hexZeroPad(randomAddress(), 32));
      originSpokePoolClient.depositV3({
        depositor,
        recipient,
        inputToken,
        outputToken,
        exclusiveRelayer,
      } as DepositWithBlock);
      await originSpokePoolClient.update(["V3FundsDeposited"]);
      let deposit = originSpokePoolClient.getDeposits().at(-1);
      expect(deposit).to.exist;
      deposit = deposit!;

      expect(deposit.depositor).to.equal(toAddress(depositor));
      expect(deposit.recipient).to.equal(toAddress(recipient));
      expect(deposit.inputToken).to.equal(toAddress(inputToken));
      expect(deposit.outputToken).to.equal(toAddress(outputToken));
      expect(deposit.exclusiveRelayer).to.equal(toAddress(exclusiveRelayer));
    }
  });
  it("Correctly truncates events with bytes32 address fields: RequestedSpeedUpDeposit", async function () {
    for (let i = 0; i < 10; ++i) {
      const [depositor, updatedRecipient] = Array(2)
        .fill(0)
        .map((_) => ethers.utils.hexZeroPad(randomAddress(), 32));
      originSpokePoolClient.speedUpV3Deposit({ depositor, updatedRecipient, depositId: toBN(i) } as SpeedUp);
      await originSpokePoolClient.update(["RequestedSpeedUpV3Deposit"]);
      let speedUp = originSpokePoolClient.getSpeedUps()[toAddress(depositor)][toBN(i).toString()].at(-1);
      expect(speedUp).to.exist;
      speedUp = speedUp!;

      expect(speedUp.depositor).to.equal(toAddress(depositor));
      expect(speedUp.updatedRecipient).to.equal(toAddress(updatedRecipient));
    }
  });
  it("Correctly truncates events with bytes32 address fields: FilledRelay", async function () {
    for (let i = 0; i < 10; ++i) {
      const [depositor, recipient, inputToken, outputToken, exclusiveRelayer, relayer] = Array(6)
        .fill(0)
        .map((_) => ethers.utils.hexZeroPad(randomAddress(), 32));
      originSpokePoolClient.fillV3Relay({
        depositor,
        recipient,
        inputToken,
        outputToken,
        exclusiveRelayer,
        relayer,
        depositId: toBN(i),
      } as FillWithBlock);
      await originSpokePoolClient.update(["FilledV3Relay"]);
      let relay = originSpokePoolClient.getFills().at(-1);
      expect(relay).to.exist;
      relay = relay!;

      expect(relay.depositor).to.equal(toAddress(depositor));
      expect(relay.recipient).to.equal(toAddress(recipient));
      expect(relay.inputToken).to.equal(toAddress(inputToken));
      expect(relay.outputToken).to.equal(toAddress(outputToken));
      expect(relay.exclusiveRelayer).to.equal(toAddress(exclusiveRelayer));
      expect(relay.relayer).to.equal(toAddress(relayer));
    }
  });
  it("Correctly truncates events with bytes32 address fields: RequestedSlowFill", async function () {
    for (let i = 0; i < 10; ++i) {
      const [depositor, recipient, inputToken, outputToken, exclusiveRelayer] = Array(5)
        .fill(0)
        .map((_) => ethers.utils.hexZeroPad(randomAddress(), 32));
      originSpokePoolClient.requestV3SlowFill({
        depositor,
        recipient,
        inputToken,
        outputToken,
        exclusiveRelayer,
        depositId: toBN(i),
        originChainId: 1,
        inputAmount: toBN(i),
        outputAmount: toBN(i),
        message: "0x",
        fillDeadline: 0,
        exclusivityDeadline: 0,
      } as SlowFillRequestWithBlock);
      await originSpokePoolClient.update(["RequestedV3SlowFill"]);
      let slowFill = originSpokePoolClient.getSlowFillRequestsForOriginChain(1).at(-1);
      expect(slowFill).to.exist;
      slowFill = slowFill!;

      expect(slowFill.depositor).to.equal(toAddress(depositor));
      expect(slowFill.recipient).to.equal(toAddress(recipient));
      expect(slowFill.inputToken).to.equal(toAddress(inputToken));
      expect(slowFill.outputToken).to.equal(toAddress(outputToken));
      expect(slowFill.exclusiveRelayer).to.equal(toAddress(exclusiveRelayer));
    }
  });
  it("Does not throw when processing a bytes32 address", async function () {
    const random = () => Math.round(Math.random() * 1e6);
    const randomBytes = (n: number): string => ethers.utils.hexlify(ethers.utils.randomBytes(n));

    for (let i = 0; i < 10; ++i) {
      const [
        depositor,
        recipient,
        inputToken,
        outputToken,
        exclusiveRelayer,
        relayer,
        updatedRecipient,
        l2TokenAddress,
      ] = Array(8)
        .fill(0)
        .map(() => randomBytes(32));

      const common = {
        depositor,
        recipient,
        inputToken,
        outputToken,
        exclusiveRelayer,
        updatedRecipient,
        l2TokenAddress,
        relayer,
        depositId: toBN(i),
        quoteTimestamp: random(),
        originChainId: random(),
        destinationChainId: random(),
        fillDeadline: random(),
        exclusivityDeadline: random(),
        fromLiteChain: false,
        toLiteChain: false,
        inputAmount: toBN(random()),
        outputAmount: toBN(random()),
      };

      const relayExecutionInfo = {
        updatedRecipient,
        updatedOutputAmount: common.outputAmount,
        updatedMessage: randomBytes(32),
        depositorSignature: randomBytes(32),
      };

      // Deposit
<<<<<<< HEAD
      originSpokePoolClient.deposit({ ...common, message: randomBytes(32) });

      // SpeedUpDeposit
      originSpokePoolClient.speedUpV3Deposit({
        depositor,
        updatedRecipient,
        depositId: toBN(i),
        updatedOutputAmount: toBN(i),
      } as SpeedUp);

      // FillV3Relay
      originSpokePoolClient.fillRelay({
=======
      originSpokePoolClient.depositV3({ ...common, message: randomBytes(32) });

      // SpeedUpDeposit
      originSpokePoolClient.speedUpV3Deposit({
        ...common,
        ...relayExecutionInfo,
      });

      // FillV3Relay
      originSpokePoolClient.fillV3Relay({
>>>>>>> 7fc820ce
        ...common,
        repaymentChainId: random(),
        message: randomBytes(32),
        relayExecutionInfo: {
          ...relayExecutionInfo,
          updatedMessageHash: getMessageHash(randomBytes(32)),
          fillType: 0,
        },
      });

      // TokensBridged
      originSpokePoolClient.setTokensBridged({
        l2TokenAddress,
        chainId: i,
        leafId: i + 1,
        amountToReturn: toBN(random()),
        blockNumber: random(),
        transactionHash: randomBytes(32),
        transactionIndex: random(),
        logIndex: random(),
      });

      // RequestV3SlowFill
      originSpokePoolClient.requestV3SlowFill({
        depositor,
        recipient,
        inputToken,
        outputToken,
        exclusiveRelayer,
        depositId: toBN(i),
        originChainId: 1,
        inputAmount: toBN(i),
        outputAmount: toBN(i),
        message: "0x",
        fillDeadline: 0,
        exclusivityDeadline: 0,
      } as SlowFillRequestWithBlock);

      await originSpokePoolClient.update([
        "V3FundsDeposited",
        "FilledV3Relay",
        "TokensBridged",
        "RequestedSpeedUpV3Deposit",
        "RequestedV3SlowFill",
      ]);

      let slowFill = originSpokePoolClient.getSlowFillRequestsForOriginChain(1).at(-1);
      expect(slowFill).to.exist;
      slowFill = slowFill!;

      let tokensBridged = originSpokePoolClient.getTokensBridged().at(-1);
      expect(tokensBridged).to.exist;
      tokensBridged = tokensBridged!;

      let speedUp = originSpokePoolClient.getSpeedUps()[depositor][toBN(i).toString()].at(-1);
      expect(speedUp).to.exist;
      speedUp = speedUp!;

      let relay = originSpokePoolClient.getFills().at(-1);
      expect(relay).to.exist;
      relay = relay!;

      let deposit = originSpokePoolClient.getDeposits().at(-1);
      expect(deposit).to.exist;
      deposit = deposit!;

      // SlowFill
      expect(slowFill.depositor).to.equal(depositor);
      expect(slowFill.recipient).to.equal(recipient);
      expect(slowFill.inputToken).to.equal(inputToken);
      expect(slowFill.outputToken).to.equal(outputToken);
      expect(slowFill.exclusiveRelayer).to.equal(exclusiveRelayer);

      // Relay
      expect(relay.depositor).to.equal(depositor);
      expect(relay.recipient).to.equal(recipient);
      expect(relay.inputToken).to.equal(inputToken);
      expect(relay.outputToken).to.equal(outputToken);
      expect(relay.exclusiveRelayer).to.equal(exclusiveRelayer);
      expect(relay.relayer).to.equal(relayer);

      // SpeedUp
      expect(speedUp.depositor).to.equal(depositor);
      expect(speedUp.updatedRecipient).to.equal(updatedRecipient);

      // Deposit
      expect(deposit.depositor).to.equal(depositor);
      expect(deposit.recipient).to.equal(recipient);
      expect(deposit.inputToken).to.equal(inputToken);
      expect(deposit.outputToken).to.equal(outputToken);
      expect(deposit.exclusiveRelayer).to.equal(exclusiveRelayer);

      // TokensBridged
      expect(tokensBridged.l2TokenAddress).to.equal(l2TokenAddress);
    }
  });

  describe("SpokePoolClient: Legacy messageHash Handling", function () {
    it("Correctly appends messageHash", async function () {
      for (const event of ["FundsDeposited", "V3FundsDeposited"]) {
        const depositGenerator = event === "V3FundsDeposited" ? generateV3Deposit : generateDeposit;
        const _deposit = depositGenerator(originSpokePoolClient);
        expect(_deposit?.args?.messageHash).to.equal(undefined);
        await originSpokePoolClient.update(fundsDepositedEvents);

        let deposit = originSpokePoolClient.getDeposit(_deposit.args.depositId);
        expect(deposit).to.exist;
        deposit = deposit!;

        // Both event types should include messageHash.
        expect(deposit.messageHash).to.equal(getMessageHash(deposit.message));
      }
    });

    it("Correctly appends RequestedV3SlowFill messageHash", async function () {
      for (const event of ["RequestedSlowFill", "RequestedV3SlowFill"]) {
        const depositGenerator = event === "RequestedV3SlowFill" ? generateV3Deposit : generateDeposit;
        const _deposit = depositGenerator(originSpokePoolClient);
        expect(_deposit?.args?.messageHash).to.equal(undefined);
        await originSpokePoolClient.update(fundsDepositedEvents);

        let deposit = originSpokePoolClient.getDeposit(_deposit.args.depositId);
        expect(deposit).to.exist;
        deposit = deposit!;

        if (event === "RequestedV3SlowFill") {
          destinationSpokePoolClient.requestV3SlowFill({ ...deposit, blockNumber: undefined });
        } else {
          destinationSpokePoolClient.requestSlowFill({ ...deposit, blockNumber: undefined });
        }
        await destinationSpokePoolClient.update(slowFillRequestedEvents);

        let slowFillRequest = destinationSpokePoolClient.getSlowFillRequest(deposit);
        expect(slowFillRequest).to.exist;
        slowFillRequest = slowFillRequest!;

        expect(slowFillRequest.messageHash).to.equal(getMessageHash(deposit.message));
      }
    });

    it("Correctly appends FilledV3Relay messageHash", async function () {
      for (const event of ["FundsDeposited", "V3FundsDeposited"]) {
        const depositGenerator = event === "V3FundsDeposited" ? generateV3Deposit : generateDeposit;
        const _deposit = depositGenerator(originSpokePoolClient);
        expect(_deposit?.args?.messageHash).to.equal(undefined);
        await originSpokePoolClient.update(fundsDepositedEvents);

        let deposit = originSpokePoolClient.getDeposit(_deposit.args.depositId);
        expect(deposit).to.exist;
        deposit = deposit!;

        const relayer = randomAddress();

        await destinationSpokePoolClient.update();
        let [fill] = destinationSpokePoolClient.getFillsForRelayer(relayer);
        expect(fill).to.not.exist;

        if (event === "V3FundsDeposited") {
          destinationSpokePoolClient.fillV3Relay(fillFromDeposit(deposit, relayer));
        } else {
          destinationSpokePoolClient.fillRelay(fillFromDeposit(deposit, relayer));
        }
        await destinationSpokePoolClient.update(filledRelayEvents);

        [fill] = destinationSpokePoolClient.getFillsForRelayer(relayer);
        expect(fill).to.exist;
        fill = fill!;

        expect(fill.messageHash).to.equal(getMessageHash(deposit.message));

        const { relayExecutionInfo } = fill;
        expect(relayExecutionInfo).to.exist;

        if (event === "V3FundsDeposited") {
          expect(relayExecutionInfo.updatedMessage).to.exist;
        } else {
          expect(relayExecutionInfo.updatedMessage).to.not.exist;
        }

        expect(relayExecutionInfo.updatedMessageHash).to.exist;
        expect(relayExecutionInfo.updatedMessageHash).to.equal(getMessageHash(deposit.message));
      }
    });
  });
});<|MERGE_RESOLUTION|>--- conflicted
+++ resolved
@@ -492,9 +492,6 @@
         inputToken,
         outputToken,
         exclusiveRelayer,
-        updatedRecipient,
-        l2TokenAddress,
-        relayer,
         depositId: toBN(i),
         quoteTimestamp: random(),
         originChainId: random(),
@@ -515,7 +512,6 @@
       };
 
       // Deposit
-<<<<<<< HEAD
       originSpokePoolClient.deposit({ ...common, message: randomBytes(32) });
 
       // SpeedUpDeposit
@@ -528,21 +524,10 @@
 
       // FillV3Relay
       originSpokePoolClient.fillRelay({
-=======
-      originSpokePoolClient.depositV3({ ...common, message: randomBytes(32) });
-
-      // SpeedUpDeposit
-      originSpokePoolClient.speedUpV3Deposit({
-        ...common,
-        ...relayExecutionInfo,
-      });
-
-      // FillV3Relay
-      originSpokePoolClient.fillV3Relay({
->>>>>>> 7fc820ce
         ...common,
         repaymentChainId: random(),
         message: randomBytes(32),
+        relayer: randomBytes(32),
         relayExecutionInfo: {
           ...relayExecutionInfo,
           updatedMessageHash: getMessageHash(randomBytes(32)),
