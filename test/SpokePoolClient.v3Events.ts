--- conflicted
+++ resolved
@@ -649,8 +649,6 @@
           destinationSpokePoolClient.requestSlowFill({ ...deposit, blockNumber: undefined });
         }
         await destinationSpokePoolClient.update(slowFillRequestedEvents);
-<<<<<<< HEAD
-=======
 
         let slowFillRequest = destinationSpokePoolClient.getSlowFillRequest(deposit);
         expect(slowFillRequest).to.exist;
@@ -740,123 +738,5 @@
         expect(relayExecutionInfo.updatedMessageHash).to.equal(getMessageHash(deposit.message));
       }
     });
-
-    it("Correctly appends FilledV3Relay messageHash", async function () {
-      const _deposit = generateDeposit(originSpokePoolClient);
-      expect(_deposit?.args?.messageHash).to.equal(undefined);
-      await originSpokePoolClient.update(fundsDepositedEvents);
->>>>>>> 2a10e145
-
-        let slowFillRequest = destinationSpokePoolClient.getSlowFillRequest(deposit);
-        expect(slowFillRequest).to.exist;
-        slowFillRequest = slowFillRequest!;
-
-        expect(slowFillRequest.messageHash).to.equal(getMessageHash(deposit.message));
-      }
-    });
-
-    it("Correctly appends RequestedSpeedUpDeposit messageHash", async function () {
-      for (const event of ["RequestedSpeedUpDeposit", "RequestedSpeedUpV3Deposit"]) {
-        const depositGenerator = event === "RequestedSpeedUpV3Deposit" ? generateV3Deposit : generateDeposit;
-        const _deposit = depositGenerator(originSpokePoolClient);
-        expect(_deposit?.args?.messageHash).to.equal(undefined);
-        await originSpokePoolClient.update(fundsDepositedEvents);
-
-        let deposit = originSpokePoolClient.getDeposit(_deposit.args.depositId);
-        expect(deposit).to.exist;
-        deposit = deposit!;
-
-        const speedUp = {
-          ...deposit,
-          updatedMessage: deposit.message,
-          updatedOutputAmount: deposit.outputAmount.sub(bnOne),
-          updatedRecipient: deposit.recipient,
-          depositorSignature: randomBytes(32),
-        };
-
-        if (event === "RequestedSpeedUpV3Deposit") {
-          originSpokePoolClient.speedUpV3Deposit(speedUp);
-        } else {
-          originSpokePoolClient.speedUpDeposit(speedUp);
-        }
-        await originSpokePoolClient.update(speedUpEvents);
-
-<<<<<<< HEAD
-        let updatedDeposit = originSpokePoolClient.appendMaxSpeedUpSignatureToDeposit(deposit);
-        expect(updatedDeposit).to.exist;
-        updatedDeposit = updatedDeposit!;
-
-        expect(updatedDeposit.updatedMessage).to.equal(speedUp.updatedMessage);
-        expect(updatedDeposit.updatedRecipient).to.equal(speedUp.updatedRecipient);
-        expect(updatedDeposit.updatedOutputAmount).to.equal(speedUp.updatedOutputAmount);
-        expect(updatedDeposit.speedUpSignature).to.equal(speedUp.depositorSignature);
-      }
-    });
-
-    it("Correctly appends FilledV3Relay messageHash", async function () {
-      for (const event of ["FundsDeposited", "V3FundsDeposited"]) {
-        const depositGenerator = event === "V3FundsDeposited" ? generateV3Deposit : generateDeposit;
-        const _deposit = depositGenerator(originSpokePoolClient);
-        expect(_deposit?.args?.messageHash).to.equal(undefined);
-        await originSpokePoolClient.update(fundsDepositedEvents);
-
-        let deposit = originSpokePoolClient.getDeposit(_deposit.args.depositId);
-        expect(deposit).to.exist;
-        deposit = deposit!;
-
-        const relayer = randomAddress();
-
-        await destinationSpokePoolClient.update();
-        let [fill] = destinationSpokePoolClient.getFillsForRelayer(relayer);
-        expect(fill).to.not.exist;
-
-        if (event === "V3FundsDeposited") {
-          destinationSpokePoolClient.fillV3Relay(fillFromDeposit(deposit, relayer));
-        } else {
-          destinationSpokePoolClient.fillRelay(fillFromDeposit(deposit, relayer));
-        }
-        await destinationSpokePoolClient.update(filledRelayEvents);
-
-        [fill] = destinationSpokePoolClient.getFillsForRelayer(relayer);
-        expect(fill).to.exist;
-        fill = fill!;
-
-        expect(fill.messageHash).to.equal(getMessageHash(deposit.message));
-
-        const { relayExecutionInfo } = fill;
-        expect(relayExecutionInfo).to.exist;
-
-        if (event === "V3FundsDeposited") {
-          expect(relayExecutionInfo.updatedMessage).to.exist;
-        } else {
-          expect(relayExecutionInfo.updatedMessage).to.not.exist;
-        }
-
-        expect(relayExecutionInfo.updatedMessageHash).to.exist;
-        expect(relayExecutionInfo.updatedMessageHash).to.equal(getMessageHash(deposit.message));
-      }
-=======
-      const relayer = randomAddress();
-
-      await destinationSpokePoolClient.update();
-      let [fill] = destinationSpokePoolClient.getFillsForRelayer(relayer);
-      expect(fill).to.not.exist;
-
-      destinationSpokePoolClient.fillV3Relay(fillFromDeposit(deposit, relayer));
-      await destinationSpokePoolClient.update();
-
-      [fill] = destinationSpokePoolClient.getFillsForRelayer(relayer);
-      expect(fill).to.exist;
-      fill = fill!;
-
-      expect(fill.messageHash).to.equal(getMessageHash(deposit.message));
-
-      const { relayExecutionInfo } = fill;
-      expect(relayExecutionInfo).to.exist;
-      expect(relayExecutionInfo.updatedMessage).to.exist;
-      expect(relayExecutionInfo.updatedMessageHash).to.exist;
-      expect(relayExecutionInfo.updatedMessageHash).to.equal(getMessageHash(relayExecutionInfo.updatedMessage!));
->>>>>>> 2a10e145
-    });
   });
 });