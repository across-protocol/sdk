import { Event } from "ethers";
import { random } from "lodash";
import { utils as sdkUtils } from "../src";
import { expect } from "chai";
import { DEFAULT_CONFIG_STORE_VERSION } from "../src/clients";
import { MockHubPoolClient, MockSpokePoolClient, MockConfigStoreClient } from "../src/clients/mocks";
<<<<<<< HEAD
import {
  DepositWithBlock,
  FillWithBlock,
  SlowFillRequest,
  SlowFillRequestWithBlock,
} from "../src/interfaces";
=======
import { DepositWithBlock, FillWithBlock, SlowFillRequest, SlowFillRequestWithBlock } from "../src/interfaces";
>>>>>>> 21b91e21
import { EMPTY_MESSAGE, ZERO_ADDRESS } from "../src/constants";
import { getCurrentTime, isDefined, randomAddress } from "../src/utils";
import {
  createSpyLogger,
  fillFromDeposit,
  deployConfigStore,
  hubPoolFixture,
  deploySpokePool,
  ethers,
  SignerWithAddress,
} from "./utils";

type EventSearchConfig = sdkUtils.EventSearchConfig;

describe("SpokePoolClient: Event Filtering", function () {
  const fundsDepositedEvents = ["FundsDeposited", "V3FundsDeposited"];
  const slowFillRequestedEvents = ["RequestedV3SlowFill"];
  const filledRelayEvents = ["FilledRelay", "FilledV3Relay"];

  let owner: SignerWithAddress;
  let chainIds: number[];
  let originChainId: number, destinationChainId: number, repaymentChainId: number;
  let hubPoolClient: MockHubPoolClient;
  let spokePoolClients: { [chainId: number]: MockSpokePoolClient };
  let originSpokePoolClient: MockSpokePoolClient;
  let destinationSpokePoolClient: MockSpokePoolClient;

  const logger = createSpyLogger().spyLogger;

  const generateV3Deposit = (spokePoolClient: MockSpokePoolClient): Event => {
    const inputToken = randomAddress();
    const message = EMPTY_MESSAGE;
    const quoteTimestamp = getCurrentTime() - 10;
    return spokePoolClient.depositV3({ destinationChainId, inputToken, message, quoteTimestamp } as DepositWithBlock);
  };

  beforeEach(async function () {
    [owner] = await ethers.getSigners();

    // Sanity Check: Ensure that owner.provider is defined
    expect(owner.provider).to.not.be.undefined;
    if (owner.provider === undefined) {
      throw new Error("owner.provider is undefined");
    }

    ({ chainId: destinationChainId } = await owner.provider.getNetwork());

    originChainId = random(100_000, 1_000_000, false);
    repaymentChainId = random(1_000_001, 2_000_000, false);
    chainIds = [originChainId, destinationChainId, repaymentChainId];

    spokePoolClients = {};

    const mockUpdate = true;
    const { configStore } = await deployConfigStore(owner, []);
    const configStoreClient = new MockConfigStoreClient(
      logger,
      configStore,
      {} as EventSearchConfig,
      DEFAULT_CONFIG_STORE_VERSION,
      undefined,
      mockUpdate,
      chainIds
    );
    await configStoreClient.update();

    const { hubPool } = await hubPoolFixture();
    const deploymentBlock = await hubPool.provider.getBlockNumber();
    hubPoolClient = new MockHubPoolClient(logger, hubPool, configStoreClient, deploymentBlock, originChainId);
    // hubPoolClient.setReturnedL1TokenForDeposit(ZERO_ADDRESS);
    [originChainId, destinationChainId, repaymentChainId, hubPoolClient.chainId].forEach((chainId) =>
      hubPoolClient.setTokenMapping(ZERO_ADDRESS, chainId, ZERO_ADDRESS)
    );
    await hubPoolClient.update();

    for (const chainId of chainIds) {
      // @dev the underlying chainId will be the same for all three SpokePools.
      const { spokePool } = await deploySpokePool(ethers);
      const receipt = await spokePool.deployTransaction.wait();
      await spokePool.setChainId(chainId);
      const spokePoolClient = new MockSpokePoolClient(logger, spokePool, chainId, receipt.blockNumber);
      spokePoolClients[chainId] = spokePoolClient;

      for (const destinationChainId of chainIds) {
        // For each SpokePool, construct routes to each _other_ SpokePool.
        if (destinationChainId === chainId) {
          continue;
        }

        // @todo: destinationToken
        [ZERO_ADDRESS].forEach((originToken) => {
          spokePoolClient.setEnableRoute(originToken, destinationChainId, true);
          hubPoolClient.setPoolRebalanceRoute(destinationChainId, originToken, originToken);
        });
      }
    }
    await hubPoolClient.update();

    originSpokePoolClient = spokePoolClients[originChainId];
    destinationSpokePoolClient = spokePoolClients[destinationChainId];
  });

  it("Correctly retrieves V3FundsDeposited events", async function () {
    // Inject a series of V3DepositWithBlock events.
    const depositEvents: Event[] = [];

    for (let idx = 0; idx < 10; ++idx) {
      depositEvents.push(generateV3Deposit(originSpokePoolClient));
    }
    await originSpokePoolClient.update(fundsDepositedEvents);

    // Should receive _all_ deposits submitted on originChainId.
    const deposits = originSpokePoolClient.getDeposits();
    expect(deposits.length).to.equal(depositEvents.length);

    deposits.forEach((depositEvent, idx) => {
      const expectedDeposit = depositEvents[idx];
      expect(depositEvent.blockNumber).to.equal(expectedDeposit.blockNumber);

      const expectedInputToken = expectedDeposit.args!.inputToken;
      expect(depositEvent.inputToken).to.equal(expectedInputToken);
    });
  });

  it("Correctly retrieves SlowFillRequested events", async function () {
    const requests: Event[] = [];

    const slowFillRequestFromDeposit = (deposit: DepositWithBlock): SlowFillRequest => {
      const { realizedLpFeePct, blockNumber, ...partialDeposit } = deposit;
      return { ...partialDeposit };
    };

    for (let idx = 0; idx < 10; ++idx) {
      const depositEvent = generateV3Deposit(originSpokePoolClient);

      await originSpokePoolClient.update(fundsDepositedEvents);
      let deposit = originSpokePoolClient.getDeposits().at(-1);
      expect(deposit).to.not.be.undefined;
      deposit = deposit!;

      expect(deposit.depositId).to.equal(depositEvent.args!.depositId);

      const slowFillRequest = slowFillRequestFromDeposit(deposit);
      requests.push(destinationSpokePoolClient.requestV3SlowFill(slowFillRequest as SlowFillRequestWithBlock));
    }
    await destinationSpokePoolClient.update(slowFillRequestedEvents);

    // Should receive _all_ fills submitted on the destination chain.
    requests.forEach((event) => {
      let { args } = event;
      expect(args).to.not.be.undefined;
      args = args!;

      const relayData = {
        depositId: args.depositId,
        originChainId: args.originChainId,
        depositor: args.depositor,
        recipient: args.recipient,
        inputToken: args.inputToken,
        inputAmount: args.inputAmount,
        outputToken: args.outputToken,
        outputAmount: args.outputAmount,
        message: args.message,
        fillDeadline: args.fillDeadline,
        exclusiveRelayer: args.exclusiveRelayer,
        exclusivityDeadline: args.exclusivityDeadline,
      };

      const slowFillRequest = destinationSpokePoolClient.getSlowFillRequest(relayData);
      expect(slowFillRequest).to.not.be.undefined;

      // The SpokePoolClient appends destinationChainId, so check for it specifically.
      expect(slowFillRequest?.destinationChainId).to.not.be.undefined;
      expect(slowFillRequest?.destinationChainId).to.equal(destinationChainId);
      Object.entries(relayData).forEach(
        ([k, v]) => expect(isDefined(v)).to.equal(true) && expect(slowFillRequest?.[k]).to.equal(v)
      );
    });
  });

  it("Correctly retrieves FilledV3Relay events", async function () {
    // Inject a series of v2DepositWithBlock and v3DepositWithBlock events.
    const fillEvents: Event[] = [];
    const relayer = randomAddress();

    for (let idx = 0; idx < 10; ++idx) {
      const v3DepositEvent = generateV3Deposit(originSpokePoolClient);

      await originSpokePoolClient.update(fundsDepositedEvents);
      let deposit = originSpokePoolClient.getDeposits().at(-1);
      expect(deposit).to.not.be.undefined;
      deposit = deposit!;
      expect(deposit.depositId).to.equal(v3DepositEvent.args!.depositId);

      const v3Fill = fillFromDeposit(deposit, relayer);
      fillEvents.push(destinationSpokePoolClient.fillV3Relay(v3Fill as FillWithBlock));
    }
    await destinationSpokePoolClient.update(filledRelayEvents);

    // Should receive _all_ fills submitted on the destination chain.
    const fills = destinationSpokePoolClient.getFills();
    expect(fills.length).to.equal(fillEvents.length);

    fills.forEach((fillEvent, idx) => {
      const expectedFill = fillEvents[idx];

      expect(fillEvent.blockNumber).to.equal(expectedFill.blockNumber);

      // destinationChainId is appended by the SpokePoolClient for V3FundsDeposited events, so verify its correctness.
      expect(fillEvent.destinationChainId).to.equal(destinationChainId);
      expect(fillEvent.outputToken).to.equal(expectedFill.args!.outputToken);
    });
  });
});<|MERGE_RESOLUTION|>--- conflicted
+++ resolved
@@ -4,16 +4,7 @@
 import { expect } from "chai";
 import { DEFAULT_CONFIG_STORE_VERSION } from "../src/clients";
 import { MockHubPoolClient, MockSpokePoolClient, MockConfigStoreClient } from "../src/clients/mocks";
-<<<<<<< HEAD
-import {
-  DepositWithBlock,
-  FillWithBlock,
-  SlowFillRequest,
-  SlowFillRequestWithBlock,
-} from "../src/interfaces";
-=======
 import { DepositWithBlock, FillWithBlock, SlowFillRequest, SlowFillRequestWithBlock } from "../src/interfaces";
->>>>>>> 21b91e21
 import { EMPTY_MESSAGE, ZERO_ADDRESS } from "../src/constants";
 import { getCurrentTime, isDefined, randomAddress } from "../src/utils";
 import {
