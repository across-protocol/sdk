import { expect } from "chai";
import { utils as sdkUtils } from "../src";
import { DEFAULT_CONFIG_STORE_VERSION, GLOBAL_CONFIG_STORE_KEYS } from "../src/clients";
import { MockConfigStoreClient, MockHubPoolClient, MockSpokePoolClient } from "../src/clients/mocks";
import { EMPTY_MESSAGE, ZERO_ADDRESS, ZERO_BYTES } from "../src/constants";
import { DepositWithBlock, FillWithBlock, Log, SlowFillRequest, SpeedUp, TokensBridged } from "../src/interfaces";
import {
  Address,
  bnOne,
  getCurrentTime,
  getMessageHash,
  isDefined,
  randomAddress,
<<<<<<< HEAD
  toAddressType,
=======
  toEvmAddress,
  toBytes32,
>>>>>>> 5e9e31fb
  toBN,
  toBytes32,
} from "../src/utils";
import {
  SignerWithAddress,
  createSpyLogger,
  deployConfigStore,
  deploySpokePool,
  ethers,
  fillFromDeposit,
  hubPoolFixture,
  toBNWei,
} from "./utils";

type EventSearchConfig = sdkUtils.EventSearchConfig;

describe("SpokePoolClient: Event Filtering", function () {
  const random = () => Math.round(Math.random() * 1e6);
  const randomBytes = (n: number): string => ethers.utils.hexlify(ethers.utils.randomBytes(n));
  const destinationToken = randomAddress();

  const fundsDepositedEvents = ["FundsDeposited"];
  const slowFillRequestedEvents = ["RequestedSlowFill"];
  const speedUpEvents = ["RequestedSpeedUpDeposit"];
  const filledRelayEvents = ["FilledRelay"];

  let owner: SignerWithAddress;
  let chainIds: number[];
  let originChainId: number, destinationChainId: number, repaymentChainId: number;
  let hubPoolClient: MockHubPoolClient;
  let spokePoolClients: { [chainId: number]: MockSpokePoolClient };
  let originSpokePoolClient: MockSpokePoolClient;
  let destinationSpokePoolClient: MockSpokePoolClient;
  let configStoreClient: MockConfigStoreClient;

  const logger = createSpyLogger().spyLogger;

  const generateDeposit = (
    spokePoolClient: MockSpokePoolClient,
    quoteTimestamp?: number,
    inputToken?: Address
  ): Log => {
    inputToken ??= toAddressType(randomAddress());
    const message = randomBytes(32);
    quoteTimestamp ??= getCurrentTime() - 10;
    return spokePoolClient.deposit({ destinationChainId, inputToken, message, quoteTimestamp } as DepositWithBlock);
  };

  beforeEach(async function () {
    [owner] = await ethers.getSigners();

    // Sanity Check: Ensure that owner.provider is defined
    expect(owner.provider).to.exist;
    if (owner.provider === undefined) {
      throw new Error("owner.provider is undefined");
    }

    ({ chainId: destinationChainId } = await owner.provider.getNetwork());

    originChainId = random();
    repaymentChainId = random();
    chainIds = [originChainId, destinationChainId, repaymentChainId];

    spokePoolClients = {};

    const mockUpdate = true;
    const { configStore } = await deployConfigStore(owner, []);
    configStoreClient = new MockConfigStoreClient(
      logger,
      configStore,
      {} as EventSearchConfig,
      DEFAULT_CONFIG_STORE_VERSION,
      undefined,
      mockUpdate,
      chainIds
    );
    await configStoreClient.update();

    const { hubPool } = await hubPoolFixture();
    const deploymentBlock = await hubPool.provider.getBlockNumber();
    hubPoolClient = new MockHubPoolClient(logger, hubPool, configStoreClient, deploymentBlock, originChainId);
    // hubPoolClient.setReturnedL1TokenForDeposit(ZERO_ADDRESS);
    [originChainId, destinationChainId, repaymentChainId, hubPoolClient.chainId].forEach((chainId) =>
      hubPoolClient.setTokenMapping(ZERO_ADDRESS, chainId, ZERO_ADDRESS)
    );
    await hubPoolClient.update();

    for (const chainId of chainIds) {
      // @dev the underlying chainId will be the same for all three SpokePools.
      const { spokePool } = await deploySpokePool(ethers);
      const receipt = await spokePool.deployTransaction.wait();
      await spokePool.setChainId(chainId);
      const spokePoolClient = new MockSpokePoolClient(logger, spokePool, chainId, receipt.blockNumber);
      spokePoolClients[chainId] = spokePoolClient;

      for (const destinationChainId of chainIds) {
        // For each SpokePool, construct routes to each _other_ SpokePool.
        if (destinationChainId === chainId) {
          continue;
        }

        [destinationToken].forEach((originToken) => {
          spokePoolClient.setEnableRoute(originToken, destinationChainId, true);
          hubPoolClient.setPoolRebalanceRoute(destinationChainId, originToken, originToken);
        });
      }
    }
    await hubPoolClient.update();

    originSpokePoolClient = spokePoolClients[originChainId];
    destinationSpokePoolClient = spokePoolClients[destinationChainId];
  });

  it("Correctly retrieves FundsDeposited events", async function () {
    // Inject a series of DepositWithBlock events.
    const depositEvents: Log[] = [];

    for (let idx = 0; idx < 10; ++idx) {
      depositEvents.push(generateDeposit(originSpokePoolClient));
    }
    await originSpokePoolClient.update(fundsDepositedEvents);

    // Should receive _all_ deposits submitted on originChainId.
    const deposits = originSpokePoolClient.getDeposits();
    expect(deposits.length).to.equal(depositEvents.length);

    deposits.forEach((depositEvent, idx) => {
      const expectedDeposit = depositEvents[idx];
      expect(depositEvent.blockNumber).to.equal(expectedDeposit.blockNumber);

      const expectedInputToken = toAddressType(expectedDeposit.args.inputToken);
      expect(depositEvent.inputToken.eq(expectedInputToken)).to.be.true;
    });
  });

  it("Maps multiple fills for same deposit ID + origin chain ID to same deposit", async function () {
    const depositEvent = generateDeposit(originSpokePoolClient);
    await originSpokePoolClient.update(fundsDepositedEvents);
    let deposit = originSpokePoolClient.getDeposits().at(-1);
    expect(deposit).to.exist;
    deposit = deposit!;
    expect(deposit.depositId).to.equal(depositEvent.args!.depositId);

    // Mock invalid fills:
    destinationSpokePoolClient.fillRelay(
      fillFromDeposit(
        { ...deposit, exclusivityDeadline: deposit.exclusivityDeadline + 2 },
        toAddressType(randomAddress())
      )
    );
    destinationSpokePoolClient.fillRelay(
      fillFromDeposit(
        { ...deposit, exclusivityDeadline: deposit.exclusivityDeadline + 1 },
        toAddressType(randomAddress())
      )
    );
    await destinationSpokePoolClient.update(filledRelayEvents);

    const fillsForDeposit = destinationSpokePoolClient.getFillsForDeposit(deposit);
    expect(fillsForDeposit.length).to.equal(2);
  });

  it("Correctly sets the `fromLiteChain` flag by using `isOriginLiteChain`", async function () {
    // Update the config store to set the originChainId as a lite chain.
    configStoreClient.updateGlobalConfig(
      GLOBAL_CONFIG_STORE_KEYS.LITE_CHAIN_ID_INDICES,
      JSON.stringify([originChainId])
    );
    await configStoreClient.update();
    // Update the config store to set the originChainId as a non-lite chain.
    configStoreClient.updateGlobalConfig(GLOBAL_CONFIG_STORE_KEYS.LITE_CHAIN_ID_INDICES, JSON.stringify([]));
    await configStoreClient.update();

    // Confirm that the config store client has two updates.
    expect(configStoreClient.liteChainIndicesUpdates.length).to.equal(2);
    const [liteChainIndicesUpdate1, liteChainIndicesUpdate2] = configStoreClient.liteChainIndicesUpdates;

    // There's a nuanced issue with the mock config store's event manager so we need to mock a 2 second delay
    // so that the block timestamps are different. If this issue is resolved, this shouldn't impact this test
    // because the second event's timestamp should be greater than the first event's timestamp anyway.
    configStoreClient.liteChainIndicesUpdates[1].timestamp += 2;

    // Confirm that the two updates have different timestamps.
    expect(liteChainIndicesUpdate1.timestamp).to.not.equal(liteChainIndicesUpdate2.timestamp);

    // Inject a DepositWithBlock event that should have the `fromLiteChain` flag set to false.
    // This is done by setting the quote timestamp to before the first lite chain update.
    generateDeposit(originSpokePoolClient, liteChainIndicesUpdate1.timestamp - 1);
    // Inject a DepositWithBlock event that should have the `fromLiteChain` flag set to true.
    // This is done by setting the quote timestamp to after the first lite chain update.
    generateDeposit(originSpokePoolClient, liteChainIndicesUpdate1.timestamp + 1);
    // Inject a DepositWithBlock event that should have the `fromLiteChain` flag set to false.
    // This is done by setting the quote timestamp to after the second lite chain update.
    generateDeposit(originSpokePoolClient, liteChainIndicesUpdate2.timestamp + 1);

    // Set the config store client on the originSpokePoolClient so that it can access the lite chain indices updates.
    originSpokePoolClient.setConfigStoreClient(configStoreClient);
    await originSpokePoolClient.update(fundsDepositedEvents);

    // Of the three deposits, the first and third should have the `fromLiteChain` flag set to false.
    const deposits = originSpokePoolClient.getDeposits();
    expect(deposits.length).to.equal(3);
    expect(deposits[0].fromLiteChain).to.equal(false);
    expect(deposits[1].fromLiteChain).to.equal(true);
    expect(deposits[2].fromLiteChain).to.equal(false);
  });

  it("Correctly sets the `toLiteChain` flag by using `isDestinationLiteChain`", async function () {
    // Update the config store to set the originChainId as a lite chain.
    configStoreClient.updateGlobalConfig(
      GLOBAL_CONFIG_STORE_KEYS.LITE_CHAIN_ID_INDICES,
      JSON.stringify([destinationChainId])
    );
    await configStoreClient.update();
    // Update the config store to set the originChainId as a non-lite chain.
    configStoreClient.updateGlobalConfig(GLOBAL_CONFIG_STORE_KEYS.LITE_CHAIN_ID_INDICES, JSON.stringify([]));
    await configStoreClient.update();

    // Confirm that the config store client has two updates.
    expect(configStoreClient.liteChainIndicesUpdates.length).to.equal(2);
    const [liteChainIndicesUpdate1, liteChainIndicesUpdate2] = configStoreClient.liteChainIndicesUpdates;

    // There's a nuanced issue with the mock config store's event manager so we need to mock a 2 second delay
    // so that the block timestamps are different. If this issue is resolved, this shouldn't impact this test
    // because the second event's timestamp should be greater than the first event's timestamp anyway.
    configStoreClient.liteChainIndicesUpdates[1].timestamp += 2;

    // Confirm that the two updates have different timestamps.
    expect(liteChainIndicesUpdate1.timestamp).to.not.equal(liteChainIndicesUpdate2.timestamp);

    // Inject a DepositWithBlock event that should have the `toLiteChain` flag set to false.
    // This is done by setting the quote timestamp to before the first lite chain update.
    generateDeposit(originSpokePoolClient, liteChainIndicesUpdate1.timestamp - 1);
    // Inject a DepositWithBlock event that should have the `toLiteChain` flag set to true.
    // This is done by setting the quote timestamp to after the first lite chain update.
    generateDeposit(originSpokePoolClient, liteChainIndicesUpdate1.timestamp + 1);
    // Inject a DepositWithBlock event that should have the `toLiteChain` flag set to false.
    // This is done by setting the quote timestamp to after the second lite chain update.
    generateDeposit(originSpokePoolClient, liteChainIndicesUpdate2.timestamp + 1);

    // Set the config store client on the originSpokePoolClient so that it can access the lite chain indices updates.
    originSpokePoolClient.setConfigStoreClient(configStoreClient);
    await originSpokePoolClient.update(fundsDepositedEvents);

    // Of the three deposits, the first and third should have the `toLiteChain` flag set to false.
    const deposits = originSpokePoolClient.getDeposits();
    expect(deposits.length).to.equal(3);
    expect(deposits[0].toLiteChain).to.equal(false);
    expect(deposits[1].toLiteChain).to.equal(true);
    expect(deposits[2].toLiteChain).to.equal(false);
  });

  it("Correctly substitutes outputToken when set to 0x0", async function () {
    const { spokePool, chainId, deploymentBlock } = originSpokePoolClient;
    const spokePoolClient = new MockSpokePoolClient(logger, spokePool, chainId, deploymentBlock, { hubPoolClient });

    const hubPoolToken = randomAddress();
    const inputToken = randomAddress();
    const outputToken = randomAddress();
    hubPoolClient.setTokenMapping(hubPoolToken, originChainId, inputToken);
    hubPoolClient.setTokenMapping(hubPoolToken, destinationChainId, outputToken);
    hubPoolClient.setDefaultRealizedLpFeePct(toBNWei("0.0001"));

    const _deposit = spokePoolClient.deposit({
      originChainId,
      destinationChainId,
      inputToken: toAddressType(inputToken),
      outputToken: toAddressType(ZERO_ADDRESS), // outputToken must _not_ be ZERO_ADDRESS after SpokePoolClient ingestion.
    } as DepositWithBlock);
    expect(_deposit?.args?.outputToken).to.equal(toBytes32(ZERO_ADDRESS));

    await spokePoolClient.update(fundsDepositedEvents);

    const [deposit] = spokePoolClient.getDeposits();
    expect(deposit).to.exist;

    expect(deposit.inputToken.toAddress()).to.equal(inputToken);
    expect(deposit.outputToken.toAddress()).to.not.equal(ZERO_ADDRESS);
    expect(deposit.outputToken.toAddress()).to.equal(outputToken);
  });

  it("Handles case where outputToken is set to 0x0 and cannot be resolved", async function () {
    const { spokePool, chainId, deploymentBlock } = originSpokePoolClient;
    const spokePoolClient = new MockSpokePoolClient(logger, spokePool, chainId, deploymentBlock, { hubPoolClient });

    const hubPoolToken = randomAddress();
    const outputToken = randomAddress();
    const inputToken = randomAddress();
    hubPoolClient.setDefaultRealizedLpFeePct(toBNWei("0.0001"));

    const _deposit = spokePoolClient.deposit({
      originChainId,
      destinationChainId,
      inputToken: toAddressType(inputToken),
      outputToken: toAddressType(ZERO_ADDRESS),
    } as DepositWithBlock);
    expect(_deposit?.args?.outputToken).to.equal(ZERO_BYTES);

    await spokePoolClient.update(fundsDepositedEvents);

    const [deposit] = spokePoolClient.getDeposits();
    expect(deposit).to.exist;
    expect(deposit.outputToken.toAddress()).to.equal(ZERO_ADDRESS);

    // Both origin and destination chains must map to the PoolRebalanceRoute of the inputToken:
    hubPoolClient.setTokenMapping(hubPoolToken, originChainId, inputToken);
    await spokePoolClient.update(fundsDepositedEvents);
    expect(spokePoolClient.getDeposits()[0].outputToken.toAddress()).to.equal(ZERO_ADDRESS);
    hubPoolClient.deleteTokenMapping(hubPoolToken, originChainId);
    hubPoolClient.setTokenMapping(hubPoolToken, destinationChainId, outputToken);
    await spokePoolClient.update(fundsDepositedEvents);
    expect(spokePoolClient.getDeposits()[0].outputToken.toAddress()).to.equal(ZERO_ADDRESS);
  });

  it("Correctly retrieves SlowFillRequested events", async function () {
    const requests: Log[] = [];

    const slowFillRequestFromDeposit = (deposit: DepositWithBlock): SlowFillRequest => {
      const { blockNumber, message, ...partialDeposit } = deposit;
      return { ...partialDeposit, messageHash: getMessageHash(message) };
    };

    for (let idx = 0; idx < 10; ++idx) {
      const depositEvent = generateDeposit(originSpokePoolClient);

      await originSpokePoolClient.update(fundsDepositedEvents);
      let deposit = originSpokePoolClient.getDeposits().at(-1);
      expect(deposit).to.exist;
      deposit = deposit!;

      expect(deposit.depositId).to.equal(depositEvent.args.depositId);

      const slowFillRequest = slowFillRequestFromDeposit(deposit);
      requests.push(destinationSpokePoolClient.requestSlowFill(slowFillRequest));
    }
    await destinationSpokePoolClient.update(slowFillRequestedEvents);

    // Should receive _all_ slow fills submitted on the destination chain.
    const slowFillRequests = destinationSpokePoolClient.getSlowFillRequests();
    expect(slowFillRequests.length).to.equal(requests.length);

    requests.forEach(({ args }) => {
      const relayData = {
        depositId: args.depositId,
        originChainId: args.originChainId,
<<<<<<< HEAD
        depositor: toAddressType(args.depositor),
        recipient: toAddressType(args.recipient),
        inputToken: toAddressType(args.inputToken),
        inputAmount: args.inputAmount,
        outputToken: toAddressType(args.outputToken),
        outputAmount: args.outputAmount,
        fillDeadline: args.fillDeadline,
        exclusiveRelayer: toAddressType(args.exclusiveRelayer),
=======
        depositor: toEvmAddress(args.depositor),
        recipient: toEvmAddress(args.recipient),
        inputToken: toEvmAddress(args.inputToken),
        inputAmount: args.inputAmount,
        outputToken: toEvmAddress(args.outputToken),
        outputAmount: args.outputAmount,
        fillDeadline: args.fillDeadline,
        exclusiveRelayer: toEvmAddress(args.exclusiveRelayer),
>>>>>>> 5e9e31fb
        exclusivityDeadline: args.exclusivityDeadline,
      };

      let slowFillRequest = destinationSpokePoolClient.getSlowFillRequest({
        ...relayData,
        message: EMPTY_MESSAGE,
        messageHash: args.messageHash,
      });
      expect(slowFillRequest).to.exist;
      slowFillRequest = slowFillRequest!;

      // The SpokePoolClient appends destinationChainId, so check for it specifically.
      expect(slowFillRequest.destinationChainId).to.exist;
      expect(slowFillRequest.destinationChainId).to.equal(destinationChainId);
      Object.entries(relayData).forEach(
        ([k, v]) => expect(isDefined(v)).to.equal(true) && expect(slowFillRequest[k]).to.deep.equal(v)
      );
    });
  });

  it("Correctly retrieves FilledRelay events", async function () {
    // Inject a series of DepositWithBlock events.
    const fillEvents: Log[] = [];
    const relayer = toAddressType(randomAddress());

    for (let idx = 0; idx < 10; ++idx) {
      const depositEvent = generateDeposit(originSpokePoolClient);

      await originSpokePoolClient.update(fundsDepositedEvents);
      let deposit = originSpokePoolClient.getDeposits().at(-1);
      expect(deposit).to.exist;
      deposit = deposit!;
      expect(deposit.depositId).to.equal(depositEvent.args.depositId);

      const fill = fillFromDeposit(deposit, relayer);
      fillEvents.push(destinationSpokePoolClient.fillRelay(fill));
    }
    await destinationSpokePoolClient.update(filledRelayEvents);

    // Should receive _all_ fills submitted on the destination chain.
    const fills = destinationSpokePoolClient.getFills();
    expect(fills.length).to.equal(fillEvents.length);

    fills.forEach((fillEvent, idx) => {
      const expectedFill = fillEvents[idx];

      expect(fillEvent.blockNumber).to.equal(expectedFill.blockNumber);

      // destinationChainId is appended by the SpokePoolClient for V3FundsDeposited events, so verify its correctness.
      expect(fillEvent.destinationChainId).to.equal(destinationChainId);
      expect(fillEvent.outputToken.toBytes32()).to.equal(expectedFill.args.outputToken);
    });
  });

  it("Correctly truncates events with bytes32 address fields: TokensBridged", async function () {
    for (let i = 0; i < 10; ++i) {
      const l2TokenAddress = ethers.utils.hexZeroPad(randomAddress(), 32);
      originSpokePoolClient.setTokensBridged({ l2TokenAddress, chainId: i, leafId: i + 1 } as TokensBridged);
      await originSpokePoolClient.update(["TokensBridged"]);
      let tokensBridged = originSpokePoolClient.getTokensBridged().at(-1);
      expect(tokensBridged).to.exist;
      tokensBridged = tokensBridged!;

<<<<<<< HEAD
      expect(tokensBridged.l2TokenAddress.toBytes32()).to.equal(l2TokenAddress.toLowerCase());
=======
      expect(tokensBridged.l2TokenAddress).to.equal(toEvmAddress(l2TokenAddress));
>>>>>>> 5e9e31fb
    }
  });

  it("Correctly truncates events with bytes32 address fields: FundsDeposited", async function () {
    for (let _i = 0; _i < 10; ++_i) {
      const [depositor, recipient, inputToken, outputToken, exclusiveRelayer] = Array(5)
        .fill(0)
        .map((_) => toAddressType(ethers.utils.hexZeroPad(randomAddress(), 32)));

      originSpokePoolClient.deposit({
        depositor,
        recipient,
        inputToken,
        outputToken,
        exclusiveRelayer,
      } as DepositWithBlock);
      await originSpokePoolClient.update(fundsDepositedEvents);
      let deposit = originSpokePoolClient.getDeposits().at(-1);
      expect(deposit).to.exist;
      deposit = deposit!;

<<<<<<< HEAD
      expect(deposit.depositor.eq(depositor)).to.be.true;
      expect(deposit.recipient.eq(recipient)).to.be.true;
      expect(deposit.inputToken.eq(inputToken)).to.be.true;
      expect(deposit.outputToken.eq(outputToken)).to.be.true;
      expect(deposit.exclusiveRelayer.eq(exclusiveRelayer)).to.be.true;
=======
      expect(deposit.depositor).to.equal(toEvmAddress(depositor));
      expect(deposit.recipient).to.equal(toEvmAddress(recipient));
      expect(deposit.inputToken).to.equal(toEvmAddress(inputToken));
      expect(deposit.outputToken).to.equal(toEvmAddress(outputToken));
      expect(deposit.exclusiveRelayer).to.equal(toEvmAddress(exclusiveRelayer));
>>>>>>> 5e9e31fb
    }
  });
  it("Correctly truncates events with bytes32 address fields: RequestedSpeedUpDeposit", async function () {
    for (let i = 0; i < 10; ++i) {
      const [depositor, updatedRecipient] = Array(2)
        .fill(0)
        .map((_) => toAddressType(ethers.utils.hexZeroPad(randomAddress(), 32)));

      originSpokePoolClient.speedUpDeposit({ depositor, updatedRecipient, depositId: toBN(i) } as SpeedUp);
      await originSpokePoolClient.update(speedUpEvents);
<<<<<<< HEAD
      let speedUp = originSpokePoolClient.getSpeedUps()[depositor.toAddress()][toBN(i).toString()].at(-1);
      expect(speedUp).to.exist;
      speedUp = speedUp!;

      expect(speedUp.depositor.eq(depositor)).to.be.true;
      expect(speedUp.updatedRecipient.eq(updatedRecipient)).to.be.true;
=======
      let speedUp = originSpokePoolClient.getSpeedUps()[toEvmAddress(depositor)][toBN(i).toString()].at(-1);
      expect(speedUp).to.exist;
      speedUp = speedUp!;

      expect(speedUp.depositor).to.equal(toEvmAddress(depositor));
      expect(speedUp.updatedRecipient).to.equal(toEvmAddress(updatedRecipient));
>>>>>>> 5e9e31fb
    }
  });
  it("Correctly truncates events with bytes32 address fields: FilledRelay", async function () {
    for (let i = 0; i < 10; ++i) {
      const [depositor, recipient, inputToken, outputToken, exclusiveRelayer, relayer] = Array(6)
        .fill(0)
        .map((_) => toAddressType(ethers.utils.hexZeroPad(randomAddress(), 32)));

      originSpokePoolClient.fillRelay({
        depositor,
        recipient,
        inputToken,
        outputToken,
        exclusiveRelayer,
        relayer,
        depositId: toBN(i),
      } as Omit<FillWithBlock, "messageHash">);
      await originSpokePoolClient.update(filledRelayEvents);

      let relay = originSpokePoolClient.getFills().at(-1);
      expect(relay).to.exist;
      relay = relay!;

<<<<<<< HEAD
      expect(relay.depositor.eq(depositor)).to.be.true;
      expect(relay.recipient.eq(recipient)).to.be.true;
      expect(relay.inputToken.eq(inputToken)).to.be.true;
      expect(relay.outputToken.eq(outputToken)).to.be.true;
      expect(relay.exclusiveRelayer.eq(exclusiveRelayer)).to.be.true;
      expect(relay.relayer.eq(relayer)).to.be.true;
=======
      expect(relay.depositor).to.equal(toEvmAddress(depositor));
      expect(relay.recipient).to.equal(toEvmAddress(recipient));
      expect(relay.inputToken).to.equal(toEvmAddress(inputToken));
      expect(relay.outputToken).to.equal(toEvmAddress(outputToken));
      expect(relay.exclusiveRelayer).to.equal(toEvmAddress(exclusiveRelayer));
      expect(relay.relayer).to.equal(toEvmAddress(relayer));
>>>>>>> 5e9e31fb
    }
  });
  it("Correctly truncates events with bytes32 address fields: RequestedSlowFill", async function () {
    for (let i = 0; i < 10; ++i) {
      const [depositor, recipient, inputToken, outputToken, exclusiveRelayer] = Array(5)
        .fill(0)
        .map((_) => toAddressType(ethers.utils.hexZeroPad(randomAddress(), 32)));

      originSpokePoolClient.requestSlowFill({
        depositor,
        recipient,
        inputToken,
        outputToken,
        exclusiveRelayer,
        depositId: toBN(i),
        originChainId: 1,
        inputAmount: toBN(i),
        outputAmount: toBN(i),
        messageHash: ZERO_BYTES,
        fillDeadline: 0,
        exclusivityDeadline: 0,
      });
      await originSpokePoolClient.update(slowFillRequestedEvents);

      let slowFill = originSpokePoolClient.getSlowFillRequestsForOriginChain(1).at(-1);
      expect(slowFill).to.exist;
      slowFill = slowFill!;

<<<<<<< HEAD
      expect(slowFill.depositor.eq(depositor)).to.be.true;
      expect(slowFill.recipient.eq(recipient)).to.be.true;
      expect(slowFill.inputToken.eq(inputToken)).to.be.true;
      expect(slowFill.outputToken.eq(outputToken)).to.be.true;
      expect(slowFill.exclusiveRelayer.eq(exclusiveRelayer)).to.be.true;
=======
      expect(slowFill.depositor).to.equal(toEvmAddress(depositor));
      expect(slowFill.recipient).to.equal(toEvmAddress(recipient));
      expect(slowFill.inputToken).to.equal(toEvmAddress(inputToken));
      expect(slowFill.outputToken).to.equal(toEvmAddress(outputToken));
      expect(slowFill.exclusiveRelayer).to.equal(toEvmAddress(exclusiveRelayer));
>>>>>>> 5e9e31fb
    }
  });
  it("Does not throw when processing a bytes32 address", async function () {
    const random = () => Math.round(Math.random() * 1e6);
    const randomBytes = (n: number): string => ethers.utils.hexlify(ethers.utils.randomBytes(n));

    for (let i = 0; i < 10; ++i) {
      const [
        depositor,
        recipient,
        inputToken,
        outputToken,
        exclusiveRelayer,
        relayer,
        updatedRecipient,
        l2TokenAddress,
      ] = Array(8)
        .fill(0)
        .map((_) => toAddressType(randomAddress()));

      const common = {
        depositor,
        recipient,
        inputToken,
        outputToken,
        exclusiveRelayer,
        depositId: toBN(i),
        quoteTimestamp: random(),
        originChainId,
        destinationChainId,
        fillDeadline: random(),
        exclusivityDeadline: random(),
        fromLiteChain: false,
        toLiteChain: false,
        inputAmount: toBN(random()),
        outputAmount: toBN(random()),
      };

      const relayExecutionInfo = {
        updatedRecipient,
        updatedOutputAmount: common.outputAmount,
        updatedMessageHash: randomBytes(32),
        depositorSignature: randomBytes(32),
      };

      // Deposit
      originSpokePoolClient.deposit({ ...common, message: randomBytes(32) });

      // SpeedUpDeposit
      originSpokePoolClient.speedUpDeposit({
        originChainId,
        depositId: toBN(i),
        depositor,
        updatedRecipient,
        updatedOutputAmount: common.outputAmount.sub(bnOne),
        updatedMessage: randomBytes(32),
        depositorSignature: randomBytes(32),
      });

      // FillV3Relay
      originSpokePoolClient.fillRelay({
        ...common,
        repaymentChainId: random(),
        message: randomBytes(32),
        relayer,
        relayExecutionInfo: {
          ...relayExecutionInfo,
          updatedMessageHash: getMessageHash(randomBytes(32)),
          fillType: 0,
        },
      });

      // TokensBridged
      originSpokePoolClient.setTokensBridged({
        l2TokenAddress,
        chainId: i,
        leafId: i + 1,
        amountToReturn: toBN(random()),
        blockNumber: random(),
        txnRef: randomBytes(32),
        txnIndex: random(),
        logIndex: random(),
      });

      // RequestSlowFill
      destinationSpokePoolClient.requestSlowFill({ ...common, messageHash: randomBytes(32) });

      await originSpokePoolClient.update([
        ...fundsDepositedEvents,
        ...filledRelayEvents,
        ...speedUpEvents,
        ...slowFillRequestedEvents,
        "TokensBridged",
      ]);

      await destinationSpokePoolClient.update([...filledRelayEvents, ...slowFillRequestedEvents]);

      let slowFill = destinationSpokePoolClient.getSlowFillRequestsForOriginChain(originChainId).at(-1);
      expect(slowFill).to.exist;
      slowFill = slowFill!;

      let tokensBridged = originSpokePoolClient.getTokensBridged().at(-1);
      expect(tokensBridged).to.exist;
      tokensBridged = tokensBridged!;

      let speedUp = originSpokePoolClient.getSpeedUps()[depositor.toAddress()]?.[common.depositId.toString()]?.at(-1);
      expect(speedUp).to.exist;
      speedUp = speedUp!;

      let relay = originSpokePoolClient.getFills().at(-1);
      expect(relay).to.exist;
      relay = relay!;

      let deposit = originSpokePoolClient.getDeposits().at(-1);
      expect(deposit).to.exist;
      deposit = deposit!;

      // SlowFill
      expect(slowFill.depositor.eq(depositor)).to.be.true;
      expect(slowFill.recipient.eq(recipient)).to.be.true;
      expect(slowFill.inputToken.eq(inputToken)).to.be.true;
      expect(slowFill.outputToken.eq(outputToken)).to.be.true;
      expect(slowFill.exclusiveRelayer.eq(exclusiveRelayer)).to.be.true;

      // Relay
      expect(relay.depositor.eq(depositor)).to.be.true;
      expect(relay.recipient.eq(recipient)).to.be.true;
      expect(relay.inputToken.eq(inputToken)).to.be.true;
      expect(relay.outputToken.eq(outputToken)).to.be.true;
      expect(relay.exclusiveRelayer.eq(exclusiveRelayer)).to.be.true;
      expect(relay.relayer.eq(relayer)).to.be.true;

      // SpeedUp
      expect(speedUp.depositor.eq(depositor)).to.be.true;
      expect(speedUp.updatedRecipient.eq(updatedRecipient)).to.be.true;

      // Deposit
      expect(deposit.depositor.eq(depositor)).to.be.true;
      expect(deposit.recipient.eq(recipient)).to.be.true;
      expect(deposit.inputToken.eq(inputToken)).to.be.true;
      expect(deposit.outputToken.eq(outputToken)).to.be.true;
      expect(deposit.exclusiveRelayer.eq(exclusiveRelayer)).to.be.true;

      // TokensBridged
      expect(tokensBridged.l2TokenAddress.eq(l2TokenAddress)).to.be.true;
    }
  });

  it("Correctly appends FundsDeposited messageHash", async function () {
    const _deposit = generateDeposit(originSpokePoolClient);
    expect(_deposit?.args?.messageHash).to.equal(undefined);
    await originSpokePoolClient.update(fundsDepositedEvents);

    let deposit = originSpokePoolClient.getDeposit(_deposit.args.depositId);
    expect(deposit).to.exist;
    deposit = deposit!;

    // Both event types should include messageHash.
    expect(deposit.messageHash).to.equal(getMessageHash(deposit.message));
  });
});<|MERGE_RESOLUTION|>--- conflicted
+++ resolved
@@ -2,21 +2,18 @@
 import { utils as sdkUtils } from "../src";
 import { DEFAULT_CONFIG_STORE_VERSION, GLOBAL_CONFIG_STORE_KEYS } from "../src/clients";
 import { MockConfigStoreClient, MockHubPoolClient, MockSpokePoolClient } from "../src/clients/mocks";
-import { EMPTY_MESSAGE, ZERO_ADDRESS, ZERO_BYTES } from "../src/constants";
+import { ZERO_ADDRESS, ZERO_BYTES } from "../src/constants";
 import { DepositWithBlock, FillWithBlock, Log, SlowFillRequest, SpeedUp, TokensBridged } from "../src/interfaces";
 import {
   Address,
   bnOne,
+  EvmAddress,
   getCurrentTime,
   getMessageHash,
   isDefined,
   randomAddress,
-<<<<<<< HEAD
   toAddressType,
-=======
   toEvmAddress,
-  toBytes32,
->>>>>>> 5e9e31fb
   toBN,
   toBytes32,
 } from "../src/utils";
@@ -359,34 +356,23 @@
     expect(slowFillRequests.length).to.equal(requests.length);
 
     requests.forEach(({ args }) => {
+      const { originChainId, destinationChainId } = args;
       const relayData = {
         depositId: args.depositId,
         originChainId: args.originChainId,
-<<<<<<< HEAD
-        depositor: toAddressType(args.depositor),
-        recipient: toAddressType(args.recipient),
-        inputToken: toAddressType(args.inputToken),
+        depositor: toAddressType(args.depositor, originChainId),
+        recipient: toAddressType(args.recipient, destinationChainId),
+        inputToken: toAddressType(args.inputToken, originChainId),
         inputAmount: args.inputAmount,
-        outputToken: toAddressType(args.outputToken),
+        outputToken: toAddressType(args.outputToken, destinationChainId),
         outputAmount: args.outputAmount,
         fillDeadline: args.fillDeadline,
-        exclusiveRelayer: toAddressType(args.exclusiveRelayer),
-=======
-        depositor: toEvmAddress(args.depositor),
-        recipient: toEvmAddress(args.recipient),
-        inputToken: toEvmAddress(args.inputToken),
-        inputAmount: args.inputAmount,
-        outputToken: toEvmAddress(args.outputToken),
-        outputAmount: args.outputAmount,
-        fillDeadline: args.fillDeadline,
-        exclusiveRelayer: toEvmAddress(args.exclusiveRelayer),
->>>>>>> 5e9e31fb
+        exclusiveRelayer: toAddressType(args.exclusiveRelayer, destinationChainId),
         exclusivityDeadline: args.exclusivityDeadline,
       };
 
       let slowFillRequest = destinationSpokePoolClient.getSlowFillRequest({
         ...relayData,
-        message: EMPTY_MESSAGE,
         messageHash: args.messageHash,
       });
       expect(slowFillRequest).to.exist;
@@ -444,11 +430,7 @@
       expect(tokensBridged).to.exist;
       tokensBridged = tokensBridged!;
 
-<<<<<<< HEAD
-      expect(tokensBridged.l2TokenAddress.toBytes32()).to.equal(l2TokenAddress.toLowerCase());
-=======
       expect(tokensBridged.l2TokenAddress).to.equal(toEvmAddress(l2TokenAddress));
->>>>>>> 5e9e31fb
     }
   });
 
@@ -456,7 +438,7 @@
     for (let _i = 0; _i < 10; ++_i) {
       const [depositor, recipient, inputToken, outputToken, exclusiveRelayer] = Array(5)
         .fill(0)
-        .map((_) => toAddressType(ethers.utils.hexZeroPad(randomAddress(), 32)));
+        .map((_) => EvmAddress.from(ethers.utils.hexZeroPad(randomAddress(), 32)));
 
       originSpokePoolClient.deposit({
         depositor,
@@ -470,51 +452,34 @@
       expect(deposit).to.exist;
       deposit = deposit!;
 
-<<<<<<< HEAD
       expect(deposit.depositor.eq(depositor)).to.be.true;
       expect(deposit.recipient.eq(recipient)).to.be.true;
       expect(deposit.inputToken.eq(inputToken)).to.be.true;
       expect(deposit.outputToken.eq(outputToken)).to.be.true;
       expect(deposit.exclusiveRelayer.eq(exclusiveRelayer)).to.be.true;
-=======
-      expect(deposit.depositor).to.equal(toEvmAddress(depositor));
-      expect(deposit.recipient).to.equal(toEvmAddress(recipient));
-      expect(deposit.inputToken).to.equal(toEvmAddress(inputToken));
-      expect(deposit.outputToken).to.equal(toEvmAddress(outputToken));
-      expect(deposit.exclusiveRelayer).to.equal(toEvmAddress(exclusiveRelayer));
->>>>>>> 5e9e31fb
     }
   });
   it("Correctly truncates events with bytes32 address fields: RequestedSpeedUpDeposit", async function () {
     for (let i = 0; i < 10; ++i) {
       const [depositor, updatedRecipient] = Array(2)
         .fill(0)
-        .map((_) => toAddressType(ethers.utils.hexZeroPad(randomAddress(), 32)));
+        .map(() => EvmAddress.from(ethers.utils.hexZeroPad(randomAddress(), 32)));
 
       originSpokePoolClient.speedUpDeposit({ depositor, updatedRecipient, depositId: toBN(i) } as SpeedUp);
       await originSpokePoolClient.update(speedUpEvents);
-<<<<<<< HEAD
-      let speedUp = originSpokePoolClient.getSpeedUps()[depositor.toAddress()][toBN(i).toString()].at(-1);
+      let speedUp = originSpokePoolClient.getSpeedUps()[depositor.toNative()][toBN(i).toString()].at(-1);
       expect(speedUp).to.exist;
       speedUp = speedUp!;
 
       expect(speedUp.depositor.eq(depositor)).to.be.true;
       expect(speedUp.updatedRecipient.eq(updatedRecipient)).to.be.true;
-=======
-      let speedUp = originSpokePoolClient.getSpeedUps()[toEvmAddress(depositor)][toBN(i).toString()].at(-1);
-      expect(speedUp).to.exist;
-      speedUp = speedUp!;
-
-      expect(speedUp.depositor).to.equal(toEvmAddress(depositor));
-      expect(speedUp.updatedRecipient).to.equal(toEvmAddress(updatedRecipient));
->>>>>>> 5e9e31fb
     }
   });
   it("Correctly truncates events with bytes32 address fields: FilledRelay", async function () {
     for (let i = 0; i < 10; ++i) {
       const [depositor, recipient, inputToken, outputToken, exclusiveRelayer, relayer] = Array(6)
         .fill(0)
-        .map((_) => toAddressType(ethers.utils.hexZeroPad(randomAddress(), 32)));
+        .map(() => toAddressType(ethers.utils.hexZeroPad(randomAddress(), 32), originSpokePoolClient.chainId));
 
       originSpokePoolClient.fillRelay({
         depositor,
@@ -531,28 +496,19 @@
       expect(relay).to.exist;
       relay = relay!;
 
-<<<<<<< HEAD
       expect(relay.depositor.eq(depositor)).to.be.true;
       expect(relay.recipient.eq(recipient)).to.be.true;
       expect(relay.inputToken.eq(inputToken)).to.be.true;
       expect(relay.outputToken.eq(outputToken)).to.be.true;
       expect(relay.exclusiveRelayer.eq(exclusiveRelayer)).to.be.true;
       expect(relay.relayer.eq(relayer)).to.be.true;
-=======
-      expect(relay.depositor).to.equal(toEvmAddress(depositor));
-      expect(relay.recipient).to.equal(toEvmAddress(recipient));
-      expect(relay.inputToken).to.equal(toEvmAddress(inputToken));
-      expect(relay.outputToken).to.equal(toEvmAddress(outputToken));
-      expect(relay.exclusiveRelayer).to.equal(toEvmAddress(exclusiveRelayer));
-      expect(relay.relayer).to.equal(toEvmAddress(relayer));
->>>>>>> 5e9e31fb
     }
   });
   it("Correctly truncates events with bytes32 address fields: RequestedSlowFill", async function () {
     for (let i = 0; i < 10; ++i) {
       const [depositor, recipient, inputToken, outputToken, exclusiveRelayer] = Array(5)
         .fill(0)
-        .map((_) => toAddressType(ethers.utils.hexZeroPad(randomAddress(), 32)));
+        .map(() => toAddressType(ethers.utils.hexZeroPad(randomAddress(), 32), originSpokePoolClient.chainId));
 
       originSpokePoolClient.requestSlowFill({
         depositor,
@@ -574,19 +530,11 @@
       expect(slowFill).to.exist;
       slowFill = slowFill!;
 
-<<<<<<< HEAD
       expect(slowFill.depositor.eq(depositor)).to.be.true;
       expect(slowFill.recipient.eq(recipient)).to.be.true;
       expect(slowFill.inputToken.eq(inputToken)).to.be.true;
       expect(slowFill.outputToken.eq(outputToken)).to.be.true;
       expect(slowFill.exclusiveRelayer.eq(exclusiveRelayer)).to.be.true;
-=======
-      expect(slowFill.depositor).to.equal(toEvmAddress(depositor));
-      expect(slowFill.recipient).to.equal(toEvmAddress(recipient));
-      expect(slowFill.inputToken).to.equal(toEvmAddress(inputToken));
-      expect(slowFill.outputToken).to.equal(toEvmAddress(outputToken));
-      expect(slowFill.exclusiveRelayer).to.equal(toEvmAddress(exclusiveRelayer));
->>>>>>> 5e9e31fb
     }
   });
   it("Does not throw when processing a bytes32 address", async function () {
@@ -605,7 +553,7 @@
         l2TokenAddress,
       ] = Array(8)
         .fill(0)
-        .map((_) => toAddressType(randomAddress()));
+        .map((_) => toAddressType(randomAddress(), originChainId));
 
       const common = {
         depositor,
