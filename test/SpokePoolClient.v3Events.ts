import { expect } from "chai";
import { utils as sdkUtils } from "../src";
import { DEFAULT_CONFIG_STORE_VERSION, GLOBAL_CONFIG_STORE_KEYS } from "../src/clients";
import { MockConfigStoreClient, MockHubPoolClient, MockSpokePoolClient } from "../src/clients/mocks";
import { ZERO_ADDRESS, ZERO_BYTES } from "../src/constants";
import { DepositWithBlock, FillWithBlock, Log, SlowFillRequest, SpeedUp, TokensBridged } from "../src/interfaces";
import {
<<<<<<< HEAD
  DepositWithBlock,
  FillWithBlock,
  Log,
  SlowFillRequest,
  SlowFillRequestWithBlock,
  SpeedUp,
  TokensBridged,
} from "../src/interfaces";
import {
=======
>>>>>>> e1235107
  bnOne,
  getCurrentTime,
  getMessageHash,
  isDefined,
  randomAddress,
  toAddress,
<<<<<<< HEAD
  toBN,
  toAddressType,
  Address,
=======
  toBytes32,
  toBN,
>>>>>>> e1235107
} from "../src/utils";
import {
  SignerWithAddress,
  createSpyLogger,
  deployConfigStore,
  deploySpokePool,
  ethers,
  fillFromDeposit,
  hubPoolFixture,
  toBNWei,
} from "./utils";

type EventSearchConfig = sdkUtils.EventSearchConfig;

describe("SpokePoolClient: Event Filtering", function () {
  const random = () => Math.round(Math.random() * 1e6);
  const randomBytes = (n: number): string => ethers.utils.hexlify(ethers.utils.randomBytes(n));
  const destinationToken = randomAddress();

  const fundsDepositedEvents = ["FundsDeposited"];
  const slowFillRequestedEvents = ["RequestedSlowFill"];
  const speedUpEvents = ["RequestedSpeedUpDeposit"];
  const filledRelayEvents = ["FilledRelay"];

  let owner: SignerWithAddress;
  let chainIds: number[];
  let originChainId: number, destinationChainId: number, repaymentChainId: number;
  let hubPoolClient: MockHubPoolClient;
  let spokePoolClients: { [chainId: number]: MockSpokePoolClient };
  let originSpokePoolClient: MockSpokePoolClient;
  let destinationSpokePoolClient: MockSpokePoolClient;
  let configStoreClient: MockConfigStoreClient;

  const logger = createSpyLogger().spyLogger;

<<<<<<< HEAD
  const generateV3Deposit = (
    spokePoolClient: MockSpokePoolClient,
    quoteTimestamp?: number,
    inputToken?: Address
  ): Log => {
    inputToken ??= toAddressType(randomAddress());
    const message = randomBytes(32);
    quoteTimestamp ??= getCurrentTime() - 10;
    return spokePoolClient.depositV3({ destinationChainId, inputToken, message, quoteTimestamp } as DepositWithBlock);
  };

  const generateDeposit = (
    spokePoolClient: MockSpokePoolClient,
    quoteTimestamp?: number,
    inputToken?: Address
  ): Log => {
    inputToken ??= toAddressType(randomAddress());
=======
  const generateDeposit = (spokePoolClient: MockSpokePoolClient, quoteTimestamp?: number, inputToken?: string): Log => {
    inputToken ??= randomAddress();
>>>>>>> e1235107
    const message = randomBytes(32);
    quoteTimestamp ??= getCurrentTime() - 10;
    return spokePoolClient.deposit({ destinationChainId, inputToken, message, quoteTimestamp } as DepositWithBlock);
  };

  beforeEach(async function () {
    [owner] = await ethers.getSigners();

    // Sanity Check: Ensure that owner.provider is defined
    expect(owner.provider).to.exist;
    if (owner.provider === undefined) {
      throw new Error("owner.provider is undefined");
    }

    ({ chainId: destinationChainId } = await owner.provider.getNetwork());

    originChainId = random();
    repaymentChainId = random();
    chainIds = [originChainId, destinationChainId, repaymentChainId];

    spokePoolClients = {};

    const mockUpdate = true;
    const { configStore } = await deployConfigStore(owner, []);
    configStoreClient = new MockConfigStoreClient(
      logger,
      configStore,
      {} as EventSearchConfig,
      DEFAULT_CONFIG_STORE_VERSION,
      undefined,
      mockUpdate,
      chainIds
    );
    await configStoreClient.update();

    const { hubPool } = await hubPoolFixture();
    const deploymentBlock = await hubPool.provider.getBlockNumber();
    hubPoolClient = new MockHubPoolClient(logger, hubPool, configStoreClient, deploymentBlock, originChainId);
    // hubPoolClient.setReturnedL1TokenForDeposit(ZERO_ADDRESS);
    [originChainId, destinationChainId, repaymentChainId, hubPoolClient.chainId].forEach((chainId) =>
      hubPoolClient.setTokenMapping(ZERO_ADDRESS, chainId, ZERO_ADDRESS)
    );
    await hubPoolClient.update();

    for (const chainId of chainIds) {
      // @dev the underlying chainId will be the same for all three SpokePools.
      const { spokePool } = await deploySpokePool(ethers);
      const receipt = await spokePool.deployTransaction.wait();
      await spokePool.setChainId(chainId);
      const spokePoolClient = new MockSpokePoolClient(logger, spokePool, chainId, receipt.blockNumber);
      spokePoolClients[chainId] = spokePoolClient;

      for (const destinationChainId of chainIds) {
        // For each SpokePool, construct routes to each _other_ SpokePool.
        if (destinationChainId === chainId) {
          continue;
        }

        [destinationToken].forEach((originToken) => {
          spokePoolClient.setEnableRoute(originToken, destinationChainId, true);
          hubPoolClient.setPoolRebalanceRoute(destinationChainId, originToken, originToken);
        });
      }
    }
    await hubPoolClient.update();

    originSpokePoolClient = spokePoolClients[originChainId];
    destinationSpokePoolClient = spokePoolClients[destinationChainId];
  });

  it("Correctly retrieves FundsDeposited events", async function () {
    // Inject a series of DepositWithBlock events.
    const depositEvents: Log[] = [];

    for (let idx = 0; idx < 10; ++idx) {
      depositEvents.push(generateDeposit(originSpokePoolClient));
    }
    await originSpokePoolClient.update(fundsDepositedEvents);

    // Should receive _all_ deposits submitted on originChainId.
    const deposits = originSpokePoolClient.getDeposits();
    expect(deposits.length).to.equal(depositEvents.length);

    deposits.forEach((depositEvent, idx) => {
      const expectedDeposit = depositEvents[idx];
      expect(depositEvent.blockNumber).to.equal(expectedDeposit.blockNumber);

<<<<<<< HEAD
      const expectedInputToken = toAddressType(expectedDeposit.args!.inputToken);
      expect(depositEvent.inputToken.eq(expectedInputToken)).to.be.true;
=======
      const expectedInputToken = expectedDeposit.args.inputToken;
      expect(toBytes32(depositEvent.inputToken)).to.equal(expectedInputToken);
>>>>>>> e1235107
    });
  });

  it("Maps multiple fills for same deposit ID + origin chain ID to same deposit", async function () {
    const depositEvent = generateDeposit(originSpokePoolClient);
    await originSpokePoolClient.update(fundsDepositedEvents);
    let deposit = originSpokePoolClient.getDeposits().at(-1);
    expect(deposit).to.exist;
    deposit = deposit!;
    expect(deposit.depositId).to.equal(depositEvent.args!.depositId);

    // Mock invalid fills:
<<<<<<< HEAD
    destinationSpokePoolClient.fillV3Relay(
      fillFromDeposit(
        { ...deposit, exclusivityDeadline: deposit.exclusivityDeadline + 2 },
        toAddressType(randomAddress())
      )
    );
    destinationSpokePoolClient.fillV3Relay(
      fillFromDeposit(
        { ...deposit, exclusivityDeadline: deposit.exclusivityDeadline + 1 },
        toAddressType(randomAddress())
      )
=======
    destinationSpokePoolClient.fillRelay(
      fillFromDeposit({ ...deposit, exclusivityDeadline: deposit.exclusivityDeadline + 2 }, randomAddress())
    );
    destinationSpokePoolClient.fillRelay(
      fillFromDeposit({ ...deposit, exclusivityDeadline: deposit.exclusivityDeadline + 1 }, randomAddress())
>>>>>>> e1235107
    );
    await destinationSpokePoolClient.update(filledRelayEvents);

    const fillsForDeposit = destinationSpokePoolClient.getFillsForDeposit(deposit);
    expect(fillsForDeposit.length).to.equal(2);
  });

  it("Correctly sets the `fromLiteChain` flag by using `isOriginLiteChain`", async function () {
    // Update the config store to set the originChainId as a lite chain.
    configStoreClient.updateGlobalConfig(
      GLOBAL_CONFIG_STORE_KEYS.LITE_CHAIN_ID_INDICES,
      JSON.stringify([originChainId])
    );
    await configStoreClient.update();
    // Update the config store to set the originChainId as a non-lite chain.
    configStoreClient.updateGlobalConfig(GLOBAL_CONFIG_STORE_KEYS.LITE_CHAIN_ID_INDICES, JSON.stringify([]));
    await configStoreClient.update();

    // Confirm that the config store client has two updates.
    expect(configStoreClient.liteChainIndicesUpdates.length).to.equal(2);
    const [liteChainIndicesUpdate1, liteChainIndicesUpdate2] = configStoreClient.liteChainIndicesUpdates;

    // There's a nuanced issue with the mock config store's event manager so we need to mock a 2 second delay
    // so that the block timestamps are different. If this issue is resolved, this shouldn't impact this test
    // because the second event's timestamp should be greater than the first event's timestamp anyway.
    configStoreClient.liteChainIndicesUpdates[1].timestamp += 2;

    // Confirm that the two updates have different timestamps.
    expect(liteChainIndicesUpdate1.timestamp).to.not.equal(liteChainIndicesUpdate2.timestamp);

    // Inject a DepositWithBlock event that should have the `fromLiteChain` flag set to false.
    // This is done by setting the quote timestamp to before the first lite chain update.
    generateDeposit(originSpokePoolClient, liteChainIndicesUpdate1.timestamp - 1);
    // Inject a DepositWithBlock event that should have the `fromLiteChain` flag set to true.
    // This is done by setting the quote timestamp to after the first lite chain update.
    generateDeposit(originSpokePoolClient, liteChainIndicesUpdate1.timestamp + 1);
    // Inject a DepositWithBlock event that should have the `fromLiteChain` flag set to false.
    // This is done by setting the quote timestamp to after the second lite chain update.
    generateDeposit(originSpokePoolClient, liteChainIndicesUpdate2.timestamp + 1);

    // Set the config store client on the originSpokePoolClient so that it can access the lite chain indices updates.
    originSpokePoolClient.setConfigStoreClient(configStoreClient);
    await originSpokePoolClient.update(fundsDepositedEvents);

    // Of the three deposits, the first and third should have the `fromLiteChain` flag set to false.
    const deposits = originSpokePoolClient.getDeposits();
    expect(deposits.length).to.equal(3);
    expect(deposits[0].fromLiteChain).to.equal(false);
    expect(deposits[1].fromLiteChain).to.equal(true);
    expect(deposits[2].fromLiteChain).to.equal(false);
  });

  it("Correctly sets the `toLiteChain` flag by using `isDestinationLiteChain`", async function () {
    // Update the config store to set the originChainId as a lite chain.
    configStoreClient.updateGlobalConfig(
      GLOBAL_CONFIG_STORE_KEYS.LITE_CHAIN_ID_INDICES,
      JSON.stringify([destinationChainId])
    );
    await configStoreClient.update();
    // Update the config store to set the originChainId as a non-lite chain.
    configStoreClient.updateGlobalConfig(GLOBAL_CONFIG_STORE_KEYS.LITE_CHAIN_ID_INDICES, JSON.stringify([]));
    await configStoreClient.update();

    // Confirm that the config store client has two updates.
    expect(configStoreClient.liteChainIndicesUpdates.length).to.equal(2);
    const [liteChainIndicesUpdate1, liteChainIndicesUpdate2] = configStoreClient.liteChainIndicesUpdates;

    // There's a nuanced issue with the mock config store's event manager so we need to mock a 2 second delay
    // so that the block timestamps are different. If this issue is resolved, this shouldn't impact this test
    // because the second event's timestamp should be greater than the first event's timestamp anyway.
    configStoreClient.liteChainIndicesUpdates[1].timestamp += 2;

    // Confirm that the two updates have different timestamps.
    expect(liteChainIndicesUpdate1.timestamp).to.not.equal(liteChainIndicesUpdate2.timestamp);

    // Inject a DepositWithBlock event that should have the `toLiteChain` flag set to false.
    // This is done by setting the quote timestamp to before the first lite chain update.
    generateDeposit(originSpokePoolClient, liteChainIndicesUpdate1.timestamp - 1);
    // Inject a DepositWithBlock event that should have the `toLiteChain` flag set to true.
    // This is done by setting the quote timestamp to after the first lite chain update.
    generateDeposit(originSpokePoolClient, liteChainIndicesUpdate1.timestamp + 1);
    // Inject a DepositWithBlock event that should have the `toLiteChain` flag set to false.
    // This is done by setting the quote timestamp to after the second lite chain update.
    generateDeposit(originSpokePoolClient, liteChainIndicesUpdate2.timestamp + 1);

    // Set the config store client on the originSpokePoolClient so that it can access the lite chain indices updates.
    originSpokePoolClient.setConfigStoreClient(configStoreClient);
    await originSpokePoolClient.update(fundsDepositedEvents);

    // Of the three deposits, the first and third should have the `toLiteChain` flag set to false.
    const deposits = originSpokePoolClient.getDeposits();
    expect(deposits.length).to.equal(3);
    expect(deposits[0].toLiteChain).to.equal(false);
    expect(deposits[1].toLiteChain).to.equal(true);
    expect(deposits[2].toLiteChain).to.equal(false);
  });

  it("Correctly substitutes outputToken when set to 0x0", async function () {
    const { spokePool, chainId, deploymentBlock } = originSpokePoolClient;
    const spokePoolClient = new MockSpokePoolClient(logger, spokePool, chainId, deploymentBlock, { hubPoolClient });

    const hubPoolToken = randomAddress();
    const inputToken = randomAddress();
    const outputToken = randomAddress();
    hubPoolClient.setTokenMapping(hubPoolToken, originChainId, inputToken);
    hubPoolClient.setTokenMapping(hubPoolToken, destinationChainId, outputToken);
    hubPoolClient.setDefaultRealizedLpFeePct(toBNWei("0.0001"));

    const _deposit = spokePoolClient.deposit({
      originChainId,
      destinationChainId,
      inputToken: toAddressType(inputToken),
      outputToken: toAddressType(ZERO_ADDRESS), // outputToken must _not_ be ZERO_ADDRESS after SpokePoolClient ingestion.
    } as DepositWithBlock);
    expect(_deposit?.args?.outputToken).to.equal(toBytes32(ZERO_ADDRESS));

    await spokePoolClient.update(fundsDepositedEvents);

    const [deposit] = spokePoolClient.getDeposits();
    expect(deposit).to.exist;

<<<<<<< HEAD
    expect(deposit.inputToken.toAddress()).to.equal(inputToken);
    expect(deposit.outputToken.toAddress()).to.not.equal(ZERO_ADDRESS);
    expect(deposit.outputToken.toAddress()).to.equal(outputToken);
=======
    expect(deposit.inputToken).to.equal(inputToken);

    expect(deposit.outputToken).to.not.equal(ZERO_ADDRESS);
    expect(deposit.outputToken).to.equal(outputToken);
>>>>>>> e1235107
  });

  it("Handles case where outputToken is set to 0x0 and cannot be resolved", async function () {
    const { spokePool, chainId, deploymentBlock } = originSpokePoolClient;
    const spokePoolClient = new MockSpokePoolClient(logger, spokePool, chainId, deploymentBlock, { hubPoolClient });

    const hubPoolToken = randomAddress();
    const outputToken = randomAddress();
    const inputToken = randomAddress();
    hubPoolClient.setDefaultRealizedLpFeePct(toBNWei("0.0001"));

    const _deposit = spokePoolClient.deposit({
      originChainId,
      destinationChainId,
      inputToken: toAddressType(inputToken),
      outputToken: toAddressType(ZERO_ADDRESS),
    } as DepositWithBlock);
    expect(_deposit?.args?.outputToken).to.equal(ZERO_BYTES);

    await spokePoolClient.update(fundsDepositedEvents);

    const [deposit] = spokePoolClient.getDeposits();
    expect(deposit).to.exist;
    expect(deposit.outputToken.toAddress()).to.equal(ZERO_ADDRESS);

    // Both origin and destination chains must map to the PoolRebalanceRoute of the inputToken:
    hubPoolClient.setTokenMapping(hubPoolToken, originChainId, inputToken);
    await spokePoolClient.update(fundsDepositedEvents);
    expect(spokePoolClient.getDeposits()[0].outputToken.toAddress()).to.equal(ZERO_ADDRESS);
    hubPoolClient.deleteTokenMapping(hubPoolToken, originChainId);
    hubPoolClient.setTokenMapping(hubPoolToken, destinationChainId, outputToken);
    await spokePoolClient.update(fundsDepositedEvents);
    expect(spokePoolClient.getDeposits()[0].outputToken.toAddress()).to.equal(ZERO_ADDRESS);
  });

  it("Correctly retrieves SlowFillRequested events", async function () {
    const requests: Log[] = [];

    const slowFillRequestFromDeposit = (deposit: DepositWithBlock): SlowFillRequest => {
      const { blockNumber, message, ...partialDeposit } = deposit;
      return { ...partialDeposit, messageHash: getMessageHash(message) };
    };

    for (let idx = 0; idx < 10; ++idx) {
      const depositEvent = generateDeposit(originSpokePoolClient);

      await originSpokePoolClient.update(fundsDepositedEvents);
      let deposit = originSpokePoolClient.getDeposits().at(-1);
      expect(deposit).to.exist;
      deposit = deposit!;

      expect(deposit.depositId).to.equal(depositEvent.args.depositId);

      const slowFillRequest = slowFillRequestFromDeposit(deposit);
      requests.push(destinationSpokePoolClient.requestSlowFill(slowFillRequest));
    }
    await destinationSpokePoolClient.update(slowFillRequestedEvents);

    // Should receive _all_ slow fills submitted on the destination chain.
    const slowFillRequests = destinationSpokePoolClient.getSlowFillRequests();
    expect(slowFillRequests.length).to.equal(requests.length);

    requests.forEach(({ args }) => {
      const relayData = {
        depositId: args.depositId,
        originChainId: args.originChainId,
<<<<<<< HEAD
        depositor: toAddressType(args.depositor),
        recipient: toAddressType(args.recipient),
        inputToken: toAddressType(args.inputToken),
        inputAmount: args.inputAmount,
        outputToken: toAddressType(args.outputToken),
=======
        depositor: toAddress(args.depositor),
        recipient: toAddress(args.recipient),
        inputToken: toAddress(args.inputToken),
        inputAmount: args.inputAmount,
        outputToken: toAddress(args.outputToken),
>>>>>>> e1235107
        outputAmount: args.outputAmount,
        fillDeadline: args.fillDeadline,
<<<<<<< HEAD
        exclusiveRelayer: toAddressType(args.exclusiveRelayer),
=======
        exclusiveRelayer: toAddress(args.exclusiveRelayer),
>>>>>>> e1235107
        exclusivityDeadline: args.exclusivityDeadline,
      };

      let slowFillRequest = destinationSpokePoolClient.getSlowFillRequest({
        ...relayData,
        messageHash: args.messageHash,
      });
      expect(slowFillRequest).to.exist;
      slowFillRequest = slowFillRequest!;

      // The SpokePoolClient appends destinationChainId, so check for it specifically.
      expect(slowFillRequest.destinationChainId).to.exist;
      expect(slowFillRequest.destinationChainId).to.equal(destinationChainId);
      Object.entries(relayData).forEach(
<<<<<<< HEAD
        ([k, v]) => expect(isDefined(v)).to.equal(true) && expect(slowFillRequest?.[k]).to.deep.equal(v)
=======
        ([k, v]) => expect(isDefined(v)).to.equal(true) && expect(slowFillRequest[k]).to.equal(v)
>>>>>>> e1235107
      );
    });
  });

  it("Correctly retrieves FilledRelay events", async function () {
    // Inject a series of DepositWithBlock events.
    const fillEvents: Log[] = [];
    const relayer = toAddressType(randomAddress());

    for (let idx = 0; idx < 10; ++idx) {
      const depositEvent = generateDeposit(originSpokePoolClient);

      await originSpokePoolClient.update(fundsDepositedEvents);
      let deposit = originSpokePoolClient.getDeposits().at(-1);
      expect(deposit).to.exist;
      deposit = deposit!;
      expect(deposit.depositId).to.equal(depositEvent.args.depositId);

      const fill = fillFromDeposit(deposit, relayer);
      fillEvents.push(destinationSpokePoolClient.fillRelay(fill));
    }
    await destinationSpokePoolClient.update(filledRelayEvents);

    // Should receive _all_ fills submitted on the destination chain.
    const fills = destinationSpokePoolClient.getFills();
    expect(fills.length).to.equal(fillEvents.length);

    fills.forEach((fillEvent, idx) => {
      const expectedFill = fillEvents[idx];

      expect(fillEvent.blockNumber).to.equal(expectedFill.blockNumber);

      // destinationChainId is appended by the SpokePoolClient for V3FundsDeposited events, so verify its correctness.
      expect(fillEvent.destinationChainId).to.equal(destinationChainId);
<<<<<<< HEAD
      expect(fillEvent.outputToken.toAddress()).to.equal(expectedFill.args!.outputToken);
=======
      expect(toBytes32(fillEvent.outputToken)).to.equal(expectedFill.args.outputToken);
>>>>>>> e1235107
    });
  });

  it("Correctly truncates events with bytes32 address fields: TokensBridged", async function () {
    for (let i = 0; i < 10; ++i) {
      const l2TokenAddress = ethers.utils.hexZeroPad(randomAddress(), 32);
      originSpokePoolClient.setTokensBridged({ l2TokenAddress, chainId: i, leafId: i + 1 } as TokensBridged);
      await originSpokePoolClient.update(["TokensBridged"]);
      let tokensBridged = originSpokePoolClient.getTokensBridged().at(-1);
      expect(tokensBridged).to.exist;
      tokensBridged = tokensBridged!;

      expect(tokensBridged.l2TokenAddress).to.equal(toAddress(l2TokenAddress));
    }
  });

  it("Correctly truncates events with bytes32 address fields: FundsDeposited", async function () {
    for (let _i = 0; _i < 10; ++_i) {
      const [depositor, recipient, inputToken, outputToken, exclusiveRelayer] = Array(5)
        .fill(0)
<<<<<<< HEAD
        .map((_) => toAddressType(ethers.utils.hexZeroPad(randomAddress(), 32)));
      originSpokePoolClient.depositV3({
=======
        .map((_) => ethers.utils.hexZeroPad(randomAddress(), 32));

      originSpokePoolClient.deposit({
>>>>>>> e1235107
        depositor,
        recipient,
        inputToken,
        outputToken,
        exclusiveRelayer,
      } as DepositWithBlock);
      await originSpokePoolClient.update(fundsDepositedEvents);
      let deposit = originSpokePoolClient.getDeposits().at(-1);
      expect(deposit).to.exist;
      deposit = deposit!;

      expect(deposit.depositor.eq(depositor)).to.be.true;
      expect(deposit.recipient.eq(recipient)).to.be.true;
      expect(deposit.inputToken.eq(inputToken)).to.be.true;
      expect(deposit.outputToken.eq(outputToken)).to.be.true;
      expect(deposit.exclusiveRelayer.eq(exclusiveRelayer)).to.be.true;
    }
  });
  it("Correctly truncates events with bytes32 address fields: RequestedSpeedUpDeposit", async function () {
    for (let i = 0; i < 10; ++i) {
      const [depositor, updatedRecipient] = Array(2)
        .fill(0)
<<<<<<< HEAD
        .map((_) => toAddressType(ethers.utils.hexZeroPad(randomAddress(), 32)));
      originSpokePoolClient.speedUpV3Deposit({ depositor, updatedRecipient, depositId: toBN(i) } as SpeedUp);
      await originSpokePoolClient.update(["RequestedSpeedUpV3Deposit"]);
=======
        .map((_) => ethers.utils.hexZeroPad(randomAddress(), 32));
      originSpokePoolClient.speedUpDeposit({ depositor, updatedRecipient, depositId: toBN(i) } as SpeedUp);
      await originSpokePoolClient.update(speedUpEvents);
>>>>>>> e1235107
      let speedUp = originSpokePoolClient.getSpeedUps()[toAddress(depositor)][toBN(i).toString()].at(-1);
      expect(speedUp).to.exist;
      speedUp = speedUp!;

      expect(speedUp.depositor.eq(depositor)).to.be.true;
      expect(speedUp.updatedRecipient.eq(updatedRecipient)).to.be.true;
    }
  });
  it("Correctly truncates events with bytes32 address fields: FilledRelay", async function () {
    for (let i = 0; i < 10; ++i) {
      const [depositor, recipient, inputToken, outputToken, exclusiveRelayer, relayer] = Array(6)
        .fill(0)
<<<<<<< HEAD
        .map((_) => toAddressType(ethers.utils.hexZeroPad(randomAddress(), 32)));
      originSpokePoolClient.fillV3Relay({
=======
        .map((_) => ethers.utils.hexZeroPad(randomAddress(), 32));
      originSpokePoolClient.fillRelay({
>>>>>>> e1235107
        depositor,
        recipient,
        inputToken,
        outputToken,
        exclusiveRelayer,
        relayer,
        depositId: toBN(i),
      } as Omit<FillWithBlock, "messageHash">);
      await originSpokePoolClient.update(filledRelayEvents);

      let relay = originSpokePoolClient.getFills().at(-1);
      expect(relay).to.exist;
      relay = relay!;

      expect(relay.depositor.eq(depositor)).to.be.true;
      expect(relay.recipient.eq(recipient)).to.be.true;
      expect(relay.inputToken.eq(inputToken)).to.be.true;
      expect(relay.outputToken.eq(outputToken)).to.be.true;
      expect(relay.exclusiveRelayer.eq(exclusiveRelayer)).to.be.true;
      expect(relay.relayer.eq(relayer)).to.be.true;
    }
  });
  it("Correctly truncates events with bytes32 address fields: RequestedSlowFill", async function () {
    for (let i = 0; i < 10; ++i) {
      const [depositor, recipient, inputToken, outputToken, exclusiveRelayer] = Array(5)
        .fill(0)
<<<<<<< HEAD
        .map((_) => toAddressType(ethers.utils.hexZeroPad(randomAddress(), 32)));
      originSpokePoolClient.requestV3SlowFill({
=======
        .map((_) => ethers.utils.hexZeroPad(randomAddress(), 32));
      originSpokePoolClient.requestSlowFill({
>>>>>>> e1235107
        depositor,
        recipient,
        inputToken,
        outputToken,
        exclusiveRelayer,
        depositId: toBN(i),
        originChainId: 1,
        inputAmount: toBN(i),
        outputAmount: toBN(i),
        messageHash: ZERO_BYTES,
        fillDeadline: 0,
        exclusivityDeadline: 0,
      });
      await originSpokePoolClient.update(slowFillRequestedEvents);

      let slowFill = originSpokePoolClient.getSlowFillRequestsForOriginChain(1).at(-1);
      expect(slowFill).to.exist;
      slowFill = slowFill!;

      expect(slowFill.depositor.eq(depositor)).to.be.true;
      expect(slowFill.recipient.eq(recipient)).to.be.true;
      expect(slowFill.inputToken.eq(inputToken)).to.be.true;
      expect(slowFill.outputToken.eq(outputToken)).to.be.true;
      expect(slowFill.exclusiveRelayer.eq(exclusiveRelayer)).to.be.true;
    }
  });
  it("Does not throw when processing a bytes32 address", async function () {
    const random = () => Math.round(Math.random() * 1e6);
    const randomBytes = (n: number): string => ethers.utils.hexlify(ethers.utils.randomBytes(n));

    for (let i = 0; i < 10; ++i) {
      const [
        depositor,
        recipient,
        inputToken,
        outputToken,
        exclusiveRelayer,
        relayer,
        updatedRecipient,
        l2TokenAddress,
      ] = Array(8)
        .fill(0)
        .map((_) => toAddressType(randomAddress()));

      const common = {
        depositor,
        recipient,
        inputToken,
        outputToken,
        exclusiveRelayer,
        depositId: toBN(i),
        quoteTimestamp: random(),
        originChainId,
        destinationChainId,
        fillDeadline: random(),
        exclusivityDeadline: random(),
        fromLiteChain: false,
        toLiteChain: false,
        inputAmount: toBN(random()),
        outputAmount: toBN(random()),
      };

      const relayExecutionInfo = {
        updatedRecipient,
        updatedOutputAmount: common.outputAmount,
        updatedMessageHash: randomBytes(32),
        depositorSignature: randomBytes(32),
      };

      // Deposit
      originSpokePoolClient.deposit({ ...common, message: randomBytes(32) });

      // SpeedUpDeposit
      originSpokePoolClient.speedUpDeposit({
        originChainId,
        depositId: toBN(i),
        depositor,
        updatedRecipient,
        updatedOutputAmount: common.outputAmount.sub(bnOne),
        updatedMessage: randomBytes(32),
        depositorSignature: randomBytes(32),
      });

      // FillV3Relay
      originSpokePoolClient.fillRelay({
        ...common,
        repaymentChainId: random(),
        message: randomBytes(32),
        relayer,
        relayExecutionInfo: {
          ...relayExecutionInfo,
          updatedMessageHash: getMessageHash(randomBytes(32)),
          fillType: 0,
        },
      });

      // TokensBridged
      originSpokePoolClient.setTokensBridged({
        l2TokenAddress,
        chainId: i,
        leafId: i + 1,
        amountToReturn: toBN(random()),
        blockNumber: random(),
        txnRef: randomBytes(32),
        txnIndex: random(),
        logIndex: random(),
      });

      // RequestSlowFill
      destinationSpokePoolClient.requestSlowFill({ ...common, messageHash: randomBytes(32) });

      await originSpokePoolClient.update([
        ...fundsDepositedEvents,
        ...filledRelayEvents,
        ...speedUpEvents,
        ...slowFillRequestedEvents,
        "TokensBridged",
      ]);

      await destinationSpokePoolClient.update([...filledRelayEvents, ...slowFillRequestedEvents]);

      let slowFill = destinationSpokePoolClient.getSlowFillRequestsForOriginChain(originChainId).at(-1);
      expect(slowFill).to.exist;
      slowFill = slowFill!;

      let tokensBridged = originSpokePoolClient.getTokensBridged().at(-1);
      expect(tokensBridged).to.exist;
      tokensBridged = tokensBridged!;

      let speedUp = originSpokePoolClient.getSpeedUps()[depositor.toAddress()]?.[common.depositId.toString()]?.at(-1);
      expect(speedUp).to.exist;
      speedUp = speedUp!;

      let relay = originSpokePoolClient.getFills().at(-1);
      expect(relay).to.exist;
      relay = relay!;

      let deposit = originSpokePoolClient.getDeposits().at(-1);
      expect(deposit).to.exist;
      deposit = deposit!;

      // SlowFill
      expect(slowFill.depositor.eq(depositor)).to.be.true;
      expect(slowFill.recipient.eq(recipient)).to.be.true;
      expect(slowFill.inputToken.eq(inputToken)).to.be.true;
      expect(slowFill.outputToken.eq(outputToken)).to.be.true;
      expect(slowFill.exclusiveRelayer.eq(exclusiveRelayer)).to.be.true;

      // Relay
      expect(relay.depositor.eq(depositor)).to.be.true;
      expect(relay.recipient.eq(recipient)).to.be.true;
      expect(relay.inputToken.eq(inputToken)).to.be.true;
      expect(relay.outputToken.eq(outputToken)).to.be.true;
      expect(relay.exclusiveRelayer.eq(exclusiveRelayer)).to.be.true;
      expect(relay.relayer.eq(relayer)).to.be.true;

      // SpeedUp
      expect(speedUp.depositor.eq(depositor)).to.be.true;
      expect(speedUp.updatedRecipient.eq(updatedRecipient)).to.be.true;

      // Deposit
      expect(deposit.depositor.eq(depositor)).to.be.true;
      expect(deposit.recipient.eq(recipient)).to.be.true;
      expect(deposit.inputToken.eq(inputToken)).to.be.true;
      expect(deposit.outputToken.eq(outputToken)).to.be.true;
      expect(deposit.exclusiveRelayer.eq(exclusiveRelayer)).to.be.true;

      // TokensBridged
      expect(tokensBridged.l2TokenAddress === l2TokenAddress.toAddress()).to.be.true;
    }
  });

<<<<<<< HEAD
  describe("SpokePoolClient: Legacy messageHash Handling", function () {
    it("Correctly appends messageHash", async function () {
      for (const event of ["FundsDeposited", "V3FundsDeposited"]) {
        const depositGenerator = event === "V3FundsDeposited" ? generateV3Deposit : generateDeposit;
        const _deposit = depositGenerator(originSpokePoolClient);
        expect(_deposit?.args?.messageHash).to.equal(undefined);
        await originSpokePoolClient.update(fundsDepositedEvents);

        let deposit = originSpokePoolClient.getDeposit(_deposit.args.depositId);
        expect(deposit).to.exist;
        deposit = deposit!;

        // Both event types should include messageHash.
        expect(deposit.messageHash).to.equal(getMessageHash(deposit.message));
      }
    });

    it("Correctly appends RequestedV3SlowFill messageHash", async function () {
      for (const event of ["RequestedSlowFill", "RequestedV3SlowFill"]) {
        const depositGenerator = event === "RequestedV3SlowFill" ? generateV3Deposit : generateDeposit;
        const _deposit = depositGenerator(originSpokePoolClient);
        expect(_deposit?.args?.messageHash).to.equal(undefined);
        await originSpokePoolClient.update(fundsDepositedEvents);

        let deposit = originSpokePoolClient.getDeposit(_deposit.args.depositId);
        expect(deposit).to.exist;
        deposit = deposit!;

        if (event === "RequestedV3SlowFill") {
          destinationSpokePoolClient.requestV3SlowFill({ ...deposit, blockNumber: undefined });
        } else {
          destinationSpokePoolClient.requestSlowFill({ ...deposit, blockNumber: undefined });
        }
        await destinationSpokePoolClient.update(slowFillRequestedEvents);

        let slowFillRequest = destinationSpokePoolClient.getSlowFillRequest(deposit);
        expect(slowFillRequest).to.exist;
        slowFillRequest = slowFillRequest!;

        expect(slowFillRequest.messageHash).to.equal(getMessageHash(deposit.message));
      }
    });

    it("Correctly appends RequestedSpeedUpDeposit messageHash", async function () {
      for (const event of ["RequestedSpeedUpDeposit", "RequestedSpeedUpV3Deposit"]) {
        const depositGenerator = event === "RequestedSpeedUpV3Deposit" ? generateV3Deposit : generateDeposit;
        const _deposit = depositGenerator(originSpokePoolClient);
        expect(_deposit?.args?.messageHash).to.equal(undefined);
        await originSpokePoolClient.update(fundsDepositedEvents);

        let deposit = originSpokePoolClient.getDeposit(_deposit.args.depositId);
        expect(deposit).to.exist;
        deposit = deposit!;

        const speedUp = {
          ...deposit,
          updatedMessage: deposit.message,
          updatedOutputAmount: deposit.outputAmount.sub(bnOne),
          updatedRecipient: deposit.recipient,
          depositorSignature: randomBytes(32),
        };

        if (event === "RequestedSpeedUpV3Deposit") {
          originSpokePoolClient.speedUpV3Deposit(speedUp);
        } else {
          originSpokePoolClient.speedUpDeposit(speedUp);
        }
        await originSpokePoolClient.update(speedUpEvents);

        let updatedDeposit = originSpokePoolClient.appendMaxSpeedUpSignatureToDeposit(deposit);
        expect(updatedDeposit).to.exist;
        updatedDeposit = updatedDeposit!;

        expect(updatedDeposit.updatedMessage).to.equal(speedUp.updatedMessage);
        expect(updatedDeposit.updatedRecipient.eq(speedUp.updatedRecipient)).to.be.true;
        expect(updatedDeposit.updatedOutputAmount).to.equal(speedUp.updatedOutputAmount);
        expect(updatedDeposit.speedUpSignature).to.equal(speedUp.depositorSignature);
      }
    });

    it("Correctly appends FilledV3Relay messageHash", async function () {
      for (const event of ["FundsDeposited", "V3FundsDeposited"]) {
        const depositGenerator = event === "V3FundsDeposited" ? generateV3Deposit : generateDeposit;
        const _deposit = depositGenerator(originSpokePoolClient);
        expect(_deposit?.args?.messageHash).to.equal(undefined);
        await originSpokePoolClient.update(fundsDepositedEvents);

        let deposit = originSpokePoolClient.getDeposit(_deposit.args.depositId);
        expect(deposit).to.exist;
        deposit = deposit!;

        const relayer = toAddressType(randomAddress());

        await destinationSpokePoolClient.update();
        let [fill] = destinationSpokePoolClient.getFillsForRelayer(relayer);
        expect(fill).to.not.exist;

        if (event === "V3FundsDeposited") {
          destinationSpokePoolClient.fillV3Relay(fillFromDeposit(deposit, relayer));
        } else {
          destinationSpokePoolClient.fillRelay(fillFromDeposit(deposit, relayer));
        }
        await destinationSpokePoolClient.update(filledRelayEvents);

        [fill] = destinationSpokePoolClient.getFillsForRelayer(relayer);
        expect(fill).to.exist;
        fill = fill!;

        expect(fill.messageHash).to.equal(getMessageHash(deposit.message));

        const { relayExecutionInfo } = fill;
        expect(relayExecutionInfo).to.exist;
=======
  it("Correctly appends FundsDeposited messageHash", async function () {
    const _deposit = generateDeposit(originSpokePoolClient);
    expect(_deposit?.args?.messageHash).to.equal(undefined);
    await originSpokePoolClient.update(fundsDepositedEvents);
>>>>>>> e1235107

    let deposit = originSpokePoolClient.getDeposit(_deposit.args.depositId);
    expect(deposit).to.exist;
    deposit = deposit!;

    // Both event types should include messageHash.
    expect(deposit.messageHash).to.equal(getMessageHash(deposit.message));
  });
});<|MERGE_RESOLUTION|>--- conflicted
+++ resolved
@@ -2,35 +2,19 @@
 import { utils as sdkUtils } from "../src";
 import { DEFAULT_CONFIG_STORE_VERSION, GLOBAL_CONFIG_STORE_KEYS } from "../src/clients";
 import { MockConfigStoreClient, MockHubPoolClient, MockSpokePoolClient } from "../src/clients/mocks";
-import { ZERO_ADDRESS, ZERO_BYTES } from "../src/constants";
+import { EMPTY_MESSAGE, ZERO_ADDRESS, ZERO_BYTES } from "../src/constants";
 import { DepositWithBlock, FillWithBlock, Log, SlowFillRequest, SpeedUp, TokensBridged } from "../src/interfaces";
 import {
-<<<<<<< HEAD
-  DepositWithBlock,
-  FillWithBlock,
-  Log,
-  SlowFillRequest,
-  SlowFillRequestWithBlock,
-  SpeedUp,
-  TokensBridged,
-} from "../src/interfaces";
-import {
-=======
->>>>>>> e1235107
+  Address,
   bnOne,
   getCurrentTime,
   getMessageHash,
   isDefined,
   randomAddress,
+  toAddressType,
   toAddress,
-<<<<<<< HEAD
   toBN,
-  toAddressType,
-  Address,
-=======
   toBytes32,
-  toBN,
->>>>>>> e1235107
 } from "../src/utils";
 import {
   SignerWithAddress,
@@ -66,28 +50,12 @@
 
   const logger = createSpyLogger().spyLogger;
 
-<<<<<<< HEAD
-  const generateV3Deposit = (
-    spokePoolClient: MockSpokePoolClient,
-    quoteTimestamp?: number,
-    inputToken?: Address
-  ): Log => {
-    inputToken ??= toAddressType(randomAddress());
-    const message = randomBytes(32);
-    quoteTimestamp ??= getCurrentTime() - 10;
-    return spokePoolClient.depositV3({ destinationChainId, inputToken, message, quoteTimestamp } as DepositWithBlock);
-  };
-
   const generateDeposit = (
     spokePoolClient: MockSpokePoolClient,
     quoteTimestamp?: number,
     inputToken?: Address
   ): Log => {
     inputToken ??= toAddressType(randomAddress());
-=======
-  const generateDeposit = (spokePoolClient: MockSpokePoolClient, quoteTimestamp?: number, inputToken?: string): Log => {
-    inputToken ??= randomAddress();
->>>>>>> e1235107
     const message = randomBytes(32);
     quoteTimestamp ??= getCurrentTime() - 10;
     return spokePoolClient.deposit({ destinationChainId, inputToken, message, quoteTimestamp } as DepositWithBlock);
@@ -175,13 +143,8 @@
       const expectedDeposit = depositEvents[idx];
       expect(depositEvent.blockNumber).to.equal(expectedDeposit.blockNumber);
 
-<<<<<<< HEAD
-      const expectedInputToken = toAddressType(expectedDeposit.args!.inputToken);
+      const expectedInputToken = toAddressType(expectedDeposit.args.inputToken);
       expect(depositEvent.inputToken.eq(expectedInputToken)).to.be.true;
-=======
-      const expectedInputToken = expectedDeposit.args.inputToken;
-      expect(toBytes32(depositEvent.inputToken)).to.equal(expectedInputToken);
->>>>>>> e1235107
     });
   });
 
@@ -194,25 +157,11 @@
     expect(deposit.depositId).to.equal(depositEvent.args!.depositId);
 
     // Mock invalid fills:
-<<<<<<< HEAD
-    destinationSpokePoolClient.fillV3Relay(
-      fillFromDeposit(
-        { ...deposit, exclusivityDeadline: deposit.exclusivityDeadline + 2 },
-        toAddressType(randomAddress())
-      )
-    );
-    destinationSpokePoolClient.fillV3Relay(
-      fillFromDeposit(
-        { ...deposit, exclusivityDeadline: deposit.exclusivityDeadline + 1 },
-        toAddressType(randomAddress())
-      )
-=======
     destinationSpokePoolClient.fillRelay(
       fillFromDeposit({ ...deposit, exclusivityDeadline: deposit.exclusivityDeadline + 2 }, randomAddress())
     );
     destinationSpokePoolClient.fillRelay(
       fillFromDeposit({ ...deposit, exclusivityDeadline: deposit.exclusivityDeadline + 1 }, randomAddress())
->>>>>>> e1235107
     );
     await destinationSpokePoolClient.update(filledRelayEvents);
 
@@ -334,16 +283,9 @@
     const [deposit] = spokePoolClient.getDeposits();
     expect(deposit).to.exist;
 
-<<<<<<< HEAD
     expect(deposit.inputToken.toAddress()).to.equal(inputToken);
     expect(deposit.outputToken.toAddress()).to.not.equal(ZERO_ADDRESS);
     expect(deposit.outputToken.toAddress()).to.equal(outputToken);
-=======
-    expect(deposit.inputToken).to.equal(inputToken);
-
-    expect(deposit.outputToken).to.not.equal(ZERO_ADDRESS);
-    expect(deposit.outputToken).to.equal(outputToken);
->>>>>>> e1235107
   });
 
   it("Handles case where outputToken is set to 0x0 and cannot be resolved", async function () {
@@ -410,32 +352,20 @@
       const relayData = {
         depositId: args.depositId,
         originChainId: args.originChainId,
-<<<<<<< HEAD
         depositor: toAddressType(args.depositor),
         recipient: toAddressType(args.recipient),
         inputToken: toAddressType(args.inputToken),
         inputAmount: args.inputAmount,
         outputToken: toAddressType(args.outputToken),
-=======
-        depositor: toAddress(args.depositor),
-        recipient: toAddress(args.recipient),
-        inputToken: toAddress(args.inputToken),
-        inputAmount: args.inputAmount,
-        outputToken: toAddress(args.outputToken),
->>>>>>> e1235107
         outputAmount: args.outputAmount,
         fillDeadline: args.fillDeadline,
-<<<<<<< HEAD
         exclusiveRelayer: toAddressType(args.exclusiveRelayer),
-=======
-        exclusiveRelayer: toAddress(args.exclusiveRelayer),
->>>>>>> e1235107
         exclusivityDeadline: args.exclusivityDeadline,
       };
 
       let slowFillRequest = destinationSpokePoolClient.getSlowFillRequest({
         ...relayData,
-        messageHash: args.messageHash,
+        message: EMPTY_MESSAGE,
       });
       expect(slowFillRequest).to.exist;
       slowFillRequest = slowFillRequest!;
@@ -444,11 +374,7 @@
       expect(slowFillRequest.destinationChainId).to.exist;
       expect(slowFillRequest.destinationChainId).to.equal(destinationChainId);
       Object.entries(relayData).forEach(
-<<<<<<< HEAD
-        ([k, v]) => expect(isDefined(v)).to.equal(true) && expect(slowFillRequest?.[k]).to.deep.equal(v)
-=======
         ([k, v]) => expect(isDefined(v)).to.equal(true) && expect(slowFillRequest[k]).to.equal(v)
->>>>>>> e1235107
       );
     });
   });
@@ -467,7 +393,7 @@
       deposit = deposit!;
       expect(deposit.depositId).to.equal(depositEvent.args.depositId);
 
-      const fill = fillFromDeposit(deposit, relayer);
+      const fill = fillFromDeposit(deposit, relayer.toAddress());
       fillEvents.push(destinationSpokePoolClient.fillRelay(fill));
     }
     await destinationSpokePoolClient.update(filledRelayEvents);
@@ -483,11 +409,7 @@
 
       // destinationChainId is appended by the SpokePoolClient for V3FundsDeposited events, so verify its correctness.
       expect(fillEvent.destinationChainId).to.equal(destinationChainId);
-<<<<<<< HEAD
-      expect(fillEvent.outputToken.toAddress()).to.equal(expectedFill.args!.outputToken);
-=======
-      expect(toBytes32(fillEvent.outputToken)).to.equal(expectedFill.args.outputToken);
->>>>>>> e1235107
+      expect(fillEvent.outputToken.toAddress()).to.equal(expectedFill.args.outputToken);
     });
   });
 
@@ -508,14 +430,9 @@
     for (let _i = 0; _i < 10; ++_i) {
       const [depositor, recipient, inputToken, outputToken, exclusiveRelayer] = Array(5)
         .fill(0)
-<<<<<<< HEAD
         .map((_) => toAddressType(ethers.utils.hexZeroPad(randomAddress(), 32)));
-      originSpokePoolClient.depositV3({
-=======
-        .map((_) => ethers.utils.hexZeroPad(randomAddress(), 32));
 
       originSpokePoolClient.deposit({
->>>>>>> e1235107
         depositor,
         recipient,
         inputToken,
@@ -538,16 +455,11 @@
     for (let i = 0; i < 10; ++i) {
       const [depositor, updatedRecipient] = Array(2)
         .fill(0)
-<<<<<<< HEAD
         .map((_) => toAddressType(ethers.utils.hexZeroPad(randomAddress(), 32)));
-      originSpokePoolClient.speedUpV3Deposit({ depositor, updatedRecipient, depositId: toBN(i) } as SpeedUp);
-      await originSpokePoolClient.update(["RequestedSpeedUpV3Deposit"]);
-=======
-        .map((_) => ethers.utils.hexZeroPad(randomAddress(), 32));
+
       originSpokePoolClient.speedUpDeposit({ depositor, updatedRecipient, depositId: toBN(i) } as SpeedUp);
       await originSpokePoolClient.update(speedUpEvents);
->>>>>>> e1235107
-      let speedUp = originSpokePoolClient.getSpeedUps()[toAddress(depositor)][toBN(i).toString()].at(-1);
+      let speedUp = originSpokePoolClient.getSpeedUps()[depositor.toBytes32()][toBN(i).toString()].at(-1);
       expect(speedUp).to.exist;
       speedUp = speedUp!;
 
@@ -559,13 +471,9 @@
     for (let i = 0; i < 10; ++i) {
       const [depositor, recipient, inputToken, outputToken, exclusiveRelayer, relayer] = Array(6)
         .fill(0)
-<<<<<<< HEAD
         .map((_) => toAddressType(ethers.utils.hexZeroPad(randomAddress(), 32)));
-      originSpokePoolClient.fillV3Relay({
-=======
-        .map((_) => ethers.utils.hexZeroPad(randomAddress(), 32));
+
       originSpokePoolClient.fillRelay({
->>>>>>> e1235107
         depositor,
         recipient,
         inputToken,
@@ -592,13 +500,9 @@
     for (let i = 0; i < 10; ++i) {
       const [depositor, recipient, inputToken, outputToken, exclusiveRelayer] = Array(5)
         .fill(0)
-<<<<<<< HEAD
         .map((_) => toAddressType(ethers.utils.hexZeroPad(randomAddress(), 32)));
-      originSpokePoolClient.requestV3SlowFill({
-=======
-        .map((_) => ethers.utils.hexZeroPad(randomAddress(), 32));
+
       originSpokePoolClient.requestSlowFill({
->>>>>>> e1235107
         depositor,
         recipient,
         inputToken,
@@ -767,129 +671,14 @@
       expect(deposit.exclusiveRelayer.eq(exclusiveRelayer)).to.be.true;
 
       // TokensBridged
-      expect(tokensBridged.l2TokenAddress === l2TokenAddress.toAddress()).to.be.true;
-    }
-  });
-
-<<<<<<< HEAD
-  describe("SpokePoolClient: Legacy messageHash Handling", function () {
-    it("Correctly appends messageHash", async function () {
-      for (const event of ["FundsDeposited", "V3FundsDeposited"]) {
-        const depositGenerator = event === "V3FundsDeposited" ? generateV3Deposit : generateDeposit;
-        const _deposit = depositGenerator(originSpokePoolClient);
-        expect(_deposit?.args?.messageHash).to.equal(undefined);
-        await originSpokePoolClient.update(fundsDepositedEvents);
-
-        let deposit = originSpokePoolClient.getDeposit(_deposit.args.depositId);
-        expect(deposit).to.exist;
-        deposit = deposit!;
-
-        // Both event types should include messageHash.
-        expect(deposit.messageHash).to.equal(getMessageHash(deposit.message));
-      }
-    });
-
-    it("Correctly appends RequestedV3SlowFill messageHash", async function () {
-      for (const event of ["RequestedSlowFill", "RequestedV3SlowFill"]) {
-        const depositGenerator = event === "RequestedV3SlowFill" ? generateV3Deposit : generateDeposit;
-        const _deposit = depositGenerator(originSpokePoolClient);
-        expect(_deposit?.args?.messageHash).to.equal(undefined);
-        await originSpokePoolClient.update(fundsDepositedEvents);
-
-        let deposit = originSpokePoolClient.getDeposit(_deposit.args.depositId);
-        expect(deposit).to.exist;
-        deposit = deposit!;
-
-        if (event === "RequestedV3SlowFill") {
-          destinationSpokePoolClient.requestV3SlowFill({ ...deposit, blockNumber: undefined });
-        } else {
-          destinationSpokePoolClient.requestSlowFill({ ...deposit, blockNumber: undefined });
-        }
-        await destinationSpokePoolClient.update(slowFillRequestedEvents);
-
-        let slowFillRequest = destinationSpokePoolClient.getSlowFillRequest(deposit);
-        expect(slowFillRequest).to.exist;
-        slowFillRequest = slowFillRequest!;
-
-        expect(slowFillRequest.messageHash).to.equal(getMessageHash(deposit.message));
-      }
-    });
-
-    it("Correctly appends RequestedSpeedUpDeposit messageHash", async function () {
-      for (const event of ["RequestedSpeedUpDeposit", "RequestedSpeedUpV3Deposit"]) {
-        const depositGenerator = event === "RequestedSpeedUpV3Deposit" ? generateV3Deposit : generateDeposit;
-        const _deposit = depositGenerator(originSpokePoolClient);
-        expect(_deposit?.args?.messageHash).to.equal(undefined);
-        await originSpokePoolClient.update(fundsDepositedEvents);
-
-        let deposit = originSpokePoolClient.getDeposit(_deposit.args.depositId);
-        expect(deposit).to.exist;
-        deposit = deposit!;
-
-        const speedUp = {
-          ...deposit,
-          updatedMessage: deposit.message,
-          updatedOutputAmount: deposit.outputAmount.sub(bnOne),
-          updatedRecipient: deposit.recipient,
-          depositorSignature: randomBytes(32),
-        };
-
-        if (event === "RequestedSpeedUpV3Deposit") {
-          originSpokePoolClient.speedUpV3Deposit(speedUp);
-        } else {
-          originSpokePoolClient.speedUpDeposit(speedUp);
-        }
-        await originSpokePoolClient.update(speedUpEvents);
-
-        let updatedDeposit = originSpokePoolClient.appendMaxSpeedUpSignatureToDeposit(deposit);
-        expect(updatedDeposit).to.exist;
-        updatedDeposit = updatedDeposit!;
-
-        expect(updatedDeposit.updatedMessage).to.equal(speedUp.updatedMessage);
-        expect(updatedDeposit.updatedRecipient.eq(speedUp.updatedRecipient)).to.be.true;
-        expect(updatedDeposit.updatedOutputAmount).to.equal(speedUp.updatedOutputAmount);
-        expect(updatedDeposit.speedUpSignature).to.equal(speedUp.depositorSignature);
-      }
-    });
-
-    it("Correctly appends FilledV3Relay messageHash", async function () {
-      for (const event of ["FundsDeposited", "V3FundsDeposited"]) {
-        const depositGenerator = event === "V3FundsDeposited" ? generateV3Deposit : generateDeposit;
-        const _deposit = depositGenerator(originSpokePoolClient);
-        expect(_deposit?.args?.messageHash).to.equal(undefined);
-        await originSpokePoolClient.update(fundsDepositedEvents);
-
-        let deposit = originSpokePoolClient.getDeposit(_deposit.args.depositId);
-        expect(deposit).to.exist;
-        deposit = deposit!;
-
-        const relayer = toAddressType(randomAddress());
-
-        await destinationSpokePoolClient.update();
-        let [fill] = destinationSpokePoolClient.getFillsForRelayer(relayer);
-        expect(fill).to.not.exist;
-
-        if (event === "V3FundsDeposited") {
-          destinationSpokePoolClient.fillV3Relay(fillFromDeposit(deposit, relayer));
-        } else {
-          destinationSpokePoolClient.fillRelay(fillFromDeposit(deposit, relayer));
-        }
-        await destinationSpokePoolClient.update(filledRelayEvents);
-
-        [fill] = destinationSpokePoolClient.getFillsForRelayer(relayer);
-        expect(fill).to.exist;
-        fill = fill!;
-
-        expect(fill.messageHash).to.equal(getMessageHash(deposit.message));
-
-        const { relayExecutionInfo } = fill;
-        expect(relayExecutionInfo).to.exist;
-=======
+      expect(tokensBridged.l2TokenAddress.eq(l2TokenAddress)).to.be.true;
+    }
+  });
+
   it("Correctly appends FundsDeposited messageHash", async function () {
     const _deposit = generateDeposit(originSpokePoolClient);
     expect(_deposit?.args?.messageHash).to.equal(undefined);
     await originSpokePoolClient.update(fundsDepositedEvents);
->>>>>>> e1235107
 
     let deposit = originSpokePoolClient.getDeposit(_deposit.args.depositId);
     expect(deposit).to.exist;
