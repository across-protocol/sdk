import assert from "assert";
import { Event } from "ethers";
import { random } from "lodash";
import { utils as sdkUtils } from "../src";
import { expect } from "chai";
import { DEFAULT_CONFIG_STORE_VERSION } from "../src/clients";
import { MockHubPoolClient, MockSpokePoolClient, MockConfigStoreClient } from "../src/clients/mocks";
import {
  SlowFillRequest,
  SlowFillRequestWithBlock,
  V3DepositWithBlock,
  V3FillWithBlock,
  V3RelayData,
} from "../src/interfaces";
import { EMPTY_MESSAGE, ZERO_ADDRESS } from "../src/constants";
import {
  getCurrentTime,
  getDepositInputToken,
  isDefined,
  isV3Deposit,
  randomAddress,
} from "../src/utils";
import {
  createSpyLogger,
  fillFromDeposit,
  deployConfigStore,
  hubPoolFixture,
  deploySpokePool,
  ethers,
  SignerWithAddress,
} from "./utils";

type EventSearchConfig = sdkUtils.EventSearchConfig;

describe("SpokePoolClient: Event Filtering", function () {
  const fundsDepositedEvents = ["FundsDeposited", "V3FundsDeposited"];
  const slowFillRequestedEvents = ["RequestedV3SlowFill"];
  const filledRelayEvents = ["FilledRelay", "FilledV3Relay"];

  let owner: SignerWithAddress;
  let chainIds: number[];
  let originChainId: number, destinationChainId: number, repaymentChainId: number;
  let hubPoolClient: MockHubPoolClient;
  let spokePoolClients: { [chainId: number]: MockSpokePoolClient };
  let originSpokePoolClient: MockSpokePoolClient;
  let destinationSpokePoolClient: MockSpokePoolClient;

  const logger = createSpyLogger().spyLogger;

  const generateV3Deposit = (spokePoolClient: MockSpokePoolClient): Event => {
    const inputToken = randomAddress();
    const message = EMPTY_MESSAGE;
    const quoteTimestamp = getCurrentTime() - 10;
    return spokePoolClient.depositV3({ destinationChainId, inputToken, message, quoteTimestamp } as V3DepositWithBlock);
  };

  beforeEach(async function () {
    [owner] = await ethers.getSigners();

    // Sanity Check: Ensure that owner.provider is defined
    expect(owner.provider).to.not.be.undefined;
    if (owner.provider === undefined) {
      throw new Error("owner.provider is undefined");
    }

    ({ chainId: destinationChainId } = await owner.provider.getNetwork());

    originChainId = random(100_000, 1_000_000, false);
    repaymentChainId = random(1_000_001, 2_000_000, false);
    chainIds = [originChainId, destinationChainId, repaymentChainId];

    spokePoolClients = {};

    const mockUpdate = true;
    const { configStore } = await deployConfigStore(owner, []);
    const configStoreClient = new MockConfigStoreClient(
      logger,
      configStore,
      {} as EventSearchConfig,
      DEFAULT_CONFIG_STORE_VERSION,
      undefined,
      mockUpdate,
      chainIds
    );
    await configStoreClient.update();

    const { hubPool } = await hubPoolFixture();
    const deploymentBlock = await hubPool.provider.getBlockNumber();
    hubPoolClient = new MockHubPoolClient(logger, hubPool, configStoreClient, deploymentBlock, originChainId);
    // hubPoolClient.setReturnedL1TokenForDeposit(ZERO_ADDRESS);
    [originChainId, destinationChainId, repaymentChainId, hubPoolClient.chainId].forEach((chainId) =>
      hubPoolClient.setTokenMapping(ZERO_ADDRESS, chainId, ZERO_ADDRESS)
    );
    await hubPoolClient.update();

    for (const chainId of chainIds) {
      // @dev the underlying chainId will be the same for all three SpokePools.
      const { spokePool } = await deploySpokePool(ethers);
      const receipt = await spokePool.deployTransaction.wait();
      await spokePool.setChainId(chainId);
      const spokePoolClient = new MockSpokePoolClient(logger, spokePool, chainId, receipt.blockNumber);
      spokePoolClients[chainId] = spokePoolClient;

      for (const destinationChainId of chainIds) {
        // For each SpokePool, construct routes to each _other_ SpokePool.
        if (destinationChainId === chainId) {
          continue;
        }

        // @todo: destinationToken
        [ZERO_ADDRESS].forEach((originToken) => {
          spokePoolClient.setEnableRoute(originToken, destinationChainId, true);
          hubPoolClient.setPoolRebalanceRoute(destinationChainId, originToken, originToken);
        });
      }
    }
    await hubPoolClient.update();

    originSpokePoolClient = spokePoolClients[originChainId];
    destinationSpokePoolClient = spokePoolClients[destinationChainId];
  });

  it("Correctly retrieves FundsDepositedV3 events", async function () {
    // Inject a series of V2DepositWithBlock and V3DepositWithBlock events.
    const depositEvents: Event[] = [];

    for (let idx = 0; idx < 10; ++idx) {
      depositEvents.push(generateV3Deposit(originSpokePoolClient));
    }
    await originSpokePoolClient.update(fundsDepositedEvents);

    // Should receive _all_ deposits submitted on originChainId.
    const deposits = originSpokePoolClient.getDeposits();
    expect(deposits.length).to.equal(depositEvents.length);

    deposits.forEach((depositEvent, idx) => {
      const expectedDeposit = depositEvents[idx];
      expect(depositEvent.blockNumber).to.equal(expectedDeposit.blockNumber);

      const expectedInputToken = expectedDeposit.args!.inputToken;
      const inputToken = getDepositInputToken(depositEvent);
      expect(inputToken).to.equal(expectedInputToken);
    });
  });

  it("Correctly retrieves SlowFillRequested events", async function () {
    // Inject a series of v2DepositWithBlock and v3DepositWithBlock events.
    const requests: Event[] = [];

    const slowFillRequestFromDeposit = (deposit: V3DepositWithBlock): SlowFillRequest => {
      const { realizedLpFeePct, blockNumber, ...partialDeposit } = deposit;
      return { ...partialDeposit };
    };

    for (let idx = 0; idx < 10; ++idx) {
      const depositEvent = generateV3Deposit(originSpokePoolClient);

      await originSpokePoolClient.update(fundsDepositedEvents);
      const deposits = originSpokePoolClient.getDeposits();

      let deposit = deposits.filter(isV3Deposit).at(-1);
      expect(deposit).to.not.be.undefined;
      deposit = deposit!;
      expect(deposit.depositId).to.equal(depositEvent.args!.depositId);
      assert(isV3Deposit(deposit));

      const slowFillRequest = slowFillRequestFromDeposit(deposit);
      requests.push(destinationSpokePoolClient.requestV3SlowFill(slowFillRequest as SlowFillRequestWithBlock));
    }
    await destinationSpokePoolClient.update(slowFillRequestedEvents);

    // Should receive _all_ fills submitted on the destination chain.
    requests.forEach((event) => {
      let { args } = event;
      expect(args).to.not.be.undefined;
      args = args!;

      const relayData: V3RelayData = {
        depositId: args.depositId,
        originChainId: args.originChainId,
        depositor: args.depositor,
        recipient: args.recipient,
        inputToken: args.inputToken,
        inputAmount: args.inputAmount,
        outputToken: args.outputToken,
        outputAmount: args.outputAmount,
        message: args.message,
        fillDeadline: args.fillDeadline,
        exclusiveRelayer: args.exclusiveRelayer,
        exclusivityDeadline: args.exclusivityDeadline,
      };

      const slowFillRequest = destinationSpokePoolClient.getSlowFillRequest(relayData);
      expect(slowFillRequest).to.not.be.undefined;

      // The SpokePoolClient appends destinationChainId, so check for it specifically.
      expect(slowFillRequest?.destinationChainId).to.not.be.undefined;
      expect(slowFillRequest?.destinationChainId).to.equal(destinationChainId);
      Object.entries(relayData).forEach(
        ([k, v]) => expect(isDefined(v)).to.equal(true) && expect(slowFillRequest?.[k]).to.equal(v)
      );
    });
  });

  it("Correctly retrieves FilledV3Relay events", async function () {
    // Inject a series of v2DepositWithBlock and v3DepositWithBlock events.
    const fillEvents: Event[] = [];
    const relayer = randomAddress();

    for (let idx = 0; idx < 10; ++idx) {
      const v3DepositEvent = generateV3Deposit(originSpokePoolClient);

      await originSpokePoolClient.update(fundsDepositedEvents);
      const deposits = originSpokePoolClient.getDeposits();

      let v3Deposit = deposits.filter(isV3Deposit).at(-1);
      expect(v3Deposit).to.not.be.undefined;
      v3Deposit = v3Deposit!;
      expect(v3Deposit.depositId).to.equal(v3DepositEvent.args!.depositId);

      const v3Fill = fillFromDeposit(v3Deposit, relayer);
      fillEvents.push(destinationSpokePoolClient.fillV3Relay(v3Fill as V3FillWithBlock));
    }
    await destinationSpokePoolClient.update(filledRelayEvents);

    // Should receive _all_ fills submitted on the destination chain.
    const fills = destinationSpokePoolClient.getFills().filter(isV3Fill<V3FillWithBlock, V2FillWithBlock>);
    expect(fills.length).to.equal(fillEvents.length);

    fills.forEach((fillEvent, idx) => {
      const expectedFill = fillEvents[idx];

      expect(fillEvent.blockNumber).to.equal(expectedFill.blockNumber);

      // destinationChainId is appended by the SpokePoolClient for V3FundsDeposited events, so verify its correctness.
      expect(fillEvent.destinationChainId).to.equal(destinationChainId);

<<<<<<< HEAD
      const expectedOutputToken = expectedFill.args!.inputToken;
      const outputToken = getFillOutputToken(fillEvent);
      expect(outputToken).to.equal(expectedOutputToken);
=======
      const expectedOutputToken = expectedFill.args.outputToken;
      expect(fillEvent.outputToken).to.equal(expectedOutputToken);
>>>>>>> d47c0c8a
    });
  });
});<|MERGE_RESOLUTION|>--- conflicted
+++ resolved
@@ -234,15 +234,7 @@
 
       // destinationChainId is appended by the SpokePoolClient for V3FundsDeposited events, so verify its correctness.
       expect(fillEvent.destinationChainId).to.equal(destinationChainId);
-
-<<<<<<< HEAD
-      const expectedOutputToken = expectedFill.args!.inputToken;
-      const outputToken = getFillOutputToken(fillEvent);
-      expect(outputToken).to.equal(expectedOutputToken);
-=======
-      const expectedOutputToken = expectedFill.args.outputToken;
-      expect(fillEvent.outputToken).to.equal(expectedOutputToken);
->>>>>>> d47c0c8a
+      expect(fillEvent.outputToken).to.equal(expectedFill.args!.outputToken);
     });
   });
 });