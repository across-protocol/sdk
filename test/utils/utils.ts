--- conflicted
+++ resolved
@@ -322,21 +322,6 @@
   return {
     depositId: toBN(args.depositId),
     originChainId: Number(originChainId),
-<<<<<<< HEAD
-    destinationChainId: Number(args.destinationChainId),
-    depositor: args.depositor,
-    recipient: args.recipient,
-    inputToken: args.inputToken,
-    inputAmount: args.inputAmount,
-    outputToken: args.outputToken,
-    outputAmount: args.outputAmount,
-    quoteTimestamp: args.quoteTimestamp,
-    message: args.message,
-    messageHash: getMessageHash(args.message),
-    fillDeadline: args.fillDeadline,
-    exclusivityDeadline: args.exclusivityDeadline,
-    exclusiveRelayer: args.exclusiveRelayer,
-=======
     destinationChainId: Number(args!.destinationChainId),
     depositor: args!.depositor,
     recipient: args!.recipient,
@@ -350,7 +335,6 @@
     fillDeadline: args!.fillDeadline,
     exclusivityDeadline: args!.exclusivityDeadline,
     exclusiveRelayer: args!.exclusiveRelayer,
->>>>>>> cb694a73
     fromLiteChain: false,
     toLiteChain: false,
     quoteBlockNumber: 0, // @todo
