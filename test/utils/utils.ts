import * as utils from "@across-protocol/contracts-v2/dist/test-utils";
import { BigNumberish, providers } from "ethers";
import {
  AcrossConfigStoreClient as ConfigStoreClient,
  GLOBAL_CONFIG_STORE_KEYS,
  HubPoolClient,
} from "../../src/clients";
import { Deposit, Fill } from "../../src/interfaces";
import {
  bnUint32Max,
  bnZero,
  getCurrentTime,
  resolveContractFromSymbol,
  toBN,
  toBNWei,
  utf8ToHex,
} from "../../src/utils";
import {
  MAX_L1_TOKENS_PER_POOL_REBALANCE_LEAF,
  MAX_REFUNDS_PER_RELAYER_REFUND_LEAF,
  amountToDeposit,
  depositRelayerFeePct,
  sampleRateModel,
  zeroAddress,
} from "../constants";
import { BigNumber, Contract, SignerWithAddress, deposit } from "./index";
export { sinon, winston };

import { AcrossConfigStore } from "@across-protocol/contracts-v2";
import chai, { expect } from "chai";
import chaiExclude from "chai-exclude";
import _ from "lodash";
import sinon from "sinon";
import winston, { LogEntry } from "winston";
import { SpokePoolDeploymentResult, SpyLoggerResult } from "../types";
import { EMPTY_MESSAGE, PROTOCOL_DEFAULT_CHAIN_ID_INDICES } from "../../src/constants";
import { SpyTransport } from "./SpyTransport";

chai.use(chaiExclude);

const assert = chai.assert;
export { assert, chai };

const TokenRolesEnum = {
  OWNER: "0",
  MINTER: "1",
  BURNER: "3",
};

export function deepEqualsWithBigNumber(x: unknown, y: unknown, omitKeys: string[] = []): boolean {
  if (x === undefined || y === undefined || x === null || y === null) {
    return false;
  }
  const sortedKeysX = Object.fromEntries(
    Object.keys(x)
      .sort()
      .map((key) => [key, x?.[key]])
  );
  const sortedKeysY = Object.fromEntries(
    Object.keys(y)
      .sort()
      .map((key) => [key, y?.[key]])
  );
  assert.deepStrictEqual(_.omit(sortedKeysX, omitKeys), _.omit(sortedKeysY, omitKeys));
  return true;
}

export async function assertPromiseError<T>(promise: Promise<T>, errMessage?: string): Promise<void> {
  const SPECIAL_ERROR_MESSAGE = "Promise didn't fail";
  try {
    await promise;
    throw new Error(SPECIAL_ERROR_MESSAGE);
  } catch (e: unknown) {
    const err: Error = e as Error;
    if (err.message.includes(SPECIAL_ERROR_MESSAGE)) {
      throw err;
    }
    if (errMessage) {
      assert.isTrue(err.message.includes(errMessage));
    }
  }
}
export async function assertPromisePasses<T>(promise: Promise<T>): Promise<void> {
  try {
    await promise;
  } catch (e: unknown) {
    const err: Error = e as Error;
    throw new Error("Promise failed: " + err.message);
  }
}

export async function setupTokensForWallet(
  contractToApprove: utils.Contract,
  wallet: utils.SignerWithAddress,
  tokens: utils.Contract[],
  weth?: utils.Contract,
  seedMultiplier = 1
): Promise<void> {
  await utils.seedWallet(wallet, tokens, weth, utils.amountToSeedWallets.mul(seedMultiplier));
  await Promise.all(
    tokens.map((token) =>
      token.connect(wallet).approve(contractToApprove.address, utils.amountToDeposit.mul(seedMultiplier))
    )
  );
  if (weth) {
    await weth.connect(wallet).approve(contractToApprove.address, utils.amountToDeposit);
  }
}

export function createSpyLogger(): SpyLoggerResult {
  const spy = sinon.spy();
  const spyLogger = winston.createLogger({
    level: "debug",
    format: winston.format.combine(winston.format(bigNumberFormatter)(), winston.format.json()),
    transports: [
      new SpyTransport({ level: "debug" }, { spy }),
      process.env.LOG_IN_TEST ? new winston.transports.Console() : null,
    ].filter((n) => n) as winston.transport[],
  });

  return { spy, spyLogger };
}

export async function deploySpokePoolWithToken(
  fromChainId = 0,
  toChainId = 0,
  enableRoute = true
): Promise<SpokePoolDeploymentResult> {
  const { weth, erc20, spokePool, unwhitelistedErc20, destErc20 } = await utils.deploySpokePool(utils.ethers);
  const receipt = await spokePool.deployTransaction.wait();

  await spokePool.setChainId(fromChainId == 0 ? utils.originChainId : fromChainId);

  if (enableRoute) {
    await utils.enableRoutes(spokePool, [
      { originToken: erc20.address, destinationChainId: toChainId == 0 ? utils.destinationChainId : toChainId },
      { originToken: weth.address, destinationChainId: toChainId == 0 ? utils.destinationChainId : toChainId },
    ]);
  }
  return { weth, erc20, spokePool, unwhitelistedErc20, destErc20, deploymentBlock: receipt.blockNumber };
}

export async function deployConfigStore(
  signer: utils.SignerWithAddress,
  tokensToAdd: utils.Contract[],
  maxL1TokensPerPoolRebalanceLeaf: number = MAX_L1_TOKENS_PER_POOL_REBALANCE_LEAF,
  maxRefundPerRelayerRefundLeaf: number = MAX_REFUNDS_PER_RELAYER_REFUND_LEAF,
  rateModel: unknown = sampleRateModel,
  additionalChainIdIndices?: number[]
): Promise<{ configStore: AcrossConfigStore; deploymentBlock: number }> {
  const configStore = (await (
    await utils.getContractFactory("AcrossConfigStore", signer)
  ).deploy()) as AcrossConfigStore;
  const { blockNumber: deploymentBlock } = await configStore.deployTransaction.wait();

  for (const token of tokensToAdd) {
    await configStore.updateTokenConfig(
      token.address,
      JSON.stringify({
        rateModel: rateModel,
      })
    );
  }
  await configStore.updateGlobalConfig(
    utf8ToHex(GLOBAL_CONFIG_STORE_KEYS.MAX_POOL_REBALANCE_LEAF_SIZE),
    maxL1TokensPerPoolRebalanceLeaf.toString()
  );
  await configStore.updateGlobalConfig(
    utf8ToHex(GLOBAL_CONFIG_STORE_KEYS.MAX_RELAYER_REPAYMENT_LEAF_SIZE),
    maxRefundPerRelayerRefundLeaf.toString()
  );

  if (additionalChainIdIndices) {
    await configStore.updateGlobalConfig(
      utf8ToHex(GLOBAL_CONFIG_STORE_KEYS.CHAIN_ID_INDICES),
      JSON.stringify([...PROTOCOL_DEFAULT_CHAIN_ID_INDICES, ...additionalChainIdIndices])
    );
  }
  return { configStore, deploymentBlock };
}

export async function deployAndConfigureHubPool(
  signer: utils.SignerWithAddress,
  spokePools: { l2ChainId: number; spokePool: utils.Contract }[],
  finderAddress: string = zeroAddress,
  timerAddress: string = zeroAddress
): Promise<{
  hubPool: utils.Contract;
  mockAdapter: utils.Contract;
  l1Token_1: utils.Contract;
  l1Token_2: utils.Contract;
  hubPoolDeploymentBlock: number;
}> {
  const lpTokenFactory = await (await utils.getContractFactory("LpTokenFactory", signer)).deploy();
  const hubPool = await (
    await utils.getContractFactory("HubPool", signer)
  ).deploy(lpTokenFactory.address, finderAddress, zeroAddress, timerAddress);
  const receipt = await hubPool.deployTransaction.wait();

  const mockAdapter = await (await utils.getContractFactory("Mock_Adapter", signer)).deploy();

  for (const spokePool of spokePools) {
    await hubPool.setCrossChainContracts(spokePool.l2ChainId, mockAdapter.address, spokePool.spokePool.address);
  }

  const l1Token_1 = await (await utils.getContractFactory("ExpandedERC20", signer)).deploy("L1Token1", "L1Token1", 18);
  await l1Token_1.addMember(TokenRolesEnum.MINTER, signer.address);
  const l1Token_2 = await (await utils.getContractFactory("ExpandedERC20", signer)).deploy("L1Token2", "L1Token2", 18);
  await l1Token_2.addMember(TokenRolesEnum.MINTER, signer.address);

  return { hubPool, mockAdapter, l1Token_1, l1Token_2, hubPoolDeploymentBlock: receipt.blockNumber };
}

export async function enableRoutesOnHubPool(
  hubPool: utils.Contract,
  rebalanceRouteTokens: { destinationChainId: number; l1Token: utils.Contract; destinationToken: utils.Contract }[]
): Promise<void> {
  for (const tkn of rebalanceRouteTokens) {
    await hubPool.setPoolRebalanceRoute(tkn.destinationChainId, tkn.l1Token.address, tkn.destinationToken.address);
    await hubPool.enableL1TokenForLiquidityProvision(tkn.l1Token.address);
  }
}

export async function simpleDeposit(
  spokePool: utils.Contract,
  token: utils.Contract,
  recipient: utils.SignerWithAddress,
  depositor: utils.SignerWithAddress,
  destinationChainId: number = utils.destinationChainId,
  amountToDeposit: utils.BigNumber = utils.amountToDeposit,
  depositRelayerFeePct: utils.BigNumber = utils.depositRelayerFeePct
): Promise<Deposit> {
  const depositObject = await utils.deposit(
    spokePool,
    token,
    recipient,
    depositor,
    destinationChainId,
    amountToDeposit,
    depositRelayerFeePct
  );
  // Sanity Check: Ensure that the deposit was successful.
  expect(depositObject).to.not.be.null;
  if (!depositObject) {
    throw new Error("Deposit object is null");
  }
  return {
    ...depositObject,
    realizedLpFeePct: toBNWei("0"),
    destinationToken: zeroAddress,
    message: "0x",
  };
}

/**
 * Takes as input a body and returns a new object with the body and a message property. Used to appease the typescript
 * compiler when we want to return a type that doesn't have a message property.
 * @param body Typically a partial structure of a Deposit or Fill.
 * @returns A new object with the body and a message property.
 */
export function appendMessageToResult<T>(body: T): T & { message: string } {
  return { ...body, message: "" };
}

export async function getLastBlockTime(provider: providers.Provider): Promise<number> {
  return (await provider.getBlock(await provider.getBlockNumber())).timestamp;
}

export async function addLiquidity(
  signer: utils.SignerWithAddress,
  hubPool: utils.Contract,
  l1Token: utils.Contract,
  amount: utils.BigNumber
): Promise<void> {
  await utils.seedWallet(signer, [l1Token], undefined, amount);
  await l1Token.connect(signer).approve(hubPool.address, amount);
  await hubPool.enableL1TokenForLiquidityProvision(l1Token.address);
  await hubPool.connect(signer).addLiquidity(l1Token.address, amount);
}

// Submits a deposit transaction and returns the Deposit struct that that clients interact with.
export async function buildDepositStruct(
  deposit: Omit<Deposit, "destinationToken" | "realizedLpFeePct">,
  hubPoolClient: HubPoolClient
): Promise<Deposit & { quoteBlockNumber: number; blockNumber: number }> {
<<<<<<< HEAD
  const { quoteBlock, realizedLpFeePct } = await hubPoolClient.computeRealizedLpFeePct({
    ...deposit,
    blockNumber: (await hubPoolClient.blockFinder.getBlockForTimestamp(deposit.quoteTimestamp)).number,
=======
  const blockNumber = await hubPoolClient.getBlockNumber(deposit.quoteTimestamp);
  if (!blockNumber) {
    throw new Error("Timestamp is undefined");
  }
  const { quoteBlock, realizedLpFeePct } = await hubPoolClient.computeRealizedLpFeePct({
    ...deposit,
    blockNumber,
>>>>>>> 14fb7e4b
  });
  return {
    ...deposit,
    message: "0x",
    destinationToken: hubPoolClient.getL2TokenForDeposit(deposit.destinationChainId, {
      ...deposit,
      quoteBlockNumber: quoteBlock,
    }),
    quoteBlockNumber: quoteBlock,
    realizedLpFeePct,
    blockNumber: await getLastBlockNumber(),
  };
}
export async function buildDeposit(
  hubPoolClient: HubPoolClient,
  spokePool: Contract,
  tokenToDeposit: Contract,
  recipientAndDepositor: SignerWithAddress,
  _destinationChainId: number,
  _amountToDeposit: BigNumber = amountToDeposit,
  _relayerFeePct: BigNumber = depositRelayerFeePct
): Promise<Deposit> {
  const _deposit = await deposit(
    spokePool,
    tokenToDeposit,
    recipientAndDepositor,
    recipientAndDepositor,
    _destinationChainId,
    _amountToDeposit,
    _relayerFeePct
  );
  // Sanity Check: Ensure that the deposit was successful.
  expect(_deposit).to.not.be.null;
  return await buildDepositStruct(appendMessageToResult(_deposit), hubPoolClient);
}

// Submits a fillRelay transaction and returns the Fill struct that that clients will interact with.
export async function buildFill(
  spokePool: Contract,
  destinationToken: Contract,
  recipientAndDepositor: SignerWithAddress,
  relayer: SignerWithAddress,
  deposit: Deposit,
  pctOfDepositToFill: number,
  repaymentChainId?: number
): Promise<Fill> {
  // Sanity Check: ensure realizedLpFeePct is defined
  expect(deposit.realizedLpFeePct).to.not.be.undefined;
  if (!deposit.realizedLpFeePct) {
    throw new Error("realizedLpFeePct is undefined");
  }

  await spokePool.connect(relayer).fillRelay(
    ...utils.getFillRelayParams(
      utils.getRelayHash(
        recipientAndDepositor.address,
        recipientAndDepositor.address,
        deposit.depositId,
        deposit.originChainId,
        deposit.destinationChainId,
        destinationToken.address,
        deposit.amount,
        deposit.realizedLpFeePct,
        deposit.relayerFeePct
      ).relayData,
      deposit.amount
        .mul(toBNWei(1).sub(deposit.realizedLpFeePct.add(deposit.relayerFeePct)))
        .mul(toBNWei(pctOfDepositToFill))
        .div(toBNWei(1))
        .div(toBNWei(1)),
      repaymentChainId ?? deposit.destinationChainId
    )
  );
  const [events, destinationChainId] = await Promise.all([
    spokePool.queryFilter(spokePool.filters.FilledRelay()),
    spokePool.chainId(),
  ]);
  const lastEvent = events[events.length - 1];
  if (!lastEvent?.args) {
    throw new Error("No FilledRelay event emitted");
  }
  return {
    amount: lastEvent.args.amount,
    totalFilledAmount: lastEvent.args.totalFilledAmount,
    fillAmount: lastEvent.args.fillAmount,
    repaymentChainId: Number(lastEvent.args.repaymentChainId),
    originChainId: Number(lastEvent.args.originChainId),
    relayerFeePct: lastEvent.args.relayerFeePct,
    realizedLpFeePct: lastEvent.args.realizedLpFeePct,
    depositId: lastEvent.args.depositId,
    destinationToken: lastEvent.args.destinationToken,
    relayer: lastEvent.args.relayer,
    depositor: lastEvent.args.depositor,
    recipient: lastEvent.args.recipient,
    message: lastEvent.args.message,
    updatableRelayData: {
      recipient: lastEvent.args.updatableRelayData[0],
      message: lastEvent.args.updatableRelayData[1],
      relayerFeePct: toBN(lastEvent.args.updatableRelayData[2]),
      isSlowRelay: lastEvent.args.updatableRelayData[3],
      payoutAdjustmentPct: toBN(lastEvent.args.updatableRelayData[4]),
    },
    destinationChainId: Number(destinationChainId),
  };
}

export async function buildModifiedFill(
  spokePool: Contract,
  depositor: SignerWithAddress,
  relayer: SignerWithAddress,
  fillToBuildFrom: Fill,
  multipleOfOriginalRelayerFeePct: number,
  pctOfDepositToFill: number,
  newRecipient?: string,
  newMessage?: string
): Promise<Fill | null> {
  const relayDataFromFill = {
    depositor: fillToBuildFrom.depositor,
    recipient: fillToBuildFrom.recipient,
    destinationToken: fillToBuildFrom.destinationToken,
    amount: fillToBuildFrom.amount,
    originChainId: fillToBuildFrom.originChainId.toString(),
    destinationChainId: fillToBuildFrom.destinationChainId.toString(),
    realizedLpFeePct: fillToBuildFrom.realizedLpFeePct,
    relayerFeePct: fillToBuildFrom.relayerFeePct,
    depositId: fillToBuildFrom.depositId.toString(),
    message: fillToBuildFrom.message,
  };

  const { signature } = await utils.modifyRelayHelper(
    fillToBuildFrom.relayerFeePct.mul(multipleOfOriginalRelayerFeePct),
    fillToBuildFrom.depositId.toString(),
    fillToBuildFrom.originChainId.toString(),
    depositor,
    newRecipient ?? relayDataFromFill.recipient,
    newMessage ?? relayDataFromFill.message
  );
  const updatedRelayerFeePct = fillToBuildFrom.relayerFeePct.mul(multipleOfOriginalRelayerFeePct);
  await spokePool.connect(relayer).fillRelayWithUpdatedDeposit(
    ...utils.getFillRelayUpdatedFeeParams(
      relayDataFromFill,
      fillToBuildFrom.amount
        .mul(toBNWei(1).sub(fillToBuildFrom.realizedLpFeePct.add(updatedRelayerFeePct)))
        .mul(toBNWei(pctOfDepositToFill))
        .div(toBNWei(1))
        .div(toBNWei(1)),
      updatedRelayerFeePct,
      signature,
      Number(relayDataFromFill.destinationChainId),
      newRecipient ?? relayDataFromFill.recipient,
      newMessage ?? relayDataFromFill.message
    )
  );
  const [events, destinationChainId] = await Promise.all([
    spokePool.queryFilter(spokePool.filters.FilledRelay()),
    spokePool.chainId(),
  ]);
  const lastEvent = events[events.length - 1];
  if (lastEvent.args) {
    return {
      amount: lastEvent.args.amount,
      totalFilledAmount: lastEvent.args.totalFilledAmount,
      fillAmount: lastEvent.args.fillAmount,
      repaymentChainId: Number(lastEvent.args.repaymentChainId),
      originChainId: Number(lastEvent.args.originChainId),
      relayerFeePct: lastEvent.args.relayerFeePct,
      realizedLpFeePct: lastEvent.args.realizedLpFeePct,
      depositId: lastEvent.args.depositId,
      destinationToken: lastEvent.args.destinationToken,
      relayer: lastEvent.args.relayer,
      message: lastEvent.args.message,
      depositor: lastEvent.args.depositor,
      recipient: lastEvent.args.recipient,
      updatableRelayData: lastEvent.args.updatableRelayData,
      destinationChainId: Number(destinationChainId),
    };
  } else {
    return null;
  }
}

/**
 * Grabs the latest block number from the hardhat provider.
 * @returns The latest block number.
 */
export function getLastBlockNumber(): Promise<number> {
  return (utils.ethers.provider as unknown as providers.Provider).getBlockNumber();
}

export function convertMockedConfigClient(client: unknown): client is ConfigStoreClient {
  return true;
}

// Iterate over each element in the log and see if it is a big number. if it is, then try casting it to a string to
// make it more readable. If something goes wrong in parsing the object (it's too large or something else) then simply
// return the original log entry without modifying it.
export function bigNumberFormatter(logEntry: LogEntry) {
  type SymbolRecord = Record<string | symbol, unknown>;
  try {
    // Out is the original object if and only if one or more BigNumbers were replaced.
    const out = iterativelyReplaceBigNumbers(logEntry);

    // Because winston depends on some non-enumerable symbol properties, we explicitly copy those over, as they are not
    // handled in iterativelyReplaceBigNumbers. This only needs to happen if logEntry is being replaced.
    if (out !== logEntry)
      Object.getOwnPropertySymbols(logEntry).map(
        (symbol) => (out[symbol] = (logEntry as unknown as SymbolRecord)[symbol])
      );
    return out as LogEntry;
  } catch (_) {
    return logEntry;
  }
}

// Traverse a potentially nested object and replace any element that is either a Ethers BigNumber or web3 BigNumber
// with the string version of it for easy logging.
const iterativelyReplaceBigNumbers = (obj: Record<string | symbol, unknown> | object) => {
  // This does a DFS, recursively calling this function to find the desired value for each key.
  // It doesn't modify the original object. Instead, it creates an array of keys and updated values.
  const replacements = Object.entries(obj).map(([key, value]): [string, unknown] => {
    if (BigNumber.isBigNumber(value)) return [key, value.toString()];
    else if (typeof value === "object" && value !== null) return [key, iterativelyReplaceBigNumbers(value)];
    else return [key, value];
  });

  // This will catch any values that were changed by value _or_ by reference.
  // If no changes were detected, no copy is needed and it is fine to discard the copy and return the original object.
  const copyNeeded = replacements.some(([key, value]) => obj[key] !== value);

  // Only copy if something changed. Otherwise, return the original object.
  return copyNeeded ? Object.fromEntries(replacements) : obj;
};

export function buildDepositForRelayerFeeTest(
  amount: BigNumberish,
  tokenSymbol: string,
  originChainId: string | number,
  toChainId: string | number
): Deposit {
  const originToken = resolveContractFromSymbol(tokenSymbol, String(originChainId));
  const destinationToken = resolveContractFromSymbol(tokenSymbol, String(toChainId));
  expect(originToken).to.not.be.undefined;
  expect(destinationToken).to.not.undefined;
  if (!originToken || !destinationToken) {
    throw new Error("Token not found");
  }
  return {
    amount: toBN(amount),
    depositId: bnUint32Max.toNumber(),
    depositor: utils.randomAddress(),
    recipient: utils.randomAddress(),
    relayerFeePct: bnZero,
    message: EMPTY_MESSAGE,
    originChainId: 1,
    destinationChainId: 10,
    quoteTimestamp: getCurrentTime(),
    originToken,
    destinationToken,
    realizedLpFeePct: bnZero,
  };
}<|MERGE_RESOLUTION|>--- conflicted
+++ resolved
@@ -283,11 +283,6 @@
   deposit: Omit<Deposit, "destinationToken" | "realizedLpFeePct">,
   hubPoolClient: HubPoolClient
 ): Promise<Deposit & { quoteBlockNumber: number; blockNumber: number }> {
-<<<<<<< HEAD
-  const { quoteBlock, realizedLpFeePct } = await hubPoolClient.computeRealizedLpFeePct({
-    ...deposit,
-    blockNumber: (await hubPoolClient.blockFinder.getBlockForTimestamp(deposit.quoteTimestamp)).number,
-=======
   const blockNumber = await hubPoolClient.getBlockNumber(deposit.quoteTimestamp);
   if (!blockNumber) {
     throw new Error("Timestamp is undefined");
@@ -295,7 +290,6 @@
   const { quoteBlock, realizedLpFeePct } = await hubPoolClient.computeRealizedLpFeePct({
     ...deposit,
     blockNumber,
->>>>>>> 14fb7e4b
   });
   return {
     ...deposit,
