--- conflicted
+++ resolved
@@ -34,16 +34,12 @@
   TransactionMessageWithBlockhashLifetime,
   TransactionSigner,
 } from "@solana/kit";
-<<<<<<< HEAD
-import bs58 from "bs58";
-import { ethers } from "ethers";
 import { hexlify, arrayify } from "ethers/lib/utils";
-=======
->>>>>>> 8426ced9
 import {
   getAssociatedTokenAddress,
   getEventAuthority,
   getFillStatusPda,
+  getRandomSvmAddress,
   getRoutePda,
   getStatePda,
   getTimestampForSlot,
