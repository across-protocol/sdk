import { SvmSpokeClient } from "@across-protocol/contracts";
<<<<<<< HEAD
import { TOKEN_2022_PROGRAM_ADDRESS } from "@solana-program/token-2022";
import { address, Address, KeyPairSigner } from "@solana/kit";
=======
import { getSolanaChainId, intToU8Array32 } from "@across-protocol/contracts/dist/src/svm/web3-v1";
import { SYSTEM_PROGRAM_ADDRESS } from "@solana-program/system";
import { ASSOCIATED_TOKEN_PROGRAM_ADDRESS, TOKEN_2022_PROGRAM_ADDRESS } from "@solana-program/token-2022";
import { Address, KeyPairSigner } from "@solana/kit";
>>>>>>> 9b3bb774
import { expect } from "chai";
import { BigNumber } from "ethers";
import { arrayify, hexlify } from "ethers/lib/utils";
import {
  SVM_DEFAULT_ADDRESS,
  SvmCpiEventsClient,
  getAssociatedTokenAddress,
  getEventAuthority,
  getFillStatusPda,
  getTimestampForSlot,
} from "../src/arch/svm";
import { RelayData } from "../src/interfaces";
import { SvmAddress, getRelayDataHash } from "../src/utils";
import {
  createDefaultSolanaClient,
  createFill,
  createMint,
  deposit,
  enableRoute,
  generateKeyPairSignerWithSol,
  getRandomSvmAddress,
  initializeSvmSpoke,
  mintTokens,
  requestSlowFill,
} from "./utils/svm/utils";
import { validatorSetup, validatorTeardown } from "./utils/svm/validator.setup";
import { CHAIN_IDs } from "@across-protocol/constants";
import { SvmAddress } from "../src/utils";

// Define an extended interface for our Solana client with chainId
interface ExtendedSolanaClient extends ReturnType<typeof createDefaultSolanaClient> {
  chainId: number;
}

const formatRelayData = (relayData: SvmSpokeClient.RelayDataArgs): RelayData => {
  return {
    originChainId: Number(relayData.originChainId),
    depositor: SvmAddress.from(relayData.depositor).toBytes32(),
    depositId: BigNumber.from(relayData.depositId),
    recipient: SvmAddress.from(relayData.recipient).toBytes32(),
    inputToken: SvmAddress.from(relayData.inputToken).toBytes32(),
    outputToken: SvmAddress.from(relayData.outputToken).toBytes32(),
    inputAmount: BigNumber.from(relayData.inputAmount),
    outputAmount: BigNumber.from(relayData.outputAmount),
    fillDeadline: relayData.fillDeadline,
    exclusivityDeadline: relayData.exclusivityDeadline,
    message: hexlify(relayData.message),
    exclusiveRelayer: SvmAddress.from(relayData.exclusiveRelayer).toBytes32(),
  };
};

const getRandomInt = (min: number = 0, max: number = 1000000) => {
  return Math.floor(Math.random() * (max - min + 1)) + min;
};

describe("SvmCpiEventsClient (integration)", () => {
  const solanaClient = createDefaultSolanaClient() as ExtendedSolanaClient;
  // Add chainId property for tests
  solanaClient.chainId = 7777; // Use a test value for Solana testnet
  let client: SvmCpiEventsClient;

  let signer: KeyPairSigner;
  let mint: KeyPairSigner;
  let vault: Address;
  let route: Address;
  let state: Address;
  let eventAuthority: Address;
  let decimals: number;

  const solanaChainId = Number(getSolanaChainId("mainnet"));
  const destinationChainId = 1;
  const tokenAmount = 100000000n;

  // helper to create a deposit
  const sendCreateDeposit = async (payerAta: Address, inputAmount: bigint, outputAmount: bigint) => {
    const latestSlot = await solanaClient.rpc.getSlot({ commitment: "confirmed" }).send();
    const currentTime = await solanaClient.rpc.getBlockTime(latestSlot).send();

    const depositInput: SvmSpokeClient.DepositInput = {
      depositor: signer.address,
      recipient: signer.address,
      inputToken: mint.address,
      outputToken: getRandomSvmAddress(),
      inputAmount,
      outputAmount,
      destinationChainId: Number(destinationChainId),
      exclusiveRelayer: signer.address,
      quoteTimestamp: Number(currentTime),
      fillDeadline: Number(currentTime) + 60 * 30, // 30‑minute deadline
      exclusivityParameter: 1,
      message: new Uint8Array(),
      state,
      route,
      depositorTokenAccount: payerAta,
      vault,
      mint: mint.address,
      tokenProgram: TOKEN_2022_PROGRAM_ADDRESS,
      program: SvmSpokeClient.SVM_SPOKE_PROGRAM_ADDRESS,
      eventAuthority,
      signer,
    };

    const signature = await deposit(signer, solanaClient, depositInput, decimals);
    return { signature, depositInput };
  };

  // helper to send a request slow fill
  const sendRequestSlowFill = async (/* add params as needed */) => {
    const latestSlot = await solanaClient.rpc.getSlot({ commitment: "confirmed" }).send();
    const currentTime = await getTimestampForSlot(solanaClient.rpc, Number(latestSlot));

    const relayData: SvmSpokeClient.RequestSlowFillInstructionDataArgs["relayData"] = {
      depositor: getRandomSvmAddress(),
      recipient: getRandomSvmAddress(),
      exclusiveRelayer: SVM_DEFAULT_ADDRESS,
      inputToken: getRandomSvmAddress(),
      outputToken: getRandomSvmAddress(),
      inputAmount: getRandomInt(),
      outputAmount: getRandomInt(),
      originChainId: BigInt(destinationChainId),
      depositId: new Uint8Array(intToU8Array32(getRandomInt())),
      fillDeadline: Number(currentTime) + 60 * 30,
      exclusivityDeadline: 0,
      message: new Uint8Array(),
    };
    const formattedRelayData = formatRelayData(relayData);
    const relayDataHash = getRelayDataHash(formattedRelayData, solanaChainId);
    const fillStatusPda = await getFillStatusPda(
      SvmSpokeClient.SVM_SPOKE_PROGRAM_ADDRESS,
      formattedRelayData,
      solanaChainId
    );

    const requestSlowFillInput: SvmSpokeClient.RequestSlowFillInput = {
      program: SvmSpokeClient.SVM_SPOKE_PROGRAM_ADDRESS,
      relayHash: arrayify(relayDataHash),
      relayData: relayData,
      state,
      fillStatus: fillStatusPda,
      systemProgram: SYSTEM_PROGRAM_ADDRESS,
      eventAuthority,
      signer,
    };
    const signature = await requestSlowFill(signer, solanaClient, requestSlowFillInput);
    return { signature, relayData };
  };

  // helper to send a fill
  const sendCreateFill = async (/* add params as needed */) => {
    const latestSlot = await solanaClient.rpc.getSlot({ commitment: "confirmed" }).send();
    const currentTime = await getTimestampForSlot(solanaClient.rpc, Number(latestSlot));

    const relayData: SvmSpokeClient.FillRelayInput["relayData"] = {
      depositor: getRandomSvmAddress(),
      recipient: getRandomSvmAddress(),
      exclusiveRelayer: SVM_DEFAULT_ADDRESS,
      inputToken: getRandomSvmAddress(),
      outputToken: mint.address,
      inputAmount: getRandomInt(),
      outputAmount: tokenAmount,
      originChainId: BigInt(destinationChainId),
      depositId: new Uint8Array(intToU8Array32(getRandomInt())),
      fillDeadline: Number(currentTime) + 60 * 30,
      exclusivityDeadline: Number(currentTime) + 60 * 30,
      message: new Uint8Array(),
    };

    const formattedRelayData = formatRelayData(relayData);
    const relayDataHash = getRelayDataHash(formattedRelayData, solanaChainId);
    const fillStatusPda = await getFillStatusPda(
      SvmSpokeClient.SVM_SPOKE_PROGRAM_ADDRESS,
      formattedRelayData,
      solanaChainId
    );

    const payerAta = await getAssociatedTokenAddress(
      SvmAddress.from(signer.address),
      SvmAddress.from(mint.address),
      TOKEN_2022_PROGRAM_ADDRESS
    );

    const recipientAta = await getAssociatedTokenAddress(
      SvmAddress.from(relayData.recipient),
      SvmAddress.from(mint.address),
      TOKEN_2022_PROGRAM_ADDRESS
    );

    const fillInput: SvmSpokeClient.FillRelayInput = {
      signer: signer,
      instructionParams: undefined,
      state: state,
      mint: mint.address,
      relayerTokenAccount: payerAta,
      recipientTokenAccount: recipientAta,
      fillStatus: fillStatusPda,
      tokenProgram: TOKEN_2022_PROGRAM_ADDRESS,
      associatedTokenProgram: ASSOCIATED_TOKEN_PROGRAM_ADDRESS,
      systemProgram: SYSTEM_PROGRAM_ADDRESS,
      eventAuthority: eventAuthority,
      program: SvmSpokeClient.SVM_SPOKE_PROGRAM_ADDRESS,
      relayHash: arrayify(relayDataHash),
      relayData: relayData,
      repaymentChainId: BigInt(destinationChainId),
      repaymentAddress: signer.address,
    };

    const signature = await createFill(signer, solanaClient, fillInput, decimals);
    return { signature, relayData };
  };

  before(async function () {
    /* Local validator spin‑up can take a few seconds */
    this.timeout(60_000);
    await validatorSetup();
    signer = await generateKeyPairSignerWithSol(solanaClient);
    ({ state } = await initializeSvmSpoke(signer, solanaClient, signer.address));
    ({ mint, decimals } = await createMint(signer, solanaClient));
    ({ vault, route } = await enableRoute(signer, solanaClient, BigInt(destinationChainId), state, mint.address));
    client = await SvmCpiEventsClient.create(solanaClient.rpc);
    eventAuthority = await getEventAuthority();
  });

  after(async () => {
    await validatorTeardown();
  });

  it("fetches all events", async () => {
    const payerAta = await mintTokens(signer, solanaClient, mint.address, tokenAmount * 2n + 1n);
    await sendCreateDeposit(payerAta, tokenAmount, tokenAmount);
    await sendCreateDeposit(payerAta, tokenAmount + 1n, tokenAmount + 1n);

    const allEvents = await client["queryAllEvents"]();

    expect(allEvents.map((e: { name: string }) => e.name)).to.deep.equal([
      "FundsDeposited",
      "FundsDeposited",
      "EnabledDepositRoute",
    ]);
  });

  it("creates and reads a single deposit event", async () => {
    const payerAta = await mintTokens(signer, solanaClient, mint.address, tokenAmount);
    const { depositInput } = await sendCreateDeposit(payerAta, tokenAmount, tokenAmount);

    const [depositEvent] = await client.queryEvents("FundsDeposited");

    const { data } = depositEvent as { data: SvmSpokeClient.FundsDeposited };

    expect(data.depositor).to.equal(depositInput.depositor.toString());
    expect(data.recipient).to.equal(depositInput.recipient.toString());
    expect(data.inputToken).to.equal(depositInput.inputToken.toString());
    expect(data.outputToken).to.equal(depositInput.outputToken.toString());
    expect(data.inputAmount).to.equal(depositInput.inputAmount);
    expect(data.outputAmount).to.equal(depositInput.outputAmount);
    expect(data.destinationChainId).to.equal(BigInt(depositInput.destinationChainId));
    expect(data.exclusiveRelayer).to.equal(depositInput.exclusiveRelayer.toString());
    expect(data.quoteTimestamp).to.equal(depositInput.quoteTimestamp);
    expect(data.fillDeadline).to.equal(depositInput.fillDeadline);
  });

  it("filters deposit events by slot range", async () => {
    /* First deposit (outside the queried range) */
    const payerAta = await mintTokens(signer, solanaClient, mint.address, tokenAmount * 2n + 1n);
    const { signature: firstSig } = await sendCreateDeposit(payerAta, tokenAmount, tokenAmount);
    const tx1 = await solanaClient.rpc
      .getTransaction(firstSig, {
        commitment: "confirmed",
        maxSupportedTransactionVersion: 0,
      })
      .send();
    if (!tx1) throw new Error("first deposit tx not found");

    /* Second deposit (should be returned) */
    const { depositInput: secondDeposit, signature: secondSig } = await sendCreateDeposit(
      payerAta,
      tokenAmount + 1n,
      tokenAmount + 1n
    );
    const tx2 = await solanaClient.rpc
      .getTransaction(secondSig, {
        commitment: "confirmed",
        maxSupportedTransactionVersion: 0,
      })
      .send();
    if (!tx2) throw new Error("second deposit tx not found");

    const events = (await client.queryEvents(
      "FundsDeposited",
      BigInt(tx1.slot) + 1n, // start *after* first deposit
      BigInt(tx2.slot)
    )) as { data: SvmSpokeClient.FundsDeposited }[];

    expect(events).to.have.lengthOf(1);
    expect(events[0].data.inputAmount).to.equal(secondDeposit.inputAmount);
  });

<<<<<<< HEAD
  it("gets deposit events from transaction signature", async () => {
    // deposit from solana
    solanaClient.chainId = CHAIN_IDs.SOLANA;
    const payerAta = await mintTokens(signer, solanaClient, address(mint.address), tokenAmount);
    const { depositInput, signature } = await createDeposit(payerAta, tokenAmount, tokenAmount);

    const depositEvents = await client.getDepositEventsFromSignature(solanaClient.chainId, signature);

    expect(depositEvents).to.have.lengthOf(1);
    const depositEvent = depositEvents![0];
    expect(SvmAddress.from(depositEvent.depositor, "base16").toBase58()).to.equal(depositInput.depositor.toString());
    expect(SvmAddress.from(depositEvent.recipient, "base16").toBase58()).to.equal(depositInput.recipient.toString());
    expect(SvmAddress.from(depositEvent.inputToken, "base16").toBase58()).to.equal(depositInput.inputToken.toString());
    expect(SvmAddress.from(depositEvent.outputToken, "base16").toBase58()).to.equal(
      depositInput.outputToken.toString()
    );
    expect(depositEvent.inputAmount).to.equal(depositInput.inputAmount);
    expect(depositEvent.outputAmount).to.equal(depositInput.outputAmount);
    expect(depositEvent.destinationChainId).to.equal(depositInput.destinationChainId);
  });

  it("gets fill events from transaction signature", async () => {
    // TODO
=======
  it("creates and reads a single request slow fill event", async () => {
    const { relayData } = await sendRequestSlowFill();

    const [requestSlowFillEvent] = await client.queryEvents("RequestedSlowFill");

    const { data } = requestSlowFillEvent as { data: SvmSpokeClient.RequestedSlowFill };

    expect(data.depositor).to.equal(relayData.depositor.toString());
    expect(data.recipient).to.equal(relayData.recipient.toString());
    expect(data.inputToken).to.equal(relayData.inputToken.toString());
    expect(data.outputToken).to.equal(relayData.outputToken.toString());
    expect(data.inputAmount).to.equal(BigInt(relayData.inputAmount));
    expect(data.outputAmount).to.equal(BigInt(relayData.outputAmount));
    expect(data.originChainId).to.equal(BigInt(relayData.originChainId));
    expect(data.depositId.toString()).to.equal(Array.from(relayData.depositId).toString());
    expect(data.fillDeadline).to.equal(relayData.fillDeadline);
    expect(data.exclusivityDeadline).to.equal(relayData.exclusivityDeadline);
  });

  it("creates and reads a single fill event", async () => {
    await mintTokens(signer, solanaClient, mint.address, tokenAmount);
    const { relayData } = await sendCreateFill();

    const [fillEvent] = await client.queryEvents("FilledRelay");

    const { data } = fillEvent as { data: SvmSpokeClient.FilledRelay };

    expect(data.depositor).to.equal(relayData.depositor.toString());
    expect(data.recipient).to.equal(relayData.recipient.toString());
    expect(data.inputToken).to.equal(relayData.inputToken.toString());
    expect(data.outputToken).to.equal(relayData.outputToken.toString());
    expect(data.inputAmount).to.equal(BigInt(relayData.inputAmount));
    expect(data.outputAmount).to.equal(BigInt(relayData.outputAmount));
    expect(data.originChainId).to.equal(BigInt(relayData.originChainId));
    expect(data.depositId.toString()).to.equal(Array.from(relayData.depositId).toString());
    expect(data.fillDeadline).to.equal(relayData.fillDeadline);
    expect(data.exclusivityDeadline).to.equal(relayData.exclusivityDeadline);
>>>>>>> 9b3bb774
  });
});<|MERGE_RESOLUTION|>--- conflicted
+++ resolved
@@ -1,13 +1,8 @@
 import { SvmSpokeClient } from "@across-protocol/contracts";
-<<<<<<< HEAD
-import { TOKEN_2022_PROGRAM_ADDRESS } from "@solana-program/token-2022";
-import { address, Address, KeyPairSigner } from "@solana/kit";
-=======
 import { getSolanaChainId, intToU8Array32 } from "@across-protocol/contracts/dist/src/svm/web3-v1";
 import { SYSTEM_PROGRAM_ADDRESS } from "@solana-program/system";
 import { ASSOCIATED_TOKEN_PROGRAM_ADDRESS, TOKEN_2022_PROGRAM_ADDRESS } from "@solana-program/token-2022";
-import { Address, KeyPairSigner } from "@solana/kit";
->>>>>>> 9b3bb774
+import { address, Address, KeyPairSigner } from "@solana/kit";
 import { expect } from "chai";
 import { BigNumber } from "ethers";
 import { arrayify, hexlify } from "ethers/lib/utils";
@@ -35,7 +30,6 @@
 } from "./utils/svm/utils";
 import { validatorSetup, validatorTeardown } from "./utils/svm/validator.setup";
 import { CHAIN_IDs } from "@across-protocol/constants";
-import { SvmAddress } from "../src/utils";
 
 // Define an extended interface for our Solana client with chainId
 interface ExtendedSolanaClient extends ReturnType<typeof createDefaultSolanaClient> {
@@ -304,31 +298,6 @@
     expect(events[0].data.inputAmount).to.equal(secondDeposit.inputAmount);
   });
 
-<<<<<<< HEAD
-  it("gets deposit events from transaction signature", async () => {
-    // deposit from solana
-    solanaClient.chainId = CHAIN_IDs.SOLANA;
-    const payerAta = await mintTokens(signer, solanaClient, address(mint.address), tokenAmount);
-    const { depositInput, signature } = await createDeposit(payerAta, tokenAmount, tokenAmount);
-
-    const depositEvents = await client.getDepositEventsFromSignature(solanaClient.chainId, signature);
-
-    expect(depositEvents).to.have.lengthOf(1);
-    const depositEvent = depositEvents![0];
-    expect(SvmAddress.from(depositEvent.depositor, "base16").toBase58()).to.equal(depositInput.depositor.toString());
-    expect(SvmAddress.from(depositEvent.recipient, "base16").toBase58()).to.equal(depositInput.recipient.toString());
-    expect(SvmAddress.from(depositEvent.inputToken, "base16").toBase58()).to.equal(depositInput.inputToken.toString());
-    expect(SvmAddress.from(depositEvent.outputToken, "base16").toBase58()).to.equal(
-      depositInput.outputToken.toString()
-    );
-    expect(depositEvent.inputAmount).to.equal(depositInput.inputAmount);
-    expect(depositEvent.outputAmount).to.equal(depositInput.outputAmount);
-    expect(depositEvent.destinationChainId).to.equal(depositInput.destinationChainId);
-  });
-
-  it("gets fill events from transaction signature", async () => {
-    // TODO
-=======
   it("creates and reads a single request slow fill event", async () => {
     const { relayData } = await sendRequestSlowFill();
 
@@ -366,6 +335,30 @@
     expect(data.depositId.toString()).to.equal(Array.from(relayData.depositId).toString());
     expect(data.fillDeadline).to.equal(relayData.fillDeadline);
     expect(data.exclusivityDeadline).to.equal(relayData.exclusivityDeadline);
->>>>>>> 9b3bb774
+  });
+
+  it("gets deposit events from transaction signature", async () => {
+    // deposit from solana
+    solanaClient.chainId = CHAIN_IDs.SOLANA;
+    const payerAta = await mintTokens(signer, solanaClient, address(mint.address), tokenAmount);
+    const { depositInput, signature } = await sendCreateDeposit(payerAta, tokenAmount, tokenAmount);
+
+    const depositEvents = await client.getDepositEventsFromSignature(solanaClient.chainId, signature);
+
+    expect(depositEvents).to.have.lengthOf(1);
+    const depositEvent = depositEvents![0];
+    expect(SvmAddress.from(depositEvent.depositor, "base16").toBase58()).to.equal(depositInput.depositor.toString());
+    expect(SvmAddress.from(depositEvent.recipient, "base16").toBase58()).to.equal(depositInput.recipient.toString());
+    expect(SvmAddress.from(depositEvent.inputToken, "base16").toBase58()).to.equal(depositInput.inputToken.toString());
+    expect(SvmAddress.from(depositEvent.outputToken, "base16").toBase58()).to.equal(
+      depositInput.outputToken.toString()
+    );
+    expect(depositEvent.inputAmount).to.equal(depositInput.inputAmount);
+    expect(depositEvent.outputAmount).to.equal(depositInput.outputAmount);
+    expect(depositEvent.destinationChainId).to.equal(depositInput.destinationChainId);
+  });
+
+  it("gets fill events from transaction signature", async () => {
+    // TODO
   });
 });