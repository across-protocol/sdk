--- conflicted
+++ resolved
@@ -81,12 +81,6 @@
   });
   it("Linea Viem gas price retrieval with unsignedTx", async function () {
     const chainId = 59144;
-<<<<<<< HEAD
-=======
-    const chainKey = `NEW_GAS_PRICE_ORACLE_${chainId}`;
-    process.env[chainKey] = "true";
-    const priorityFeeMultiplier = toBNWei("2.0");
->>>>>>> db244fba
     const unsignedTx = {
       to: randomAddress(),
       from: randomAddress(),
@@ -114,12 +108,6 @@
   });
   it("Linea Viem gas price retrieval", async function () {
     const chainId = 59144;
-<<<<<<< HEAD
-=======
-    const chainKey = `NEW_GAS_PRICE_ORACLE_${chainId}`;
-    process.env[chainKey] = "true";
-    const priorityFeeMultiplier = toBNWei("2.0");
->>>>>>> db244fba
     const { maxFeePerGas, maxPriorityFeePerGas } = await getGasPriceEstimate(provider, {
       chainId,
       transport: customTransport,
@@ -186,17 +174,13 @@
     expect(markedUpMaxPriorityFeePerGas).to.equal(expectedMarkedUpPriorityFee);
     delete process.env[chainKey];
   });
-<<<<<<< HEAD
-=======
   it("Ethers EIP1559 Raw: min priority fee is respected", async function () {
     const baseFeeMultiplier = toBNWei("2.0");
     const priorityFeeMultiplier = toBNWei("1.5");
     const minPriorityFeeScaler = "1.5";
     const minPriorityFee = parseUnits(minPriorityFeeScaler, 9);
     const chainId = 1;
-    const chainKey = `GAS_PRICE_EIP1559_RAW_${chainId}`;
     const minPriorityFeeKey = `MIN_PRIORITY_FEE_PER_GAS_${chainId}`;
-    process.env[chainKey] = "true";
     process.env[minPriorityFeeKey] = minPriorityFeeScaler;
 
     const { maxFeePerGas: markedUpMaxFeePerGas, maxPriorityFeePerGas: markedUpMaxPriorityFeePerGas } =
@@ -213,7 +197,6 @@
 
     // Priority fees should be scaled.
     expect(markedUpMaxPriorityFeePerGas).to.equal(expectedMarkedUpPriorityFee);
-    delete process.env[chainKey];
     delete process.env[minPriorityFeeKey];
   });
   it("Ethers EIP1559 Raw: min priority fee is ignored", async function () {
@@ -223,9 +206,7 @@
     const minPriorityFee = parseUnits(minPriorityFeeScaler, 9);
     expect(minPriorityFee.lt(stdMaxPriorityFeePerGas)).to.be.true;
     const chainId = 1;
-    const chainKey = `GAS_PRICE_EIP1559_RAW_${chainId}`;
     const minPriorityFeeKey = `MIN_PRIORITY_FEE_PER_GAS_${chainId}`;
-    process.env[chainKey] = "true";
     process.env[minPriorityFeeKey] = minPriorityFeeScaler.toString();
 
     const { maxFeePerGas: markedUpMaxFeePerGas, maxPriorityFeePerGas: markedUpMaxPriorityFeePerGas } =
@@ -242,32 +223,8 @@
 
     // Priority fees should be scaled.
     expect(markedUpMaxPriorityFeePerGas).to.equal(expectedMarkedUpPriorityFee);
-    delete process.env[chainKey];
     delete process.env[minPriorityFeeKey];
   });
-  it("Ethers EIP1559 Bad", async function () {
-    // This test should return identical results to the Raw test but it makes different
-    // provider calls, so we're really testing that the expected provider functions are called.
-    const baseFeeMultiplier = toBNWei("2.0");
-    const priorityFeeMultiplier = toBNWei("1.5");
-    const chainId = 1;
-
-    const { maxFeePerGas: markedUpMaxFeePerGas, maxPriorityFeePerGas: markedUpMaxPriorityFeePerGas } =
-      await getGasPriceEstimate(provider, { chainId, baseFeeMultiplier, priorityFeeMultiplier });
-
-    // Base fee should be multiplied by multiplier. Returned max fee includes priority fee
-    // so back it out before scaling.
-    const expectedMarkedUpPriorityFee = stdMaxPriorityFeePerGas.mul(priorityFeeMultiplier).div(fixedPointAdjustment);
-    const expectedMarkedUpMaxFeePerGas = stdLastBaseFeePerGas
-      .mul(baseFeeMultiplier)
-      .div(fixedPointAdjustment)
-      .add(expectedMarkedUpPriorityFee);
-    expect(markedUpMaxFeePerGas).to.equal(expectedMarkedUpMaxFeePerGas);
-
-    // Priority fees should be scaled.
-    expect(markedUpMaxPriorityFeePerGas).to.equal(expectedMarkedUpPriorityFee);
-  });
->>>>>>> db244fba
   it("Ethers Legacy", async function () {
     const baseFeeMultiplier = toBNWei("2.0");
     const priorityFeeMultiplier = toBNWei("1.5");
